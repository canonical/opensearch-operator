--- conflicted
+++ resolved
@@ -31,11 +31,8 @@
           - client-integration
           - ha-base-integration
           - ha-networking-integration
-<<<<<<< HEAD
+          - ha-multi-clusters-integration
           - large-deployments-integration
-=======
-          - ha-multi-clusters-integration
->>>>>>> 888070ca
           - plugins-integration
         runner: ["ubuntu-22.04"]
         include:

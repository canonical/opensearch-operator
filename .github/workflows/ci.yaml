name: Tests
on:
  workflow_call:
  pull_request:

jobs:
  lint:
    name: Lint & Unit Test
    runs-on: ubuntu-22.04
    steps:
      - name: Checkout
        uses: actions/checkout@v3
      - name: Install dependencies
        run: python3 -m pip install tox
      - name: Run linters
        run: tox -e lint

  unit-test:
    name: Unit tests
    needs:
      - lint
    runs-on: ubuntu-22.04
    steps:
      - name: Checkout
        uses: actions/checkout@v3
      - name: Install dependencies
        run: python -m pip install tox
      - name: Run tests
        run: tox -e unit

<<<<<<< HEAD
=======
  integration-test-lxd-charm:
    name: Integration tests for the charm (lxd)
    needs:
      - lint
      - unit-test
    runs-on: ubuntu-22.04
    steps:
      - name: Checkout
        uses: actions/checkout@v3
      - name: Setup operator environment
        uses: charmed-kubernetes/actions-operator@main
        with:
          provider: lxd
      - name: Run integration tests
        run: |
          # set sysctl values in case the cloudinit-userdata not applied
          sudo sysctl -w vm.max_map_count=262144
          sudo sysctl -w vm.swappiness=0
          sudo sysctl -w net.ipv4.tcp_retries2=5
          tox -e charm-integration

>>>>>>> 364c7a65
  integration-test-lxd-tls:
    name: Integration tests for TLS (lxd)
    needs:
      - lint
      - unit-test
    runs-on: ubuntu-22.04
    steps:
      - name: Checkout
        uses: actions/checkout@v3
      - name: Setup operator environment
        uses: charmed-kubernetes/actions-operator@main
        with:
          provider: lxd
      - name: Run integration tests
        run: |
          # set sysctl values in case the cloudinit-userdata not applied
          sudo sysctl -w vm.max_map_count=262144
          sudo sysctl -w vm.swappiness=0
          sudo sysctl -w net.ipv4.tcp_retries2=5

          tox -e tls-integration

  integration-test-lxd-ha:
    name: Integration tests for HA (lxd)
    needs:
      - lint
      - unit-test
    runs-on: ubuntu-22.04
    steps:
      - name: Checkout
        uses: actions/checkout@v3
      - name: Setup operator environment
        uses: charmed-kubernetes/actions-operator@main
        with:
          provider: lxd
      - name: Run integration tests
        run: |
          # set sysctl values in case the cloudinit-userdata not applied
          sudo sysctl -w vm.max_map_count=262144
          sudo sysctl -w vm.swappiness=0
          sudo sysctl -w net.ipv4.tcp_retries2=5

          tox -e ha-integration

  integration-test-client-relation:
    name: Integration tests for client relation
    runs-on: ubuntu-22.04
    # Commented out while this is still in dev.
    # needs:
    #   - lint
    #   - unit-test
    steps:
      - name: Checkout
        uses: actions/checkout@v3
      - name: Setup operator environment
        uses: charmed-kubernetes/actions-operator@main
        with:
          provider: lxd
      - name: Run integration tests
        run: |
          # set sysctl values in case the cloudinit-userdata not applied
          sudo sysctl -w vm.max_map_count=262144
          sudo sysctl -w vm.swappiness=0
          sudo sysctl -w net.ipv4.tcp_retries2=5

          tox -e client-integration
<|MERGE_RESOLUTION|>--- conflicted
+++ resolved
@@ -28,8 +28,6 @@
       - name: Run tests
         run: tox -e unit
 
-<<<<<<< HEAD
-=======
   integration-test-lxd-charm:
     name: Integration tests for the charm (lxd)
     needs:
@@ -51,7 +49,6 @@
           sudo sysctl -w net.ipv4.tcp_retries2=5
           tox -e charm-integration
 
->>>>>>> 364c7a65
   integration-test-lxd-tls:
     name: Integration tests for TLS (lxd)
     needs:

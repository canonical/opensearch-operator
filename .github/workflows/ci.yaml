--- conflicted
+++ resolved
@@ -67,27 +67,6 @@
 
           tox -e tls-integration
 
-<<<<<<< HEAD
-  # integration-test-lxd-ha:
-  #   name: Integration tests for HA (lxd)
-  #   needs:
-  #     - lint-and-unit-test
-  #   runs-on: ubuntu-22.04
-  #   steps:
-  #     - name: Checkout
-  #       uses: actions/checkout@v3
-  #     - name: Setup operator environment
-  #       uses: charmed-kubernetes/actions-operator@main
-  #       with:
-  #         provider: lxd
-  #     - name: Run integration tests
-  #       run: |
-  #         # set sysctl values in case the cloudinit-userdata not applied
-  #         sudo sysctl -w vm.max_map_count=262144
-  #         sudo sysctl -w vm.swappiness=0
-  #         sudo sysctl -w net.ipv4.tcp_retries2=5
-  #         tox -e ha-integration
-=======
   integration-test-lxd-ha:
     name: Integration tests for HA (lxd)
     needs:
@@ -107,7 +86,6 @@
           sudo sysctl -w vm.max_map_count=262144 vm.swappiness=0 net.ipv4.tcp_retries2=5
 
           tox -e ha-integration
->>>>>>> de621b99
 
   integration-test-client-relation:
     name: Integration tests for client relation

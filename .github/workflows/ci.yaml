--- conflicted
+++ resolved
@@ -89,22 +89,15 @@
           sudo sysctl -w vm.max_map_count=262144
           sudo sysctl -w vm.swappiness=0
           sudo sysctl -w net.ipv4.tcp_retries2=5
-          
+
           tox -e ha-integration
 
   integration-test-client-relation:
     name: Integration tests for client relation
     runs-on: ubuntu-22.04
-<<<<<<< HEAD
-    # Commented out while this is still in dev.
-    # needs:
-    #   - lint
-    #   - unit-test
-=======
     needs:
       - lint
       - unit-test
->>>>>>> b9cea0dd
     steps:
       - name: Checkout
         uses: actions/checkout@v3
@@ -118,8 +111,4 @@
           sudo sysctl -w vm.max_map_count=262144
           sudo sysctl -w vm.swappiness=0
           sudo sysctl -w net.ipv4.tcp_retries2=5
-<<<<<<< HEAD
-
-=======
->>>>>>> b9cea0dd
           tox -e client-integration
--- conflicted
+++ resolved
@@ -112,30 +112,4 @@
           sudo sysctl -w vm.max_map_count=262144
           sudo sysctl -w vm.swappiness=0
           sudo sysctl -w net.ipv4.tcp_retries2=5
-<<<<<<< HEAD
-
-=======
-          
-          tox -e ha-integration
-
-  integration-test-client-relation:
-    name: Integration tests for client relation
-    runs-on: ubuntu-22.04
-    needs:
-      - lint
-      - unit-test
-    steps:
-      - name: Checkout
-        uses: actions/checkout@v3
-      - name: Setup operator environment
-        uses: charmed-kubernetes/actions-operator@main
-        with:
-          provider: lxd
-      - name: Run integration tests
-        run: |
-          # set sysctl values in case the cloudinit-userdata not applied
-          sudo sysctl -w vm.max_map_count=262144
-          sudo sysctl -w vm.swappiness=0
-          sudo sysctl -w net.ipv4.tcp_retries2=5
->>>>>>> b9cea0dd
           tox -e client-integration
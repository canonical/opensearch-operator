name: Tests
on:
  pull_request:
  workflow_call:

jobs:
  lint:
    name: Lint
    runs-on: ubuntu-22.04
    steps:
      - name: Checkout
        uses: actions/checkout@v3
      - name: Install dependencies
        run: python3 -m pip install tox
      - name: Run linters
        run: tox -e lint

  unit-test:
    name: Unit tests
    needs:
      - lint
    runs-on: ubuntu-22.04
    steps:
      - name: Checkout
        uses: actions/checkout@v3
      - name: Install dependencies
        run: python -m pip install tox
      - name: Run tests
        run: tox -e unit

  integration-test-lxd-charm:
    name: Integration tests for the charm (lxd)
    needs:
      - lint
      - unit-test
    runs-on: ubuntu-22.04
    steps:
      - name: Checkout
        uses: actions/checkout@v3
      - name: Setup operator environment
        uses: charmed-kubernetes/actions-operator@main
        with:
          provider: lxd
      - name: Run integration tests
        run: |
          # set sysctl values in case the cloudinit-userdata not applied
          sudo sysctl -w vm.max_map_count=262144 vm.swappiness=0 net.ipv4.tcp_retries2=5
          tox -e charm-integration

  integration-test-lxd-tls:
    name: Integration tests for TLS (lxd)
    needs:
      - lint
      - unit-test
    runs-on: ubuntu-22.04
    steps:
      - name: Checkout
        uses: actions/checkout@v3
      - name: Setup operator environment
        uses: charmed-kubernetes/actions-operator@main
        with:
          provider: lxd
      - name: Run integration tests
        run: |
          # set sysctl values in case the cloudinit-userdata not applied
          sudo sysctl -w vm.max_map_count=262144 vm.swappiness=0 net.ipv4.tcp_retries2=5

          tox -e tls-integration

<<<<<<< HEAD
  integration-test-lxd-ha:
    name: Integration tests for HA (lxd)
    needs:
      - lint
      - unit-test
    runs-on: ubuntu-22.04
    steps:
      - name: Checkout
        uses: actions/checkout@v3
      - name: Setup operator environment
        uses: charmed-kubernetes/actions-operator@main
        with:
          provider: lxd
      - name: Run integration tests
        run: |
          # set sysctl values in case the cloudinit-userdata not applied
          sudo sysctl -w vm.max_map_count=262144 vm.swappiness=0 net.ipv4.tcp_retries2=5

          tox -e ha-integration
=======
# Commented due to failures because of HW related issues of the github runners:
#  integration-test-lxd-ha:
#    name: Integration tests for HA (lxd)
#    runs-on: ubuntu-22.04
#    needs:
#      - unit-test
#    steps:
#      - name: Checkout
#        uses: actions/checkout@v3
#      - name: Setup operator environment
#        uses: charmed-kubernetes/actions-operator@main
#        with:
#          provider: lxd
#      - name: Run integration tests
#        run: |
#          # set sysctl values in case the cloudinit-userdata not applied
#          sudo sysctl -w vm.max_map_count=262144
#          sudo sysctl -w vm.swappiness=0
#          sudo sysctl -w net.ipv4.tcp_retries2=5
#
#          tox -e ha-integration
>>>>>>> 415257da

  integration-test-client-relation:
    name: Integration tests for client relation
    runs-on: ubuntu-22.04
    needs:
      - lint
      - unit-test
    steps:
      - name: Checkout
        uses: actions/checkout@v3
      - name: Setup operator environment
        uses: charmed-kubernetes/actions-operator@main
        with:
          provider: lxd
      - name: Run integration tests
        run: |
          # set sysctl values in case the cloudinit-userdata not applied
          sudo sysctl -w vm.max_map_count=262144 vm.swappiness=0 net.ipv4.tcp_retries2=5
          tox -e client-integration<|MERGE_RESOLUTION|>--- conflicted
+++ resolved
@@ -67,27 +67,6 @@
 
           tox -e tls-integration
 
-<<<<<<< HEAD
-  integration-test-lxd-ha:
-    name: Integration tests for HA (lxd)
-    needs:
-      - lint
-      - unit-test
-    runs-on: ubuntu-22.04
-    steps:
-      - name: Checkout
-        uses: actions/checkout@v3
-      - name: Setup operator environment
-        uses: charmed-kubernetes/actions-operator@main
-        with:
-          provider: lxd
-      - name: Run integration tests
-        run: |
-          # set sysctl values in case the cloudinit-userdata not applied
-          sudo sysctl -w vm.max_map_count=262144 vm.swappiness=0 net.ipv4.tcp_retries2=5
-
-          tox -e ha-integration
-=======
 # Commented due to failures because of HW related issues of the github runners:
 #  integration-test-lxd-ha:
 #    name: Integration tests for HA (lxd)
@@ -109,7 +88,6 @@
 #          sudo sysctl -w net.ipv4.tcp_retries2=5
 #
 #          tox -e ha-integration
->>>>>>> 415257da
 
   integration-test-client-relation:
     name: Integration tests for client relation

--- conflicted
+++ resolved
@@ -14,48 +14,6 @@
   workflow_call:
 
 jobs:
-<<<<<<< HEAD
-=======
-  lint:
-    name: Lint
-    uses: canonical/data-platform-workflows/.github/workflows/lint.yaml@v22.0.0
-
-  unit-test:
-    name: Unit test charm
-    runs-on: ubuntu-latest
-    timeout-minutes: 10
-    steps:
-      - name: Checkout
-        uses: actions/checkout@v3
-      - name: Install tox & poetry
-        run: |
-          pipx install tox
-          pipx install poetry
-      - name: Run tests
-        run: tox run -e unit
-
-
-  lib-check:
-    name: Check libraries
-    runs-on: ubuntu-latest
-    timeout-minutes: 5
-    steps:
-      - name: Checkout
-        uses: actions/checkout@v3
-        with:
-          fetch-depth: 0
-      - run: |
-          # Workaround for https://github.com/canonical/charmcraft/issues/1389#issuecomment-1880921728
-          touch requirements.txt
-      - name: Check libs
-        uses: canonical/charming-actions/check-libraries@2.4.0
-        with:
-          credentials: ${{ secrets.CHARMHUB_TOKEN }}
-          github-token: ${{ secrets.GITHUB_TOKEN }}
-          use-labels: false
-          fail-build: ${{ github.event_name == 'pull_request' }}
-
->>>>>>> 2cc457c9
   build:
     name: Build charm
     strategy:
@@ -64,11 +22,7 @@
         path:
         - .
         - ./tests/integration/relations/opensearch_provider/application-charm/
-<<<<<<< HEAD
     uses: canonical/data-platform-workflows/.github/workflows/build_charm.yaml@get-opensearch-systemd-logs
-=======
-    uses: canonical/data-platform-workflows/.github/workflows/build_charm.yaml@v22.0.0
->>>>>>> 2cc457c9
     with:
       path-to-charm-directory: ${{ matrix.path }}
       cache: true
@@ -87,11 +41,7 @@
     name: Integration test charm | ${{ matrix.juju.agent || matrix.juju.snap_channel }}
     needs:
       - build
-<<<<<<< HEAD
     uses: canonical/data-platform-workflows/.github/workflows/integration_test_charm.yaml@get-opensearch-systemd-logs
-=======
-    uses: canonical/data-platform-workflows/.github/workflows/integration_test_charm.yaml@v22.0.0
->>>>>>> 2cc457c9
     with:
       juju-agent-version: ${{ matrix.juju.agent }}
       juju-snap-channel: ${{ matrix.juju.snap_channel }}

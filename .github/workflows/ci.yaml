--- conflicted
+++ resolved
@@ -87,31 +87,5 @@
           sudo sysctl -w vm.max_map_count=262144
           sudo sysctl -w vm.swappiness=0
           sudo sysctl -w net.ipv4.tcp_retries2=5
-<<<<<<< HEAD
-          
-          tox -e ha-integration
-=======
 
-          tox -e ha-integration
-
-#  integration-test-lxd-ha-service:
-#    name: Integration tests for HA - Service (lxd)
-#    runs-on: ubuntu-22.04
-#     needs:
-#       - unit-test
-#    steps:
-#      - name: Checkout
-#        uses: actions/checkout@v3
-#      - name: Setup operator environment
-#        uses: charmed-kubernetes/actions-operator@main
-#        with:
-#          provider: lxd
-#      - name: Run integration tests
-#        run: |
-#          # set sysctl values in case the cloudinit-userdata not applied
-#          sudo sysctl -w vm.max_map_count=262144
-#          sudo sysctl -w vm.swappiness=0
-#          sudo sysctl -w net.ipv4.tcp_retries2=5
-
-#          tox -e ha-service-integration
->>>>>>> b1654d47
+          tox -e ha-integration
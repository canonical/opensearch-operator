--- conflicted
+++ resolved
@@ -19,26 +19,6 @@
         default: 3.1/stable
 
 jobs:
-<<<<<<< HEAD
-=======
-  test-env:
-    name: Test environment variables for workflow calls
-    runs-on: ubuntu-latest
-    steps:
-      - name: Checkout
-        uses: actions/checkout@v3
-      - name: test
-        if: ${{ inputs.juju-version == 0}}
-        run: |
-          echo "3.1/stable"
-          echo "juju version didn't exist,set default"
-      - name: test2
-        if: ${{ inputs.juju-version != 0}}
-        run: |
-          echo ${{ inputs.juju-version }}
-          echo "juju version does exist!"
-
->>>>>>> 4608db92
   lint:
     name: Lint
     needs:

# Copyright 2022 Canonical Ltd.
# See LICENSE file for licensing details.
name: Tests

concurrency:
  group: ${{ github.workflow }}-${{ github.ref }}
  cancel-in-progress: true

on:
  pull_request:
  schedule:
    - cron: '53 0 * * *' # Daily at 00:53 UTC
  # Triggered on push to branch "main" by .github/workflows/release.yaml
  workflow_call:

jobs:
  lint:
    name: Lint
    runs-on: ubuntu-22.04
    timeout-minutes: 5
    steps:
      - name: Checkout
        uses: actions/checkout@v3
      - name: Install tox
        # TODO: Consider replacing with custom image on self-hosted runner OR pinning version
        run: python3 -m pip install tox
      - name: Run linters
        run: tox run -e lint

  unit-test:
    name: Unit tests
    runs-on: ubuntu-22.04
    timeout-minutes: 5
    needs:
      - lint
    steps:
      - name: Checkout
        uses: actions/checkout@v3
      - name: Install tox
        # TODO: Consider replacing with custom image on self-hosted runner OR pinning version
        run: python3 -m pip install tox
      - name: Run tests
        run: tox run -e unit

  build:
    name: Build charms
    needs:
      - lint
      - unit-test
    uses: canonical/data-platform-workflows/.github/workflows/build_charms_with_cache.yaml@v2

  lite-integration-test:
    strategy:
      fail-fast: false
      matrix:
        tox-environments:
          - charm-integration
          - tls-integration
          - client-integration
          - ha-integration
    name: ${{ matrix.tox-environments }}
    needs:
      - lint
      - unit-test
      - build
    runs-on: ubuntu-22.04
    timeout-minutes: 120
    steps:
      - name: Checkout
        uses: actions/checkout@v3
      - name: Setup operator environment
        # TODO: Replace with custom image on self-hosted runner
        uses: charmed-kubernetes/actions-operator@main
        with:
          provider: lxd
      - name: Download packed charm(s)
        uses: actions/download-artifact@v3
        with:
          name: ${{ needs.build.outputs.artifact-name }}
      - name: Select tests
        id: select-tests
        run: |
          if [ "${{ github.event_name }}" == "schedule" ]
          then
            echo Running unstable and stable tests
            echo "mark_expression=" >> $GITHUB_OUTPUT
          else
            echo Skipping unstable tests
            echo "mark_expression=not unstable" >> $GITHUB_OUTPUT
          fi
      - name: Run integration tests
        run: |
          # set sysctl values in case the cloudinit-userdata not applied
          sudo sysctl -w vm.max_map_count=262144 vm.swappiness=0 net.ipv4.tcp_retries2=5

          tox run -e ${{ matrix.tox-environments }} -- -m '${{ steps.select-tests.outputs.mark_expression }}'
        env:
          CI_PACKED_CHARMS: ${{ needs.build.outputs.charms }}

  # These tests currently compete for access to the 4-core runner amongst individual test runs in
  # this repo, and with other charms. Therefore, this runner should be used sparingly until we can
  # access more runners.
<<<<<<< HEAD
  # heavy-integration-test:
  #   strategy:
  #     fail-fast: false
  #     matrix:
  #       tox-environments:
  #         - h-scaling-integration
  #   name: ${{ matrix.tox-environments }}
  #   needs:
  #     - lint
  #     - unit-test
  #     - build
  #   runs-on: Ubuntu_4C_16G
  #   timeout-minutes: 120
  #   steps:
  #     - name: Checkout
  #       uses: actions/checkout@v3
  #     - name: Setup operator environment
  #       # TODO: Replace with custom image on self-hosted runner
  #       uses: charmed-kubernetes/actions-operator@main
  #       with:
  #         provider: lxd
  #     - name: Download packed charm(s)
  #       uses: actions/download-artifact@v3
  #       with:
  #         name: ${{ needs.build.outputs.artifact-name }}
  #     - name: Select tests
  #       id: select-tests
  #       run: |
  #         if [ "${{ github.event_name }}" == "schedule" ]
  #         then
  #           echo Running unstable and stable tests
  #           echo "mark_expression=" >> $GITHUB_OUTPUT
  #         else
  #           echo Skipping unstable tests
  #           echo "mark_expression=not unstable" >> $GITHUB_OUTPUT
  #         fi
  #     - name: Run integration tests
  #       run: |
  #         # set sysctl values in case the cloudinit-userdata not applied
  #         sudo sysctl -w vm.max_map_count=262144 vm.swappiness=0 net.ipv4.tcp_retries2=5

  #         tox run -e ${{ matrix.tox-environments }} -- -m '${{ steps.select-tests.outputs.mark_expression }}'
  #       env:
  #         CI_PACKED_CHARMS: ${{ needs.build.outputs.charms }}
=======
  heavy-integration-test:
    strategy:
      fail-fast: false
      matrix:
        tox-environments:
          - h-scaling-integration
    name: ${{ matrix.tox-environments }}
    needs:
      - lint
      - unit-test
      - build
    runs-on: Ubuntu_4C_16G
    timeout-minutes: 120
    steps:
      - name: Checkout
        uses: actions/checkout@v3
      - name: Setup operator environment
        # TODO: Replace with custom image on self-hosted runner
        uses: charmed-kubernetes/actions-operator@main
        with:
          provider: lxd
      - name: Download packed charm(s)
        uses: actions/download-artifact@v3
        with:
          name: ${{ needs.build.outputs.artifact-name }}
      - name: Select tests
        id: select-tests
        run: |
          if [ "${{ github.event_name }}" == "schedule" ]
          then
            echo Running unstable and stable tests
            echo "mark_expression=" >> $GITHUB_OUTPUT
          else
            echo Skipping unstable tests
            echo "mark_expression=not unstable" >> $GITHUB_OUTPUT
          fi
      - name: Run integration tests
        run: |
          # set sysctl values in case the cloudinit-userdata not applied
          sudo sysctl -w vm.max_map_count=262144 vm.swappiness=0 net.ipv4.tcp_retries2=5

          tox run -e ${{ matrix.tox-environments }} -- -m '${{ steps.select-tests.outputs.mark_expression }}'
        env:
          CI_PACKED_CHARMS: ${{ needs.build.outputs.charms }}
>>>>>>> 64133ac9
<|MERGE_RESOLUTION|>--- conflicted
+++ resolved
@@ -100,7 +100,6 @@
   # These tests currently compete for access to the 4-core runner amongst individual test runs in
   # this repo, and with other charms. Therefore, this runner should be used sparingly until we can
   # access more runners.
-<<<<<<< HEAD
   # heavy-integration-test:
   #   strategy:
   #     fail-fast: false
@@ -144,50 +143,4 @@
 
   #         tox run -e ${{ matrix.tox-environments }} -- -m '${{ steps.select-tests.outputs.mark_expression }}'
   #       env:
-  #         CI_PACKED_CHARMS: ${{ needs.build.outputs.charms }}
-=======
-  heavy-integration-test:
-    strategy:
-      fail-fast: false
-      matrix:
-        tox-environments:
-          - h-scaling-integration
-    name: ${{ matrix.tox-environments }}
-    needs:
-      - lint
-      - unit-test
-      - build
-    runs-on: Ubuntu_4C_16G
-    timeout-minutes: 120
-    steps:
-      - name: Checkout
-        uses: actions/checkout@v3
-      - name: Setup operator environment
-        # TODO: Replace with custom image on self-hosted runner
-        uses: charmed-kubernetes/actions-operator@main
-        with:
-          provider: lxd
-      - name: Download packed charm(s)
-        uses: actions/download-artifact@v3
-        with:
-          name: ${{ needs.build.outputs.artifact-name }}
-      - name: Select tests
-        id: select-tests
-        run: |
-          if [ "${{ github.event_name }}" == "schedule" ]
-          then
-            echo Running unstable and stable tests
-            echo "mark_expression=" >> $GITHUB_OUTPUT
-          else
-            echo Skipping unstable tests
-            echo "mark_expression=not unstable" >> $GITHUB_OUTPUT
-          fi
-      - name: Run integration tests
-        run: |
-          # set sysctl values in case the cloudinit-userdata not applied
-          sudo sysctl -w vm.max_map_count=262144 vm.swappiness=0 net.ipv4.tcp_retries2=5
-
-          tox run -e ${{ matrix.tox-environments }} -- -m '${{ steps.select-tests.outputs.mark_expression }}'
-        env:
-          CI_PACKED_CHARMS: ${{ needs.build.outputs.charms }}
->>>>>>> 64133ac9
+  #         CI_PACKED_CHARMS: ${{ needs.build.outputs.charms }}
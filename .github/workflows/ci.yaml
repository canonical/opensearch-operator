--- conflicted
+++ resolved
@@ -1,6 +1,7 @@
 name: Tests
 on:
   workflow_call:
+  pull_request:
 
 jobs:
   lint:
@@ -87,13 +88,5 @@
           sudo sysctl -w vm.max_map_count=262144
           sudo sysctl -w vm.swappiness=0
           sudo sysctl -w net.ipv4.tcp_retries2=5
-<<<<<<< HEAD
           
-          tox -e ha-integration
-      - name: Setup tmate session
-        if: ${{ failure() }}
-        uses: mxschmitt/action-tmate@v3
-=======
-
-          tox -e ha-integration
->>>>>>> d399b35a
+          tox -e ha-integration
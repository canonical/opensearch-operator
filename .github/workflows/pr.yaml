--- conflicted
+++ resolved
@@ -14,7 +14,7 @@
     secrets: inherit
     uses: ./.github/workflows/pre_integration_checks.yaml
     with:
-      libjuju-version-specifier: ==2.9.42.4
+      libjuju-version-specifier: ==2.9.44.0
 
   integration-juju2:
     needs:
@@ -22,10 +22,7 @@
     uses: ./.github/workflows/integration.yaml
     with:
       juju-snap-channel: 2.9/stable
-<<<<<<< HEAD
       libjuju-version-specifier: ==2.9.44.0
-=======
-      libjuju-version-specifier: ==2.9.42.4
 
   pre-integration-checks-juju3:
     secrets: inherit
@@ -38,5 +35,4 @@
       - pre-integration-checks-juju3
     uses: ./.github/workflows/integration-limited-juju3.yaml
     with:
-      libjuju-version-specifier: ==3.2.0.1
->>>>>>> cb3611a2
+      libjuju-version-specifier: ==3.2.0.1
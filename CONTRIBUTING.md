--- conflicted
+++ resolved
@@ -33,19 +33,11 @@
 ### Testing
 
 ```shell
-<<<<<<< HEAD
-tox -e fmt           # update your code according to linting rules
-tox -e lint          # code style
-tox -e unit          # unit tests
-tox -e integration   # integration tests
-tox                  # runs 'fmt', 'lint', and 'unit' environments
-=======
 tox run -e format        # update your code according to linting rules
 tox run -e lint          # code style
 tox run -e unit          # unit tests
 tox run -e integration   # integration tests
 tox                      # runs 'format', 'lint', and 'unit' environments
->>>>>>> a83dab09
 ```
 
 ## Build charm

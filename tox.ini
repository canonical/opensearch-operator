--- conflicted
+++ resolved
@@ -138,19 +138,4 @@
     pytest-operator
     -r {tox_root}/requirements.txt
 commands =
-<<<<<<< HEAD
-    pytest -v --tb native --ignore={[vars]tst_path}unit --log-cli-level=INFO -s {posargs}
-
-[testenv:dev-integration]
-description = Run specifically tagged tests
-deps =
-    pytest
-    pytest-asyncio
-    juju==2.9.38.1 # juju 3.0.0 has issues with retrieving action results
-    pytest-operator
-    -r{toxinidir}/requirements.txt
-commands =
-    pytest -v --tb native --ignore={[vars]tst_path}unit --log-cli-level=INFO -s {posargs} -m dev
-=======
-    pytest -v --tb native --log-cli-level=INFO -s {posargs} {[vars]tests_path}/integration/
->>>>>>> a83dab09
+    pytest -v --tb native --log-cli-level=INFO -s {posargs} {[vars]tests_path}/integration/
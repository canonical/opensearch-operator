# Copyright 2023 Canonical Ltd.
# See LICENSE file for licensing details.

[tox]
skipsdist=True
skip_missing_interpreters = True
envlist = fmt, lint, unit

[vars]
src_path = {toxinidir}/src/
tst_path = {toxinidir}/tests/
lib_path = {toxinidir}/lib/charms/opensearch/v0/
all_path = {[vars]src_path} {[vars]lib_path} {[vars]tst_path}

[testenv]
setenv =
  PYTHONPATH = {toxinidir}:{toxinidir}/lib:{[vars]src_path}
  PYTHONBREAKPOINT=ipdb.set_trace
  PY_COLORS=1
passenv =
  PYTHONPATH
  CHARM_BUILD_DIR
  MODEL_SETTINGS

[testenv:fmt]
description = Apply coding style standards to code
deps =
    black
    isort
commands =
    isort {[vars]all_path}
    black {[vars]all_path}

[testenv:lint]
description = Check code against coding style standards
deps =
    black
    flake8==5.0.4
    flake8-docstrings==1.6.0
    flake8-copyright
    flake8-builtins
    pyproject-flake8
    pep8-naming
    isort
    codespell
commands =
    # uncomment the following line if this charm owns a lib
    codespell {[vars]lib_path}
    codespell {toxinidir} --skip {toxinidir}/.git --skip {toxinidir}/.tox \
      --skip {toxinidir}/build --skip {toxinidir}/lib --skip {toxinidir}/venv \
      --skip {toxinidir}/.mypy_cache --skip {toxinidir}/icon.svg
    # pflake8 wrapper supports config from pyproject.toml
    pflake8 {[vars]all_path}
    isort --check-only --diff {[vars]all_path}
    black --check --diff {[vars]all_path}

[testenv:unit]
description = Run unit tests
deps =
    pytest
    pytest-asyncio
    coverage[toml]
    -r{toxinidir}/requirements.txt
commands =
    coverage run --source={[vars]src_path} --source={[vars]lib_path} \
        -m pytest --ignore={[vars]tst_path}integration -v --tb native -s {posargs}
    coverage report

[testenv:charm-integration]
description = Run charm integration tests
deps =
    pytest
    pytest-asyncio
    juju==2.9.38.1 # juju 3.0.0 has issues with retrieving action results
    pytest-operator
    -r{toxinidir}/requirements.txt
commands =
    pytest -v --tb native --ignore={[vars]tst_path}unit --log-cli-level=INFO -s {posargs} -m charm_tests

[testenv:tls-integration]
description = Run TLS integration tests
deps =
    pytest
    pytest-asyncio
    juju==2.9.38.1 # juju 3.0.0 has issues with retrieving action results
    pytest-operator
    -r{toxinidir}/requirements.txt
commands =
    pytest -v --tb native --ignore={[vars]tst_path}unit --log-cli-level=INFO -s {posargs} -m tls_tests

[testenv:ha-integration]
description = Run HA integration tests
deps =
    pytest
    pytest-asyncio
    juju==2.9.38.1 # juju 3.0.0 has issues with retrieving action results
    pytest-operator
    -r{toxinidir}/requirements.txt
commands =
    pytest -v --tb native --ignore={[vars]tst_path}unit --log-cli-level=INFO -s {posargs} -m ha_tests

<<<<<<< HEAD
=======
[testenv:ha-service-integration]
description = Run HA Service integration tests
deps =
    pytest
    pytest-asyncio
    juju==2.9.38.1 # juju 3.0.0 has issues with retrieving action results
    pytest-operator
    -r{toxinidir}/requirements.txt
commands =
    pytest -v --tb native --ignore={[vars]tst_path}unit --log-cli-level=INFO -s {posargs} -m ha_service_tests

>>>>>>> b1654d47
[testenv:integration]
description = Run all integration tests
deps =
    pytest
    pytest-asyncio
    juju==2.9.38.1 # juju 3.0.0 has issues with retrieving action results
    pytest-operator
    -r{toxinidir}/requirements.txt
commands =
    pytest -v --tb native --ignore={[vars]tst_path}unit --log-cli-level=INFO -s {posargs}<|MERGE_RESOLUTION|>--- conflicted
+++ resolved
@@ -99,20 +99,6 @@
 commands =
     pytest -v --tb native --ignore={[vars]tst_path}unit --log-cli-level=INFO -s {posargs} -m ha_tests
 
-<<<<<<< HEAD
-=======
-[testenv:ha-service-integration]
-description = Run HA Service integration tests
-deps =
-    pytest
-    pytest-asyncio
-    juju==2.9.38.1 # juju 3.0.0 has issues with retrieving action results
-    pytest-operator
-    -r{toxinidir}/requirements.txt
-commands =
-    pytest -v --tb native --ignore={[vars]tst_path}unit --log-cli-level=INFO -s {posargs} -m ha_service_tests
-
->>>>>>> b1654d47
 [testenv:integration]
 description = Run all integration tests
 deps =

# Copyright 2023 Canonical Ltd.
# See LICENSE file for licensing details.

[tox]
no_package = True
skip_missing_interpreters = True
env_list = format, lint, unit
labels =
    # Don't run this group in parallel, or with --keep-models because it creates a lot of local VMs.
    integration = {charm, tls, ha, ha-networking, client, h-scaling, ha-storage}-integration


[vars]
src_path = {tox_root}/src
tests_path = {tox_root}/tests
lib_path = {tox_root}/lib/charms/opensearch/v0
all_path = {[vars]src_path} {[vars]lib_path} {[vars]tests_path}

[testenv]
set_env =
    PYTHONPATH = {tox_root}:{tox_root}/lib:{[vars]src_path}
    PYTHONBREAKPOINT=ipdb.set_trace
    PY_COLORS=1
pass_env =
    PYTHONPATH
    CHARM_BUILD_DIR
    MODEL_SETTINGS

[testenv:format]
description = Apply coding style standards to code
deps =
    black
    isort
commands =
    isort {[vars]all_path}
    black {[vars]all_path}

[testenv:lint]
description = Check code against coding style standards
deps =
    black
    flake8==5.0.4
    flake8-docstrings==1.6.0
    flake8-copyright
    flake8-builtins
    pyproject-flake8
    pep8-naming
    isort
    codespell
commands =
    codespell {[vars]lib_path}
    codespell {tox_root} --skip {tox_root}/.git --skip {tox_root}/.tox \
      --skip {tox_root}/build --skip {tox_root}/lib --skip {tox_root}/venv \
      --skip {tox_root}/.mypy_cache --skip {tox_root}/icon.svg
    # pflake8 wrapper supports config from pyproject.toml
    pflake8 {[vars]all_path}
    isort --check-only --diff {[vars]all_path}
    black --check --diff {[vars]all_path}

[testenv:unit]
description = Run unit tests
deps =
    pytest
    pytest-asyncio
    coverage[toml]
    -r {tox_root}/requirements.txt
commands =
    coverage run --source={[vars]src_path} --source={[vars]lib_path} \
        -m pytest -v --tb native -s {posargs} {[vars]tests_path}/unit
    coverage report

<<<<<<< HEAD
[testenv:{charm, tls, client, ha-base, h-scaling, ha-storage, ha-networking}-integration]
=======
[testenv:{charm, tls, ha, ha-networking, client, h-scaling, ha-storage}-integration]
>>>>>>> e81ed230
description = Run integration tests
pass_env =
    {[testenv]pass_env}
    CI
    CI_PACKED_CHARMS
    LIBJUJU_VERSION_SPECIFIER
deps =
    # This applies to libjuju, not Juju.
    juju{env:LIBJUJU_VERSION_SPECIFIER:==2.9.42.4}
    opensearch-py
    pytest
    pytest-asyncio
    pytest-operator
    -r {tox_root}/requirements.txt
commands =
    charm: pytest -v --tb native --log-cli-level=INFO -s {posargs} {[vars]tests_path}/integration/test_charm.py
    tls: pytest -v --tb native --log-cli-level=INFO -s {posargs} {[vars]tests_path}/integration/tls/test_tls.py
    client: pytest -v --tb native --log-cli-level=INFO -s {posargs} {[vars]tests_path}/integration/relations/opensearch_provider/test_opensearch_provider.py
    ha-base: pytest -v --tb native --log-cli-level=INFO -s {posargs} {[vars]tests_path}/integration/ha/test_ha.py
    # h-scaling must run on a machine with more than 2 cores
    h-scaling: pytest -v --tb native --log-cli-level=INFO -s {posargs} {[vars]tests_path}/integration/ha/test_horizontal_scaling.py
<<<<<<< HEAD
=======
    ha: pytest -v --tb native --log-cli-level=INFO -s {posargs} {[vars]tests_path}/integration/ha/test_ha.py
    ha-networking: pytest -v --tb native --log-cli-level=INFO -s {posargs} {[vars]tests_path}/integration/ha/test_ha_networking.py
    client: pytest -v --tb native --log-cli-level=INFO -s {posargs} {[vars]tests_path}/integration/relations/opensearch_provider/test_opensearch_provider.py
>>>>>>> e81ed230
    ha-storage: pytest -v --tb native --log-cli-level=INFO -s {posargs} {[vars]tests_path}/integration/ha/test_storage.py
<|MERGE_RESOLUTION|>--- conflicted
+++ resolved
@@ -69,11 +69,7 @@
         -m pytest -v --tb native -s {posargs} {[vars]tests_path}/unit
     coverage report
 
-<<<<<<< HEAD
 [testenv:{charm, tls, client, ha-base, h-scaling, ha-storage, ha-networking}-integration]
-=======
-[testenv:{charm, tls, ha, ha-networking, client, h-scaling, ha-storage}-integration]
->>>>>>> e81ed230
 description = Run integration tests
 pass_env =
     {[testenv]pass_env}
@@ -95,10 +91,4 @@
     ha-base: pytest -v --tb native --log-cli-level=INFO -s {posargs} {[vars]tests_path}/integration/ha/test_ha.py
     # h-scaling must run on a machine with more than 2 cores
     h-scaling: pytest -v --tb native --log-cli-level=INFO -s {posargs} {[vars]tests_path}/integration/ha/test_horizontal_scaling.py
-<<<<<<< HEAD
-=======
-    ha: pytest -v --tb native --log-cli-level=INFO -s {posargs} {[vars]tests_path}/integration/ha/test_ha.py
-    ha-networking: pytest -v --tb native --log-cli-level=INFO -s {posargs} {[vars]tests_path}/integration/ha/test_ha_networking.py
-    client: pytest -v --tb native --log-cli-level=INFO -s {posargs} {[vars]tests_path}/integration/relations/opensearch_provider/test_opensearch_provider.py
->>>>>>> e81ed230
     ha-storage: pytest -v --tb native --log-cli-level=INFO -s {posargs} {[vars]tests_path}/integration/ha/test_storage.py

# Copyright 2023 Canonical Ltd.
# See LICENSE file for licensing details.

[tox]
no_package = True
skip_missing_interpreters = True
env_list = format, lint, unit
labels =
    # Don't run this group in parallel, or with --keep-models because it creates a lot of local VMs.
    integration = {charm,tls,ha,h-scaling,client}-integration


[vars]
src_path = {tox_root}/src
tests_path = {tox_root}/tests
lib_path = {tox_root}/lib/charms/opensearch/v0
all_path = {[vars]src_path} {[vars]lib_path} {[vars]tests_path}

[testenv]
set_env =
    PYTHONPATH = {tox_root}:{tox_root}/lib:{[vars]src_path}
    PYTHONBREAKPOINT=ipdb.set_trace
    PY_COLORS=1
pass_env =
    PYTHONPATH
    CHARM_BUILD_DIR
    MODEL_SETTINGS

[testenv:format]
description = Apply coding style standards to code
deps =
    black
    isort
commands =
    isort {[vars]all_path}
    black {[vars]all_path}

[testenv:lint]
description = Check code against coding style standards
deps =
    black
    flake8==5.0.4
    flake8-docstrings==1.6.0
    flake8-copyright
    flake8-builtins
    pyproject-flake8
    pep8-naming
    isort
    codespell
commands =
    codespell {[vars]lib_path}
    codespell {tox_root} --skip {tox_root}/.git --skip {tox_root}/.tox \
      --skip {tox_root}/build --skip {tox_root}/lib --skip {tox_root}/venv \
      --skip {tox_root}/.mypy_cache --skip {tox_root}/icon.svg
    # pflake8 wrapper supports config from pyproject.toml
    pflake8 {[vars]all_path}
    isort --check-only --diff {[vars]all_path}
    black --check --diff {[vars]all_path}

[testenv:unit]
description = Run unit tests
deps =
    pytest
    pytest-asyncio
    coverage[toml]
    -r {tox_root}/requirements.txt
commands =
    coverage run --source={[vars]src_path} --source={[vars]lib_path} \
        -m pytest -v --tb native -s {posargs} {[vars]tests_path}/unit
    coverage report

<<<<<<< HEAD
[testenv:{charm,tls,h-scaling,ha,client}-integration]
description = Run integration tests
=======
[testenv:charm-integration]
description = Run charm integration tests
pass_env =
    {[testenv]pass_env}
    CI
    CI_PACKED_CHARMS
deps =
    opensearch-py
    pytest
    pytest-asyncio
    juju==2.9.42.1 # juju 3.0.0 has issues with retrieving action results
    pytest-operator
    -r {tox_root}/requirements.txt
commands =
    pytest -v --tb native --log-cli-level=INFO -s {posargs} {[vars]tests_path}/integration/test_charm.py

[testenv:tls-integration]
description = Run TLS integration tests
pass_env =
    {[testenv]pass_env}
    CI
    CI_PACKED_CHARMS
deps =
    opensearch-py
    pytest
    pytest-asyncio
    juju==2.9.42.1 # juju 3.0.0 has issues with retrieving action results
    pytest-operator
    -r {tox_root}/requirements.txt
commands =
    pytest -v --tb native --log-cli-level=INFO -s {posargs} {[vars]tests_path}/integration/tls/test_tls.py

[testenv:h-scaling-integration]
description = Run horizontal-scaling integration tests
pass_env =
    {[testenv]pass_env}
    CI
    CI_PACKED_CHARMS
deps =
    opensearch-py
    pytest
    pytest-asyncio
    juju==2.9.42.1 # juju 3.0.0 has issues with retrieving action results
    pytest-operator
    -r {tox_root}/requirements.txt
commands =
    pytest -v --tb native --log-cli-level=INFO -s {posargs} {[vars]tests_path}/integration/ha/test_horizontal_scaling.py

[testenv:ha-integration]
description = Run HA integration tests
pass_env =
    {[testenv]pass_env}
    CI
    CI_PACKED_CHARMS
deps =
    opensearch-py
    pytest
    pytest-asyncio
    juju==2.9.42.1 # juju 3.0.0 has issues with retrieving action results
    pytest-operator
    -r {tox_root}/requirements.txt
commands =
    pytest -v --tb native --log-cli-level=INFO -s {posargs} {[vars]tests_path}/integration/ha/test_ha.py

[testenv:ha-storage-integration]
description = Run HA integration tests
pass_env =
    {[testenv]pass_env}
    CI
    CI_PACKED_CHARMS
deps =
    opensearch-py
    pytest
    pytest-asyncio
    juju==2.9.42.1 # juju 3.0.0 has issues with retrieving action results
    pytest-operator
    -r {tox_root}/requirements.txt
commands =
    pytest -v --tb native --log-cli-level=INFO -s {posargs} {[vars]tests_path}/integration/ha/test_storage.py

[testenv:client-integration]
description = Run client relation integration tests
>>>>>>> e6867425
pass_env =
    {[testenv]pass_env}
    CI
    CI_PACKED_CHARMS
    LIBJUJU_VERSION
deps =
    # These means libjuju versions, not Juju.
    juju=={env:LIBJUJU_VERSION:2.9.42.1}
    opensearch-py
    pytest
    pytest-asyncio
    pytest-operator
    -r {tox_root}/requirements.txt
commands =
    charm: pytest -v --tb native --log-cli-level=INFO -s {posargs} {[vars]tests_path}/integration/test_charm.py
    tls: pytest -v --tb native --log-cli-level=INFO -s {posargs} {[vars]tests_path}/integration/tls/test_tls.py
    # h-scaling must run on a machine with more than 2 cores
    h-scaling: pytest -v --tb native --log-cli-level=INFO -s {posargs} {[vars]tests_path}/integration/ha/test_horizontal_scaling.py
    ha: pytest -v --tb native --log-cli-level=INFO -s {posargs} {[vars]tests_path}/integration/ha/test_ha.py
    client: pytest -v --tb native --log-cli-level=INFO -s {posargs} {[vars]tests_path}/integration/relations/opensearch_provider/test_opensearch_provider.py

<|MERGE_RESOLUTION|>--- conflicted
+++ resolved
@@ -69,93 +69,8 @@
         -m pytest -v --tb native -s {posargs} {[vars]tests_path}/unit
     coverage report
 
-<<<<<<< HEAD
-[testenv:{charm,tls,h-scaling,ha,client}-integration]
+[testenv:{charm,tls,h-scaling,ha,client,ha-storage}-integration]
 description = Run integration tests
-=======
-[testenv:charm-integration]
-description = Run charm integration tests
-pass_env =
-    {[testenv]pass_env}
-    CI
-    CI_PACKED_CHARMS
-deps =
-    opensearch-py
-    pytest
-    pytest-asyncio
-    juju==2.9.42.1 # juju 3.0.0 has issues with retrieving action results
-    pytest-operator
-    -r {tox_root}/requirements.txt
-commands =
-    pytest -v --tb native --log-cli-level=INFO -s {posargs} {[vars]tests_path}/integration/test_charm.py
-
-[testenv:tls-integration]
-description = Run TLS integration tests
-pass_env =
-    {[testenv]pass_env}
-    CI
-    CI_PACKED_CHARMS
-deps =
-    opensearch-py
-    pytest
-    pytest-asyncio
-    juju==2.9.42.1 # juju 3.0.0 has issues with retrieving action results
-    pytest-operator
-    -r {tox_root}/requirements.txt
-commands =
-    pytest -v --tb native --log-cli-level=INFO -s {posargs} {[vars]tests_path}/integration/tls/test_tls.py
-
-[testenv:h-scaling-integration]
-description = Run horizontal-scaling integration tests
-pass_env =
-    {[testenv]pass_env}
-    CI
-    CI_PACKED_CHARMS
-deps =
-    opensearch-py
-    pytest
-    pytest-asyncio
-    juju==2.9.42.1 # juju 3.0.0 has issues with retrieving action results
-    pytest-operator
-    -r {tox_root}/requirements.txt
-commands =
-    pytest -v --tb native --log-cli-level=INFO -s {posargs} {[vars]tests_path}/integration/ha/test_horizontal_scaling.py
-
-[testenv:ha-integration]
-description = Run HA integration tests
-pass_env =
-    {[testenv]pass_env}
-    CI
-    CI_PACKED_CHARMS
-deps =
-    opensearch-py
-    pytest
-    pytest-asyncio
-    juju==2.9.42.1 # juju 3.0.0 has issues with retrieving action results
-    pytest-operator
-    -r {tox_root}/requirements.txt
-commands =
-    pytest -v --tb native --log-cli-level=INFO -s {posargs} {[vars]tests_path}/integration/ha/test_ha.py
-
-[testenv:ha-storage-integration]
-description = Run HA integration tests
-pass_env =
-    {[testenv]pass_env}
-    CI
-    CI_PACKED_CHARMS
-deps =
-    opensearch-py
-    pytest
-    pytest-asyncio
-    juju==2.9.42.1 # juju 3.0.0 has issues with retrieving action results
-    pytest-operator
-    -r {tox_root}/requirements.txt
-commands =
-    pytest -v --tb native --log-cli-level=INFO -s {posargs} {[vars]tests_path}/integration/ha/test_storage.py
-
-[testenv:client-integration]
-description = Run client relation integration tests
->>>>>>> e6867425
 pass_env =
     {[testenv]pass_env}
     CI
@@ -176,4 +91,4 @@
     h-scaling: pytest -v --tb native --log-cli-level=INFO -s {posargs} {[vars]tests_path}/integration/ha/test_horizontal_scaling.py
     ha: pytest -v --tb native --log-cli-level=INFO -s {posargs} {[vars]tests_path}/integration/ha/test_ha.py
     client: pytest -v --tb native --log-cli-level=INFO -s {posargs} {[vars]tests_path}/integration/relations/opensearch_provider/test_opensearch_provider.py
-
+    ha-storage: pytest -v --tb native --log-cli-level=INFO -s {posargs} {[vars]tests_path}/integration/ha/test_storage.py
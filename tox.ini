--- conflicted
+++ resolved
@@ -69,89 +69,30 @@
         -m pytest -v --tb native -s {posargs} {[vars]tests_path}/unit
     coverage report
 
-<<<<<<< HEAD
-[testenv:{charm,tls,h-scaling,ha,client,ha-storage}-integration]
+[testenv:{charm, tls, h-scaling, ha, client, ha-storage, ha-networking }-integration]
 description = Run integration tests
-=======
-[testenv:charm-integration]
-description = Run charm integration tests
 pass_env =
     {[testenv]pass_env}
     CI
     CI_PACKED_CHARMS
+    LIBJUJU_VERSION_SPECIFIER
 deps =
+    # This applies to libjuju, not Juju.
+    juju{env:LIBJUJU_VERSION_SPECIFIER:==2.9.42.1}
     opensearch-py
     pytest
     pytest-asyncio
-    juju==2.9.42.4  # juju 3.0.0 has issues with retrieving action results
     pytest-operator
     -r {tox_root}/requirements.txt
 commands =
-    pytest -v --tb native --log-cli-level=INFO -s {posargs} {[vars]tests_path}/integration/test_charm.py
-
-[testenv:tls-integration]
-description = Run TLS integration tests
-pass_env =
-    {[testenv]pass_env}
-    CI
-    CI_PACKED_CHARMS
-deps =
-    opensearch-py
-    pytest
-    pytest-asyncio
-    juju==2.9.42.4  # juju 3.0.0 has issues with retrieving action results
-    pytest-operator
-    -r {tox_root}/requirements.txt
-commands =
-    pytest -v --tb native --log-cli-level=INFO -s {posargs} {[vars]tests_path}/integration/tls/test_tls.py
-
-[testenv:h-scaling-integration]
-description = Run horizontal-scaling integration tests
-pass_env =
-    {[testenv]pass_env}
-    CI
-    CI_PACKED_CHARMS
-deps =
-    opensearch-py
-    pytest
-    pytest-asyncio
-    juju==2.9.42.4  # juju 3.0.0 has issues with retrieving action results
-    pytest-operator
-    -r {tox_root}/requirements.txt
-commands =
-    pytest -v --tb native --log-cli-level=INFO -s {posargs} {[vars]tests_path}/integration/ha/test_horizontal_scaling.py
-
-[testenv:ha-integration]
-description = Run HA integration tests
-pass_env =
-    {[testenv]pass_env}
-    CI
-    CI_PACKED_CHARMS
-deps =
-    opensearch-py
-    pytest
-    pytest-asyncio
-    juju==2.9.42.4  # juju 3.0.0 has issues with retrieving action results
-    pytest-operator
-    -r {tox_root}/requirements.txt
-commands =
-    pytest -v --tb native --log-cli-level=INFO -s {posargs} {[vars]tests_path}/integration/ha/test_ha.py
-
-[testenv:ha-networking-integration]
-description = Run HA integration tests
-pass_env =
-    {[testenv]pass_env}
-    CI
-    CI_PACKED_CHARMS
-deps =
-    opensearch-py
-    pytest
-    pytest-asyncio
-    juju==2.9.42.4  # juju 3.0.0 has issues with retrieving action results
-    pytest-operator
-    -r {tox_root}/requirements.txt
-commands =
-    pytest -v --tb native --log-cli-level=INFO -s {posargs} {[vars]tests_path}/integration/ha/test_ha_networking.py
+    charm: pytest -v --tb native --log-cli-level=INFO -s {posargs} {[vars]tests_path}/integration/test_charm.py
+    tls: pytest -v --tb native --log-cli-level=INFO -s {posargs} {[vars]tests_path}/integration/tls/test_tls.py
+    # h-scaling must run on a machine with more than 2 cores
+    h-scaling: pytest -v --tb native --log-cli-level=INFO -s {posargs} {[vars]tests_path}/integration/ha/test_horizontal_scaling.py
+    ha: pytest -v --tb native --log-cli-level=INFO -s {posargs} {[vars]tests_path}/integration/ha/test_ha.py
+    client: pytest -v --tb native --log-cli-level=INFO -s {posargs} {[vars]tests_path}/integration/relations/opensearch_provider/test_opensearch_provider.py
+    ha-storage: pytest -v --tb native --log-cli-level=INFO -s {posargs} {[vars]tests_path}/integration/ha/test_storage.py
+    ha-networking: pytest -v --tb native --log-cli-level=INFO -s {posargs} {[vars]tests_path}/integration/ha/test_ha_networking.py
 
 [testenv:ha-storage-integration]
 description = Run HA integration tests
@@ -167,49 +108,4 @@
     pytest-operator
     -r {tox_root}/requirements.txt
 commands =
-    pytest -v --tb native --log-cli-level=INFO -s {posargs} {[vars]tests_path}/integration/ha/test_storage.py
-
-[testenv:client-integration]
-description = Run client relation integration tests
-pass_env =
-    {[testenv]pass_env}
-    CI
-    CI_PACKED_CHARMS
-deps =
-    opensearch-py
-    pytest
-    pytest-asyncio
-    juju==2.9.42.4  # juju 3.0.0 has issues with retrieving action results
-    pytest-operator
-    -r {tox_root}/requirements.txt
-commands =
-    pytest -v --tb native --log-cli-level=INFO -s {posargs} {[vars]tests_path}/integration/relations/opensearch_provider/test_opensearch_provider.py
-
-[testenv:integration]
-description = Run all integration tests
->>>>>>> e6f4948b
-pass_env =
-    {[testenv]pass_env}
-    CI
-    CI_PACKED_CHARMS
-    LIBJUJU_VERSION_SPECIFIER
-deps =
-    # This applies to libjuju, not Juju.
-    juju{env:LIBJUJU_VERSION_SPECIFIER:==2.9.42.1}
-    opensearch-py
-    pytest
-    pytest-asyncio
-<<<<<<< HEAD
-=======
-    juju==2.9.42.4  # juju 3.0.0 has issues with retrieving action results
->>>>>>> e6f4948b
-    pytest-operator
-    -r {tox_root}/requirements.txt
-commands =
-    charm: pytest -v --tb native --log-cli-level=INFO -s {posargs} {[vars]tests_path}/integration/test_charm.py
-    tls: pytest -v --tb native --log-cli-level=INFO -s {posargs} {[vars]tests_path}/integration/tls/test_tls.py
-    # h-scaling must run on a machine with more than 2 cores
-    h-scaling: pytest -v --tb native --log-cli-level=INFO -s {posargs} {[vars]tests_path}/integration/ha/test_horizontal_scaling.py
-    ha: pytest -v --tb native --log-cli-level=INFO -s {posargs} {[vars]tests_path}/integration/ha/test_ha.py
-    client: pytest -v --tb native --log-cli-level=INFO -s {posargs} {[vars]tests_path}/integration/relations/opensearch_provider/test_opensearch_provider.py
-    ha-storage: pytest -v --tb native --log-cli-level=INFO -s {posargs} {[vars]tests_path}/integration/ha/test_storage.py+    pytest -v --tb native --log-cli-level=INFO -s {posargs} {[vars]tests_path}/integration/ha/test_storage.py
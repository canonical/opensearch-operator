# Copyright 2023 Canonical Ltd.
# See LICENSE file for licensing details.
import os
from unittest.mock import PropertyMock

import pytest
from ops import JujuVersion
from pytest_mock import MockerFixture


@pytest.fixture(autouse=True)
def juju_has_secrets(mocker: MockerFixture):
    """This fixture will force the usage of secrets whenever run on Juju 3.x.

    NOTE: This is needed, as normally JujuVersion is set to 0.0.0 in tests
    (i.e. not the real juju version)
    """
    juju_version = os.environ["LIBJUJU_VERSION_SPECIFIER"]
    if juju_version.startswith("=="):
        juju_version = juju_version[2:]  # Removing == symbol

    if juju_version < "3":
        mocker.patch.object(JujuVersion, "has_secrets", new_callable=PropertyMock).return_value = (
            False
        )
        return False
<<<<<<< HEAD
    else:
        mocker.patch.object(JujuVersion, "has_secrets", new_callable=PropertyMock).return_value = (
            True
        )
        return True
=======

    mocker.patch.object(JujuVersion, "has_secrets", new_callable=PropertyMock).return_value = True
    return True
>>>>>>> e9aeb154


@pytest.fixture
def only_with_juju_secrets(juju_has_secrets):
    """Pretty way to skip Juju 3 tests."""
    if not juju_has_secrets:
        pytest.skip("Secrets test only applies on Juju 3.x")


@pytest.fixture
def only_without_juju_secrets(juju_has_secrets):
    """Pretty way to skip Juju 2-specific tests.

    Typically: to save CI time, when the same check were executed in a Juju 3-specific way already
    """
    if juju_has_secrets:
        pytest.skip("Skipping legacy secrets tests")<|MERGE_RESOLUTION|>--- conflicted
+++ resolved
@@ -24,17 +24,9 @@
             False
         )
         return False
-<<<<<<< HEAD
-    else:
-        mocker.patch.object(JujuVersion, "has_secrets", new_callable=PropertyMock).return_value = (
-            True
-        )
-        return True
-=======
 
     mocker.patch.object(JujuVersion, "has_secrets", new_callable=PropertyMock).return_value = True
     return True
->>>>>>> e9aeb154
 
 
 @pytest.fixture

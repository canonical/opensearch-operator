# Copyright 2022 Canonical Ltd.
# See LICENSE file for licensing details.
#
# Learn more about testing at: https://juju.is/docs/sdk/testing

import unittest
from datetime import datetime, timedelta
from unittest.mock import patch

from charms.opensearch.v0.constants_tls import CertType
from charms.opensearch.v0.helper_databag import Scope
from charms.opensearch.v0.opensearch_base_charm import PEER, SERVICE_MANAGER
from charms.opensearch.v0.opensearch_distro import (
    OpenSearchHttpError,
    OpenSearchInstallError,
)
from helpers import patch_network_get
from ops.model import ActiveStatus, BlockedStatus
from ops.testing import Harness

from charm import OpenSearchOperatorCharm


@patch_network_get("1.1.1.1")
class TestCharm(unittest.TestCase):
    @patch("charms.opensearch.v0.opensearch_distro.OpenSearchDistribution._create_directories")
    def setUp(self, _create_directories):
        self.harness = Harness(OpenSearchOperatorCharm)
        self.addCleanup(self.harness.cleanup)
        self.harness.begin()
        self.charm = self.harness.charm
        self.rel_id = self.harness.add_relation(PEER, self.charm.app.name)
        self.service_rel_id = self.harness.add_relation(SERVICE_MANAGER, self.charm.app.name)

    @patch("opensearch.OpenSearchTarball.install")
    def test_on_install(self, install):
        """Test the install event callback on success."""
        self.charm.on.install.emit()
        install.assert_called_once()

    @patch("opensearch.OpenSearchTarball.install")
    def test_on_install_error(self, install):
        """Test the install event callback on error."""
        install.side_effect = OpenSearchInstallError()
        self.charm.on.install.emit()
        self.assertTrue(isinstance(self.harness.model.unit.status, BlockedStatus))

    @patch("charm.OpenSearchOperatorCharm._initialize_admin_user")
    def test_on_leader_elected(self, _initialize_admin_user):
        """Test on leader elected event."""
        self.harness.set_leader(True)
        self.charm.on.leader_elected.emit()
        _initialize_admin_user.assert_called_once()
        self.assertTrue(isinstance(self.harness.model.unit.status, ActiveStatus))

    @patch("charm.OpenSearchOperatorCharm._initialize_admin_user")
    def test_on_leader_elected_index_initialised(self, _initialize_admin_user):
        # security_index_initialised
        self.charm.app_peers_data["security_index_initialised"] = "True"
        self.harness.set_leader(True)
        self.charm.on.leader_elected.emit()
        _initialize_admin_user.assert_not_called()

        # admin_user_initialized
        del self.charm.app_peers_data["security_index_initialised"]
        self.charm.app_peers_data["admin_user_initialized"] = "True"
        self.charm.on.leader_elected.emit()
        _initialize_admin_user.assert_not_called()

    @patch("opensearch.OpenSearchTarball.is_started")
    @patch("charm.OpenSearchOperatorCharm._is_tls_fully_configured")
    @patch("charms.opensearch.v0.opensearch_config.OpenSearchConfig.set_client_auth")
    @patch("charm.OpenSearchOperatorCharm._get_nodes")
    @patch("charm.OpenSearchOperatorCharm._set_node_conf")
<<<<<<< HEAD
    @patch("charm.OpenSearchOperatorCharm._start_opensearch")
=======
    @patch("charm.OpenSearchOperatorCharm._cleanup_conf_if_bootstrapped")
    @patch("charm.OpenSearchOperatorCharm._can_service_start")
    @patch("opensearch.OpenSearchTarball.start")
>>>>>>> 6f133bad
    @patch("charm.OpenSearchOperatorCharm._initialize_security_index")
    @patch("charm.OpenSearchOperatorCharm._initialize_admin_user")
    def test_on_start(
        self,
        _initialize_admin_user,
        _initialize_security_index,
<<<<<<< HEAD
        _start_opensearch,
=======
        start,
        _can_service_start,
        _cleanup_conf_if_bootstrapped,
>>>>>>> 6f133bad
        _set_node_conf,
        _get_nodes,
        set_client_auth,
        _is_tls_fully_configured,
        is_started,
    ):
        """Test on start event."""
        # test when setup complete
        is_started.return_value = True
        self.charm.app_peers_data["security_index_initialised"] = "True"
        self.charm.on.start.emit()
        _is_tls_fully_configured.assert_not_called()

        # test when setup not complete
        is_started.return_value = False
        del self.charm.app_peers_data["security_index_initialised"]
        _is_tls_fully_configured.return_value = False
        self.charm.on.start.emit()
        set_client_auth.assert_not_called()

        # when _get_nodes fails
        _get_nodes.side_effect = OpenSearchHttpError()
        self.charm.on.start.emit()
        _set_node_conf.assert_not_called()

        # _get_nodes succeeds
        _is_tls_fully_configured.return_value = True
        _get_nodes.side_effect = None
        _can_service_start.return_value = False
        self.charm.on.start.emit()
        _get_nodes.assert_called()
        _set_node_conf.assert_called_once()
        _initialize_security_index.assert_not_called()

        # initialisation of the security index
        del self.charm.app_peers_data["security_index_initialised"]
        _can_service_start.return_value = True
        self.harness.set_leader(True)
        self.charm.on.start.emit()
        start.assert_called_once()
        self.assertEqual(self.charm.app_peers_data["security_index_initialised"], "True")
        _initialize_security_index.assert_called_once()

    @patch("charms.opensearch.v0.helper_security.cert_expiration_remaining_hours")
    @patch("opensearch.OpenSearchTarball.is_node_up")
    @patch("ops.model.Model.get_relation")
    @patch("opensearch.OpenSearchTarball.missing_sys_requirements")
    def test_on_update_status(
        self, missing_sys_requirements, get_relation, is_node_up, cert_expiration_remaining_hours
    ):
        """Test on update status."""
        # test missing sys requirements
        missing_sys_requirements.return_value = ["ulimit -n not set"]
        self.charm.on.update_status.emit()
        self.assertTrue(isinstance(self.harness.model.unit.status, BlockedStatus))

        # test when TLS relation is broken and cert is expiring soon
        get_relation.return_value = None
        is_node_up.return_value = True
        self.charm.unit_peers_data["certs_exp_checked_at"] = (
            datetime.now() - timedelta(hours=7)
        ).strftime("%Y-%m-%d %H:%M:%S")
        self.charm.secrets.put_object(
            Scope.UNIT, CertType.UNIT_TRANSPORT.val, {"cert": "transport"}
        )
        cert_expiration_remaining_hours.return_value = 24 * 3
        self.charm.on.update_status.emit()
        self.assertTrue(isinstance(self.harness.model.unit.status, BlockedStatus))<|MERGE_RESOLUTION|>--- conflicted
+++ resolved
@@ -72,26 +72,18 @@
     @patch("charms.opensearch.v0.opensearch_config.OpenSearchConfig.set_client_auth")
     @patch("charm.OpenSearchOperatorCharm._get_nodes")
     @patch("charm.OpenSearchOperatorCharm._set_node_conf")
-<<<<<<< HEAD
-    @patch("charm.OpenSearchOperatorCharm._start_opensearch")
-=======
     @patch("charm.OpenSearchOperatorCharm._cleanup_conf_if_bootstrapped")
     @patch("charm.OpenSearchOperatorCharm._can_service_start")
     @patch("opensearch.OpenSearchTarball.start")
->>>>>>> 6f133bad
     @patch("charm.OpenSearchOperatorCharm._initialize_security_index")
     @patch("charm.OpenSearchOperatorCharm._initialize_admin_user")
     def test_on_start(
         self,
         _initialize_admin_user,
         _initialize_security_index,
-<<<<<<< HEAD
-        _start_opensearch,
-=======
         start,
         _can_service_start,
         _cleanup_conf_if_bootstrapped,
->>>>>>> 6f133bad
         _set_node_conf,
         _get_nodes,
         set_client_auth,
@@ -124,6 +116,7 @@
         self.charm.on.start.emit()
         _get_nodes.assert_called()
         _set_node_conf.assert_called_once()
+        _cleanup_conf_if_bootstrapped.assert_called_once()
         _initialize_security_index.assert_not_called()
 
         # initialisation of the security index

--- conflicted
+++ resolved
@@ -11,9 +11,10 @@
 from unittest.mock import MagicMock, Mock, call, patch
 
 import responses
-from charms.opensearch.v0.constants_charm import (  # TLSNotFullyConfigured,
+from charms.opensearch.v0.constants_charm import (
     PeerRelationName,
     TLSCaRotation,
+    TLSNotFullyConfigured,
 )
 from charms.opensearch.v0.constants_tls import TLS_RELATION, CertType
 from charms.opensearch.v0.helper_conf_setter import YamlConfigSetter
@@ -1017,7 +1018,7 @@
         mock_response_lock_not_requested("1.1.1.1")
         mock_response_health_green("1.1.1.1")
         event = MagicMock(after_upgrade=False)
-        # original_status = self.harness.model.unit.status
+        original_status = self.harness.model.unit.status
 
         self.charm._post_start_init(event)
 
@@ -1035,24 +1036,6 @@
 
         # 1 for admin cert, 2 for unit certs
         assert generate_csr.call_count == 3
-<<<<<<< HEAD
-        # revoke_cert.assert_called_with(
-        #     private_key=bytes(new_app_admin_secret["csr"], encoding="utf-8")
-        # )
-        # revoke_cert.assert_called_with(private_key=b"key-http")
-        # revoke_cert.assert_called_with(private_key=b"key-transport")
-
-        # assert create_cert.call_count == 1
-        # create_cert.assert_called_with(certificate_signing_request=new_app_admin_secret["csr"])
-
-        # assert revoke_cert.call_count == 2
-        # revoke_cert.assert_called_with(b"csr-http")
-        # revoke_cert.assert_called_with(b"csr-transport")
-
-        # assert renew_cert.call_count == 2
-        # renew_cert.assert_called_with(old_certificate_signing_renew=b"csr-http")
-        # renew_cert.assert_called_with(old_certificate_signing_renew=b"csr-transport")
-=======
 
         # new unit certs
         assert revoke_cert.call_count == 2
@@ -1078,10 +1061,9 @@
         create_cert.call_args.kwargs[
             "certificate_signing_request"
         ].decode() == new_app_admin_secret["csr"]
->>>>>>> 3bc81d72
-
-        # assert self.harness.model.unit.status.message == TLSNotFullyConfigured
-        # assert self.harness.model.unit.status, MaintenanceStatus != original_status
+
+        assert self.harness.model.unit.status.message == TLSNotFullyConfigured
+        assert self.harness.model.unit.status, MaintenanceStatus != original_status
 
     # Mocks on functions we want to investigate
     # NOTE: Syntax: parametrized has to be the outermost decorator
@@ -1195,7 +1177,7 @@
         mock_response_lock_not_requested("1.1.1.1")
         mock_response_health_green("1.1.1.1")
         event = MagicMock(after_upgrade=False)
-        # original_status = self.harness.model.unit.status
+        original_status = self.harness.model.unit.status
 
         self.charm._post_start_init(event)
 
@@ -1209,15 +1191,6 @@
             == "True"
         )
 
-<<<<<<< HEAD
-        # assert revoke_cert.call_count == 2
-        # revoke_cert.assert_called_with(b"csr-http")
-        # revoke_cert.assert_called_with(b"csr-transport")
-
-        # assert renew_cert.call_count == 2
-        # renew_cert.assert_called_with(old_certificate_signing_renew=b"csr-http")
-        # renew_cert.assert_called_with(old_certificate_signing_renew=b"csr-transport")
-=======
         assert revoke_cert.call_count == 2
         revoke_cert.assert_has_calls(
             [call(csr_http_old.encode()), call(csr_transport_old.encode())]
@@ -1236,19 +1209,17 @@
                 ),
             ]
         )
->>>>>>> 3bc81d72
-
-        # assert (
-        #     self.secret_store.get_object(
-        #       Scope.UNIT, CertType.UNIT_HTTP.val)["csr"] != csr_http_old
-        # )
-        # assert (
-        #     self.secret_store.get_object(Scope.UNIT, CertType.UNIT_TRANSPORT.val)["csr"]
-        #     != csr_transport_old
-        # )
-
-        # assert self.harness.model.unit.status.message == TLSNotFullyConfigured
-        # assert self.harness.model.unit.status, MaintenanceStatus != original_status
+
+        assert (
+            self.secret_store.get_object(Scope.UNIT, CertType.UNIT_HTTP.val)["csr"] != csr_http_old
+        )
+        assert (
+            self.secret_store.get_object(Scope.UNIT, CertType.UNIT_TRANSPORT.val)["csr"]
+            != csr_transport_old
+        )
+
+        assert self.harness.model.unit.status.message == TLSNotFullyConfigured
+        assert self.harness.model.unit.status, MaintenanceStatus != original_status
 
     # Mocks to investigate/compare/alter
     # NOTE: Syntax: parametrized has to be the outermost decorator
@@ -1631,16 +1602,9 @@
         assert run_cmd.call_count == 0
         assert self.harness.model.unit.status == original_status
         if leader:
-<<<<<<< HEAD
-            # The event is deferred
-            event_mock.defer.assert_called_once()
-        else:
-            event_mock.defer.assert_not_called()
-=======
             self.charm.on.certificate_available.defer.assert_called_once()
         else:
             self.charm.on.certificate_available.defer.assert_not_called()
->>>>>>> 3bc81d72
         assert self.secret_store.get_object(Scope.APP, CertType.APP_ADMIN.val) == {
             "csr": csr,
             "keystore-password": "keystore_12345",
@@ -1739,15 +1703,9 @@
         assert run_cmd.call_count == 0
         assert self.harness.model.unit.status == original_status
         if leader:
-<<<<<<< HEAD
-            event_mock.defer.assert_called_once()
-        else:
-            event_mock.defer.assert_not_called()
-=======
             self.charm.on.certificate_available.defer.assert_called_once()
         else:
             self.charm.on.certificate_available.defer.assert_not_called()
->>>>>>> 3bc81d72
         assert self.secret_store.get_object(Scope.APP, CertType.APP_ADMIN.val) == {
             "csr": csr,
             "keystore-password": "keystore_12345",

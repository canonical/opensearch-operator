--- conflicted
+++ resolved
@@ -77,23 +77,11 @@
         event.defer.assert_called()
 
         _is_node_up.return_value = True
-<<<<<<< HEAD
         event.extra_user_roles = "admin"
         event.index = "test_index"
         self.unit.status = ActiveStatus()
-        self.opensearch_provider._on_database_requested(event)
+        self.opensearch_provider._on_index_requested(event)
         _create_users.assert_called_with(username, hashed_pw, event.index, event.extra_user_roles)
-=======
-        event.extra_user_roles = None
-        self.opensearch_provider._on_index_requested(event)
-        self.assertIsInstance(self.unit.status, BlockedStatus)
-
-        event.extra_user_roles = json.dumps({"roles": ["role"]})
-        self.unit.status = ActiveStatus()
-        self.opensearch_provider._on_index_requested(event)
-        # no permissions or action groups in extra_user_roles, so we aren't creating a new role.
-        _create_users.assert_called_with(username, hashed_pw, json.loads(event.extra_user_roles))
->>>>>>> 63b13c14
         _set_credentials.assert_called_with(event.relation.id, username, password)
         _set_version.assert_called_with(event.relation.id, _opensearch_version())
         self.assertNotIsInstance(self.unit.status, BlockedStatus)

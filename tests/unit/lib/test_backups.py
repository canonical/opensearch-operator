--- conflicted
+++ resolved
@@ -80,33 +80,6 @@
 @pytest.fixture(scope="function")
 def harness():
     harness_obj = Harness(OpenSearchOperatorCharm)
-<<<<<<< HEAD
-    charms.opensearch.v0.opensearch_base_charm.OpenSearchPeerClustersManager.deployment_desc = (
-        MagicMock(return_value=create_deployment_desc())
-    )
-    charms.opensearch.v0.opensearch_base_charm.OpenSearchPeerClustersManager.is_provider = (
-        MagicMock(return_value=True)
-    )
-    harness_obj.begin()
-    charm = harness_obj.charm
-    # Override the config to simulate the TestPlugin
-    # As config.yaml does not exist, the setup below simulates it
-    charm.plugin_manager._charm_config = harness_obj.model._config
-    # Override the ConfigExposedPlugins
-    charms.opensearch.v0.opensearch_plugin_manager.ConfigExposedPlugins = {
-        "repository-s3": {
-            "class": OpenSearchBackupPlugin,
-            "config": None,
-            "relation": "s3-credentials",
-        },
-    }
-    charm.opensearch.is_started = MagicMock(return_value=True)
-    charm.health.apply = MagicMock(return_value=HealthColors.GREEN)
-    # Mock retrials to speed up tests
-    charms.opensearch.v0.opensearch_backups.wait_fixed = MagicMock(
-        return_value=tenacity.wait.wait_fixed(0.1)
-    )
-=======
     with patch(
         "charms.opensearch.v0.opensearch_base_charm.OpenSearchPeerClustersManager.deployment_desc",
         return_value=create_deployment_desc(),
@@ -130,7 +103,6 @@
         charms.opensearch.v0.opensearch_backups.wait_fixed = MagicMock(
             return_value=tenacity.wait.wait_fixed(0.1)
         )
->>>>>>> d814e335
 
         # Replace some unused methods that will be called as part of set_leader with mock
         charm._put_admin_user = MagicMock()
@@ -506,14 +478,11 @@
         harness.charm.backup._execute_s3_broken_calls.assert_called_once()
 
 
-<<<<<<< HEAD
-=======
 @patch_network_get("1.1.1.1")
 @patch(
     "charms.opensearch.v0.opensearch_base_charm.OpenSearchPeerClustersManager.deployment_desc",
     return_value=create_deployment_desc(),
 )
->>>>>>> d814e335
 class TestBackups(unittest.TestCase):
     maxDiff = None
 
@@ -532,26 +501,6 @@
 
         self.harness = Harness(OpenSearchOperatorCharm)
         self.addCleanup(self.harness.cleanup)
-<<<<<<< HEAD
-        self.harness.begin()
-
-        self.charm = self.harness.charm
-        # Override the config to simulate the TestPlugin
-        # As config.yaml does not exist, the setup below simulates it
-        self.charm.plugin_manager._charm_config = self.harness.model._config
-        self.plugin_manager = self.charm.plugin_manager
-        # Override the ConfigExposedPlugins
-        charms.opensearch.v0.opensearch_plugin_manager.ConfigExposedPlugins = {
-            "repository-s3": {
-                "class": OpenSearchBackupPlugin,
-                "config": None,
-                "relation": "s3-credentials",
-            },
-        }
-        self.charm.opensearch.is_started = MagicMock(return_value=True)
-        self.charm.health.apply = MagicMock(return_value=HealthColors.GREEN)
-        self.charm.status = MagicMock()
-=======
         with patch(
             "charms.opensearch.v0.opensearch_base_charm.OpenSearchPeerClustersManager.deployment_desc",
             return_value=create_deployment_desc(),
@@ -578,7 +527,6 @@
                 return_value=tenacity.wait.wait_fixed(0.1)
             )
             self.charm.status = MagicMock()
->>>>>>> d814e335
 
             # Replace some unused methods that will be called as part of set_leader with mock
             self.charm._put_admin_user = MagicMock()
@@ -647,13 +595,7 @@
     @patch("charms.opensearch.v0.opensearch_backups.OpenSearchBackup._request")
     @patch("charms.opensearch.v0.opensearch_distro.OpenSearchDistribution.request")
     @patch("charms.opensearch.v0.opensearch_plugin_manager.OpenSearchPluginManager.status")
-<<<<<<< HEAD
-    def test_apply_api_config_if_needed(
-        self, mock_status, _, mock_request, mock_update_plugin
-    ) -> None:
-=======
     def test_apply_api_config_if_needed(self, mock_status, _, mock_request, __) -> None:
->>>>>>> d814e335
         """Tests the application of post-restart steps."""
         self.harness.update_relation_data(
             self.s3_rel_id,

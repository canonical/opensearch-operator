# Copyright 2023 Canonical Ltd.
# See LICENSE file for licensing details.

from unittest.mock import MagicMock, patch

import charms.opensearch.v0.opensearch_locking as opensearch_locking
from charms.opensearch.v0.constants_charm import ClientRelationName, PeerRelationName
from charms.opensearch.v0.constants_tls import CertType
from charms.opensearch.v0.opensearch_internal_data import Scope
from ops import JujuVersion
from ops.testing import Harness
from overrides import override
from parameterized import parameterized
from unit.lib.test_opensearch_internal_data import TestOpenSearchInternalData

from charm import OpenSearchOperatorCharm


class JujuVersionMock:
    def has_secrets(self):
        return True


class TestOpenSearchSecrets(TestOpenSearchInternalData):
    """Ensuring that secrets interfaces and expected behavior are preserved.

    Additionally, the class also highlights the difference introduced in SecretsDataStore
    """

    def setUp(self):
        self.harness = Harness(OpenSearchOperatorCharm)
        self.addCleanup(self.harness.cleanup)
        # self.charm._on_leader_elected = Mock()
        self.harness.set_leader(is_leader=True)
        self.harness.begin()

        self.charm = self.harness.charm
        self.app = self.charm.app
        self.unit = self.charm.unit
        self.secrets = self.charm.secrets
        self.store = self.charm.secrets

        JujuVersion.from_environ = MagicMock(return_value=JujuVersionMock())

        self.peers_rel_id = self.harness.add_relation(PeerRelationName, self.charm.app.name)
        self.lock_fallback_rel_id = self.harness.add_relation(
<<<<<<< HEAD
            opensearch_locking._PeerRelationEndpoint._NAME, self.charm.app.name
=======
            opensearch_locking._PeerRelationLock._ENDPOINT_NAME, self.charm.app.name
>>>>>>> 0f10e56f
        )
        self.client_rel_id = self.harness.add_relation(ClientRelationName, "application")
        self.harness.add_relation_unit(self.client_rel_id, "application/0")

    @patch("charm.OpenSearchOperatorCharm._put_admin_user")
    @patch("charm.OpenSearchOperatorCharm.store_tls_resources")
    def test_on_secret_changed_app(self, mock_store_tls_resources, _):
        event = MagicMock()
        event.secret = MagicMock()

        self.harness.set_leader(True)

        event.secret.label = "opensearch:unit:0:key"
        self.secrets._on_secret_changed(event)
        mock_store_tls_resources.assert_not_called()

        event.secret.label = "opensearch:app:key"
        self.secrets._on_secret_changed(event)
        mock_store_tls_resources.assert_not_called()

        event.secret.label = f"opensearch:app:{CertType.APP_ADMIN.val}"
        self.secrets._on_secret_changed(event)
        mock_store_tls_resources.assert_not_called()

    @patch("charm.OpenSearchOperatorCharm.store_tls_resources")
    def test_on_secret_changed_unit(self, mock_store_tls_resources):
        event = MagicMock()
        event.secret = MagicMock()

        self.harness.set_leader(False)

        event.secret.label = "opensearch:app:key"
        self.secrets._on_secret_changed(event)
        mock_store_tls_resources.assert_not_called()

        event.secret.label = f"opensearch:unit:{self.charm.unit_id}:key"
        self.secrets._on_secret_changed(event)
        mock_store_tls_resources.assert_not_called()

        event.secret.label = f"opensearch:app:{CertType.APP_ADMIN.val}"
        self.secrets._on_secret_changed(event)
        mock_store_tls_resources.assert_called()
        mock_store_tls_resources.assert_called_with(CertType.APP_ADMIN, event.secret.get_content())

    def test_interface(self):
        """We want to make sure that the following public methods are always supported."""
        scope = Scope.APP
        self.secrets.put(scope, "key1", "val1")
        self.assertTrue(self.secrets.has(scope, "key1"))
        self.assertTrue(self.secrets.get(scope, "key1"), "val1")

        self.secrets.put_object(scope, "obj", {"key1": "val1"})
        self.assertTrue(self.secrets.has(scope, "obj"))
        self.assertTrue(self.secrets.get_object(scope, "obj"), {"key1": "val1"})

    def test_implements_secrets(self):
        """Property determining whether secrets are available."""
        self.assertEqual(self.store.implements_secrets, JujuVersion.from_environ().has_secrets)

    @override
    @parameterized.expand([Scope.APP, Scope.UNIT])
    def test_put_get_set_object_implementation_specific_behavior(self, scope):
        """Test putting and getting objects in/from the secret store."""
        self.store.put_object(scope, "key-obj", {"name1": "val1"}, merge=True)
        self.store.put_object(scope, "key-obj", {"name1": None, "name2": "val2"}, merge=True)
        self.assertDictEqual(self.store.get_object(scope, "key-obj"), {"name2": "val2"})

    @override
    @parameterized.expand([Scope.APP, Scope.UNIT])
    def test_nullify_obj(self, scope):
        """Test iteratively filling up an object with `None` values."""
        self.store.put_object(scope, "key-obj", {"key1": "val1", "key2": "val2"})
        self.store.put_object(scope, "key-obj", {"key1": None, "key2": "val2"}, merge=True)
        self.store.put_object(scope, "key-obj", {"key2": None}, merge=True)
        self.assertFalse(self.store.has(scope, "key-obj"))

    def test_label_app(self):
        scope = Scope.APP
        label = self.store.label(scope, "key1")
        self.assertEqual(label, f"opensearch:{scope}:key1")
        self.assertEqual(
            self.store.breakdown_label(label),
            {"application_name": "opensearch", "scope": scope, "unit_id": None, "key": "key1"},
        )

    def test_label_unit(self):
        scope = Scope.UNIT
        label = self.store.label(scope, "key1")
        self.assertEqual(self.store.label(scope, "key1"), f"opensearch:{scope}:0:key1")
        self.assertEqual(
            self.store.breakdown_label(label),
            {"application_name": "opensearch", "scope": scope, "unit_id": 0, "key": "key1"},
        )

    @parameterized.expand([Scope.APP, Scope.UNIT])
    def test_save_secret_id(self, scope):
        """Test putting and getting objects in/from the secret store."""
        self.store.put(scope, "key", "val1")
        secret_id = self.store._get_relation_data(scope)[self.store.label(scope, "key")]
        secret_content = self.charm.model.get_secret(id=secret_id).get_content()
        self.assertEqual(secret_content["key"], "val1")

        self.store.put_object(scope, "key-obj", {"name1": "val1"}, merge=True)
        secret_id2 = self.store._get_relation_data(scope)[self.store.label(scope, "key-obj")]
        secret_content = self.charm.model.get_secret(id=secret_id2).get_content()
        self.assertEqual(secret_content["name1"], "val1")

    def test_bad_label(self):
        with self.assertRaises(ValueError):
            self.store.breakdown_label("bla")

        with self.assertRaises(ValueError):
            self.store.breakdown_label("bla-bla-bla")

        with self.assertRaises(ValueError):
            self.store.breakdown_label("bla:bla")

        with self.assertRaises(KeyError):
            self.store.breakdown_label("bla:bla:bla")

        with self.assertRaises(KeyError):
            self.store.breakdown_label("bla:bla:bla:bla")

    @override
    @parameterized.expand([Scope.APP, Scope.UNIT])
    def test_put_and_get_complex_obj(self, scope):
        return<|MERGE_RESOLUTION|>--- conflicted
+++ resolved
@@ -44,11 +44,7 @@
 
         self.peers_rel_id = self.harness.add_relation(PeerRelationName, self.charm.app.name)
         self.lock_fallback_rel_id = self.harness.add_relation(
-<<<<<<< HEAD
-            opensearch_locking._PeerRelationEndpoint._NAME, self.charm.app.name
-=======
             opensearch_locking._PeerRelationLock._ENDPOINT_NAME, self.charm.app.name
->>>>>>> 0f10e56f
         )
         self.client_rel_id = self.harness.add_relation(ClientRelationName, "application")
         self.harness.add_relation_unit(self.client_rel_id, "application/0")

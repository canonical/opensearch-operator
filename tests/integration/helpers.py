#!/usr/bin/env python3
# Copyright 2023 Canonical Ltd.
# See LICENSE file for licensing details.
import json
import logging
import tempfile
from pathlib import Path
from typing import Dict, List, Optional, Union

import requests
import yaml
from pytest_operator.plugin import OpsTest
from tenacity import retry, stop_after_attempt, wait_fixed, wait_random

METADATA = yaml.safe_load(Path("./metadata.yaml").read_text())
APP_NAME = METADATA["name"]

SERIES = "jammy"
UNIT_IDS = [0, 1, 2]

TARBALL_INSTALL_CERTS_DIR = "/etc/opensearch/config/certificates"

MODEL_CONFIG = {
    "logging-config": "<root>=INFO;unit=DEBUG",
    "update-status-hook-interval": "1m",
    "cloudinit-userdata": """postruncmd:
        - [ 'sysctl', '-w', 'vm.max_map_count=262144' ]
        - [ 'sysctl', '-w', 'fs.file-max=1048576' ]
        - [ 'sysctl', '-w', 'vm.swappiness=0' ]
        - [ 'sysctl', '-w', 'net.ipv4.tcp_retries2=5' ]
    """,
}


logger = logging.getLogger(__name__)


async def run_action(ops_test: OpsTest, unit_id: int, action_name: str) -> Dict[str, str]:
    """Run a charm action.

    Returns:
        Dict with the parameters returned from the completed action.
    """
    unit_name = ops_test.model.applications[APP_NAME].units[unit_id].name

    action = await ops_test.model.units.get(unit_name).run_action(action_name)
    action = await action.wait()
    return action.results


async def get_admin_secrets(ops_test: OpsTest) -> Dict[str, str]:
    """Use the charm action to retrieve the admin password and chain.

    Returns:
        Dict with the admin and cert chain stored on the peer relation databag.
    """
    # can retrieve from any unit running unit, so we pick the first
    return await run_action(ops_test, 0, "get-admin-secrets")


def get_application_unit_names(ops_test: OpsTest) -> List[str]:
    """List the unit names of an application.

    Args:
        ops_test: The ops test framework instance

    Returns:
        list of current unit names of the application
    """
    return [unit.name.replace("/", "-") for unit in ops_test.model.applications[APP_NAME].units]


def get_application_unit_ids(ops_test: OpsTest) -> List[int]:
    """List the unit IDs of an application.

    Args:
        ops_test: The ops test framework instance

    Returns:
        list of current unit ids of the application
    """
    return [int(unit.name.split("/")[1]) for unit in ops_test.model.applications[APP_NAME].units]


def get_application_unit_status(ops_test: OpsTest) -> Dict[int, str]:
    """List the unit statuses of an application.

    Args:
        ops_test: The ops test framework instance

    Returns:
        list of current unit statuses of the application
    """
    units = ops_test.model.applications[APP_NAME].units

    result = {}
    for unit in units:
        result[int(unit.name.split("/")[1])] = unit.workload_status

    return result


def get_application_unit_ips(ops_test: OpsTest) -> List[str]:
    """List the unit IPs of an application.

    Args:
        ops_test: The ops test framework instance

    Returns:
        list of current unit IPs of the application
    """
    return [unit.public_address for unit in ops_test.model.applications[APP_NAME].units]


def get_application_unit_ips_names(ops_test: OpsTest) -> Dict[str, str]:
    """List the units of an application by name and corresponding IPs.

    Args:
        ops_test: The ops test framework instance

    Returns:
        Dictionary unit_name / unit_ip, of the application
    """
    result = {}
    for unit in ops_test.model.applications[APP_NAME].units:
        result[unit.name.replace("/", "-")] = unit.public_address

    return result


async def get_leader_unit_ip(ops_test: OpsTest) -> str:
    """Helper function that retrieves the leader unit."""
    leader_unit = None
    for unit in ops_test.model.applications[APP_NAME].units:
        if await unit.is_leader_from_status():
            leader_unit = unit
            break

    return leader_unit.public_address


async def get_leader_unit_id(ops_test: OpsTest) -> int:
    """Helper function that retrieves the leader unit ID."""
    leader_unit = None
    for unit in ops_test.model.applications[APP_NAME].units:
        if await unit.is_leader_from_status():
            leader_unit = unit
            break

    return int(leader_unit.name.split("/")[1])


async def http_request(
    ops_test: OpsTest,
    method: str,
    endpoint: str,
    payload: Optional[Union[str, Dict[str, any]]] = None,
    resp_status_code: bool = False,
    verify=True,
):
    """Makes an HTTP request.

    Args:
        ops_test: The ops test framework instance.
        method: the HTTP method (GET, POST, HEAD etc.)
        endpoint: the url to be called.
        payload: the body of the request if any.
        resp_status_code: whether to only return the http response code.

    Returns:
        A json object.
    """
    admin_secrets = await get_admin_secrets(ops_test)

    # fetch the cluster info from the endpoint of this unit
    with requests.Session() as session, tempfile.NamedTemporaryFile(mode="w+") as chain:
        chain.write(admin_secrets["chain"])
        chain.seek(0)

        request_kwargs = {
            "method": method,
            "url": endpoint,
            "headers": {"Accept": "application/json", "Content-Type": "application/json"},
        }
        if payload:
            request_kwargs["data"] = payload

        request_kwargs["verify"] = chain.name if verify else False

        session.auth = ("admin", admin_secrets["password"])
<<<<<<< HEAD
=======

        request_kwargs = {
            "method": method.upper(),
            "url": endpoint,
            "verify": chain.name,
            "headers": {"Accept": "application/json", "Content-Type": "application/json"},
        }
        if payload:
            request_kwargs["data"] = json.dumps(payload) if isinstance(payload, dict) else payload

>>>>>>> 53b43077
        resp = session.request(**request_kwargs)

        if resp_status_code:
            return resp.status_code

        return resp.json()


@retry(
    wait=wait_fixed(wait=5) + wait_random(0, 5),
    stop=stop_after_attempt(15),
)
async def cluster_health(ops_test: OpsTest, unit_ip: str) -> Dict[str, any]:
    """Fetch the cluster health."""
    return await http_request(
        ops_test,
        "GET",
        f"https://{unit_ip}:9200/_cluster/health",
    )


@retry(
    wait=wait_fixed(wait=5) + wait_random(0, 5),
    stop=stop_after_attempt(15),
)
async def check_cluster_formation_successful(
    ops_test: OpsTest, unit_ip: str, unit_names: List[str]
) -> bool:
    """Returns whether the cluster formation was successful and all nodes successfully joined.

    Args:
        ops_test: The ops test framework instance.
        unit_ip: The ip of the unit of the OpenSearch unit.
        unit_names: The list of unit names in the cluster.

    Returns:
        Whether The cluster formation is successful.
    """
    response = await http_request(ops_test, "GET", f"https://{unit_ip}:9200/_nodes")
    if "_nodes" not in response or "nodes" not in response:
        return False

    successful_nodes = response["_nodes"]["successful"]
    if successful_nodes < len(unit_names):
        return False

    registered_nodes = [node_desc["name"] for node_desc in response["nodes"].values()]
    return set(unit_names) == set(registered_nodes)<|MERGE_RESOLUTION|>--- conflicted
+++ resolved
@@ -188,8 +188,6 @@
         request_kwargs["verify"] = chain.name if verify else False
 
         session.auth = ("admin", admin_secrets["password"])
-<<<<<<< HEAD
-=======
 
         request_kwargs = {
             "method": method.upper(),
@@ -200,7 +198,6 @@
         if payload:
             request_kwargs["data"] = json.dumps(payload) if isinstance(payload, dict) else payload
 
->>>>>>> 53b43077
         resp = session.request(**request_kwargs)
 
         if resp_status_code:

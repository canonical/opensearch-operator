--- conflicted
+++ resolved
@@ -159,11 +159,8 @@
     endpoint: str,
     payload: Optional[Union[str, Dict[str, any]]] = None,
     resp_status_code: bool = False,
-<<<<<<< HEAD
     verify=True,
-=======
     user_password: Optional[str] = None,
->>>>>>> 36001ac2
 ):
     """Makes an HTTP request.
 
@@ -184,12 +181,9 @@
     with requests.Session() as session, tempfile.NamedTemporaryFile(mode="w+") as chain:
         chain.write(admin_secrets["ca-chain"])
         chain.seek(0)
-
-<<<<<<< HEAD
-=======
+        
         session.auth = ("admin", user_password or admin_secrets["password"])
-
->>>>>>> 36001ac2
+        
         request_kwargs = {
             "method": method,
             "url": endpoint,
@@ -199,7 +193,6 @@
             request_kwargs["data"] = payload
 
         request_kwargs["verify"] = chain.name if verify else False
-        session.auth = ("admin", admin_secrets["password"])
         resp = session.request(**request_kwargs)
 
         if resp_status_code:

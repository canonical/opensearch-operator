#!/usr/bin/env python3
# Copyright 2023 Canonical Ltd.
# See LICENSE file for licensing details.
import json
import logging
import tempfile
from pathlib import Path
from types import SimpleNamespace
from typing import Dict, List, Optional, Union

import requests
import yaml
from charms.opensearch.v0.helper_networking import is_reachable, reachable_hosts
from opensearchpy import OpenSearch
from pytest_operator.plugin import OpsTest
from tenacity import retry, stop_after_attempt, wait_fixed, wait_random

METADATA = yaml.safe_load(Path("./metadata.yaml").read_text())
APP_NAME = METADATA["name"]

SERIES = "jammy"
UNIT_IDS = [0, 1, 2]

TARBALL_INSTALL_CERTS_DIR = "/etc/opensearch/config/certificates"

MODEL_CONFIG = {
    "logging-config": "<root>=INFO;unit=DEBUG",
    "update-status-hook-interval": "1m",
    "cloudinit-userdata": """postruncmd:
        - [ 'sysctl', '-w', 'vm.max_map_count=262144' ]
        - [ 'sysctl', '-w', 'fs.file-max=1048576' ]
        - [ 'sysctl', '-w', 'vm.swappiness=0' ]
        - [ 'sysctl', '-w', 'net.ipv4.tcp_retries2=5' ]
    """,
}


logger = logging.getLogger(__name__)


async def app_name(ops_test: OpsTest) -> Optional[str]:
    """Returns the name of the cluster running OpenSearch.

    This is important since not all deployments of the OpenSearch charm have the
    application name "opensearch".
    Note: if multiple clusters are running OpenSearch this will return the one first found.
    """
    status = await ops_test.model.get_status()
    for app in ops_test.model.applications:
        if "opensearch" in status["applications"][app]["charm"]:
            return app

    return None


async def run_action(
    ops_test: OpsTest,
<<<<<<< HEAD
    unit_id: int,
=======
    unit_id: Optional[int],
>>>>>>> 14b7dbcb
    action_name: str,
    params: Optional[Dict[str, any]] = None,
    app: str = APP_NAME,
) -> SimpleNamespace:
    """Run a charm action.

    Returns:
        A SimpleNamespace with "status, response (results)"
    """
<<<<<<< HEAD
    unit_name = ops_test.model.applications[app].units[unit_id].name
=======
    if not unit_id:
        unit_id = list(get_reachable_units(ops_test, app=app).keys())[0]

    unit_name = [
        unit.name
        for unit in ops_test.model.applications[app].units
        if unit.name.endswith(f"/{unit_id}")
    ][0]
>>>>>>> 14b7dbcb

    action = await ops_test.model.units.get(unit_name).run_action(action_name, **(params or {}))
    action = await action.wait()

    return SimpleNamespace(status=action.status or "completed", response=action.results)


async def get_admin_secrets(
<<<<<<< HEAD
    ops_test: OpsTest, unit_id: int = 0, app: str = APP_NAME
=======
    ops_test: OpsTest, unit_id: Optional[int] = None, app: str = APP_NAME
>>>>>>> 14b7dbcb
) -> Dict[str, str]:
    """Use the charm action to retrieve the admin password and chain.

    Returns:
        Dict with the admin and cert chain stored on the peer relation databag.
    """
    # can retrieve from any unit running unit, so we pick the first
    return (await run_action(ops_test, unit_id, "get-password", app=app)).response


def get_application_unit_names(ops_test: OpsTest, app: str = APP_NAME) -> List[str]:
    """List the unit names of an application.

    Args:
        ops_test: The ops test framework instance
        app: the name of the app

    Returns:
        list of current unit names of the application
    """
    return [unit.name.replace("/", "-") for unit in ops_test.model.applications[app].units]


def get_application_unit_ids(ops_test: OpsTest, app: str = APP_NAME) -> List[int]:
    """List the unit IDs of an application.

    Args:
        ops_test: The ops test framework instance
        app: the name of the app

    Returns:
        list of current unit ids of the application
    """
    return [int(unit.name.split("/")[1]) for unit in ops_test.model.applications[app].units]


def get_application_unit_status(ops_test: OpsTest, app: str = APP_NAME) -> Dict[int, str]:
    """List the unit statuses of an application.

    Args:
        ops_test: The ops test framework instance
        app: the name of the app

    Returns:
        list of current unit statuses of the application
    """
    units = ops_test.model.applications[app].units

    result = {}
    for unit in units:
        result[int(unit.name.split("/")[1])] = unit.workload_status

    return result


def get_application_unit_ips(ops_test: OpsTest, app: str = APP_NAME) -> List[str]:
    """List the unit IPs of an application.

    Args:
        ops_test: The ops test framework instance
        app: the name of the app

    Returns:
        list of current unit IPs of the application
    """
    return [unit.public_address for unit in ops_test.model.applications[app].units]


def get_application_unit_ips_names(ops_test: OpsTest, app: str = APP_NAME) -> Dict[str, str]:
    """List the units of an application by name and corresponding IPs.

    Args:
        ops_test: The ops test framework instance
        app: the name of the app

    Returns:
        Dictionary unit_name / unit_ip, of the application
    """
    result = {}
    for unit in ops_test.model.applications[app].units:
        result[unit.name.replace("/", "-")] = unit.public_address

    return result


def get_application_unit_ids_ips(ops_test: OpsTest, app: str = APP_NAME) -> Dict[int, str]:
    """List the units of an application by id and corresponding IP.

    Args:
        ops_test: The ops test framework instance
        app: the name of the app

    Returns:
        Dictionary unit_id / unit_ip, of the application
    """
    result = {}
    for unit in ops_test.model.applications[app].units:
        result[int(unit.name.split("/")[1])] = unit.public_address

    return result


async def get_leader_unit_ip(ops_test: OpsTest, app: str = APP_NAME) -> str:
    """Helper function that retrieves the leader unit."""
    leader_unit = None
    for unit in ops_test.model.applications[app].units:
        if await unit.is_leader_from_status():
            leader_unit = unit
            break

    return leader_unit.public_address


async def get_leader_unit_id(ops_test: OpsTest, app: str = APP_NAME) -> int:
    """Helper function that retrieves the leader unit ID."""
    leader_unit = None
    for unit in ops_test.model.applications[app].units:
        if await unit.is_leader_from_status():
            leader_unit = unit
            break

    return int(leader_unit.name.split("/")[1])


def get_reachable_unit_ips(ops_test: OpsTest) -> List[str]:
    """Helper function to retrieve the IP addresses of all online units."""
    return reachable_hosts(get_application_unit_ips(ops_test))


def get_reachable_units(ops_test: OpsTest, app: str = APP_NAME) -> Dict[int, str]:
    """Helper function to retrieve a dict of id/IP addresses of all online units."""
    result = {}
    for unit in ops_test.model.applications[app].units:
        if not is_reachable(unit.public_address, 9200):
            continue

        u_id = int(unit.name.split("/")[1])
        result[u_id] = unit.public_address

    return result


async def http_request(
    ops_test: OpsTest,
    method: str,
    endpoint: str,
    payload: Optional[Union[str, Dict[str, any]]] = None,
    resp_status_code: bool = False,
    verify=True,
    user_password: Optional[str] = None,
):
    """Makes an HTTP request.

    Args:
        ops_test: The ops test framework instance.
        method: the HTTP method (GET, POST, HEAD etc.)
        endpoint: the url to be called.
        payload: the body of the request if any.
        resp_status_code: whether to only return the http response code.
        verify: whether verify certificate chain or not
        user_password: use alternative password than the admin one in the secrets.

    Returns:
        A json object.
    """
    admin_secrets = await get_admin_secrets(ops_test)

    # fetch the cluster info from the endpoint of this unit
    with requests.Session() as session, tempfile.NamedTemporaryFile(mode="w+") as chain:
        chain.write(admin_secrets["ca-chain"])
        chain.seek(0)

        request_kwargs = {
            "method": method,
            "url": endpoint,
            "headers": {"Accept": "application/json", "Content-Type": "application/json"},
        }
        if isinstance(payload, str):
            request_kwargs["data"] = payload
        elif isinstance(payload, dict):
            request_kwargs["data"] = json.dumps(payload)

        session.auth = ("admin", user_password or admin_secrets["password"])

        request_kwargs["verify"] = chain.name if verify else False
        resp = session.request(**request_kwargs)

        if resp_status_code:
            return resp.status_code

        return resp.json()


def opensearch_client(
    hosts: List[str], user_name: str, password: str, cert_path: str
) -> OpenSearch:
    """Build an opensearch client."""
    return OpenSearch(
        hosts=[{"host": ip, "port": 9200} for ip in hosts],
        http_auth=(user_name, password),
        http_compress=True,
        sniff_on_start=True,  # sniff before doing anything
        sniff_on_connection_fail=True,  # refresh nodes after a node fails to respond
        sniffer_timeout=60,  # and also every 60 seconds
        use_ssl=True,  # turn on ssl
        verify_certs=True,  # make sure we verify SSL certificates
        ssl_assert_hostname=False,
        ssl_show_warn=False,
        ca_certs=cert_path,  # cert path on disk
    )


@retry(
    wait=wait_fixed(wait=5) + wait_random(0, 5),
    stop=stop_after_attempt(15),
)
async def cluster_health(
    ops_test: OpsTest, unit_ip: str, wait_for_green_first: bool = False
) -> Dict[str, any]:
    """Fetch the cluster health."""
    if wait_for_green_first:
        try:
            return await http_request(
                ops_test,
                "GET",
                f"https://{unit_ip}:9200/_cluster/health?wait_for_status=green&timeout=1m",
            )
        except requests.HTTPError:
            # it timed out, settle with current status, fetched next without the 1min wait
            pass

    return await http_request(
        ops_test,
        "GET",
        f"https://{unit_ip}:9200/_cluster/health",
    )


@retry(
    wait=wait_fixed(wait=5) + wait_random(0, 5),
    stop=stop_after_attempt(15),
)
async def check_cluster_formation_successful(
    ops_test: OpsTest, unit_ip: str, unit_names: List[str]
) -> bool:
    """Returns whether the cluster formation was successful and all nodes successfully joined.

    Args:
        ops_test: The ops test framework instance.
        unit_ip: The ip of the unit of the OpenSearch unit.
        unit_names: The list of unit names in the cluster.

    Returns:
        Whether The cluster formation is successful.
    """
    response = await http_request(ops_test, "GET", f"https://{unit_ip}:9200/_nodes")
    if "_nodes" not in response or "nodes" not in response:
        return False

    successful_nodes = response["_nodes"]["successful"]
    if successful_nodes < len(unit_names):
        return False

    registered_nodes = [node_desc["name"] for node_desc in response["nodes"].values()]
    return set(unit_names) == set(registered_nodes)


async def scale_application(
    ops_test: OpsTest, application_name: str, count: int, timeout=1000
) -> None:
    """Scale a given application to a specific unit count.

    Args:
        ops_test: The ops test framework instance
        application_name: The name of the application
        count: The desired number of units to scale to
        timeout: Time to wait for application to become stable
    """
    application = ops_test.model.applications[application_name]
    change = count - len(application.units)
    if change > 0:
        await application.add_units(change)
    elif change < 0:
        units = [unit.name for unit in application.units[0:-change]]
        await application.destroy_units(*units)
    else:
        return

    await ops_test.model.wait_for_idle(
        apps=[application_name],
        status="active",
        timeout=timeout,
        wait_for_exact_units=count,
        idle_period=20,
    )<|MERGE_RESOLUTION|>--- conflicted
+++ resolved
@@ -55,11 +55,7 @@
 
 async def run_action(
     ops_test: OpsTest,
-<<<<<<< HEAD
-    unit_id: int,
-=======
     unit_id: Optional[int],
->>>>>>> 14b7dbcb
     action_name: str,
     params: Optional[Dict[str, any]] = None,
     app: str = APP_NAME,
@@ -69,9 +65,6 @@
     Returns:
         A SimpleNamespace with "status, response (results)"
     """
-<<<<<<< HEAD
-    unit_name = ops_test.model.applications[app].units[unit_id].name
-=======
     if not unit_id:
         unit_id = list(get_reachable_units(ops_test, app=app).keys())[0]
 
@@ -80,7 +73,6 @@
         for unit in ops_test.model.applications[app].units
         if unit.name.endswith(f"/{unit_id}")
     ][0]
->>>>>>> 14b7dbcb
 
     action = await ops_test.model.units.get(unit_name).run_action(action_name, **(params or {}))
     action = await action.wait()
@@ -89,11 +81,7 @@
 
 
 async def get_admin_secrets(
-<<<<<<< HEAD
-    ops_test: OpsTest, unit_id: int = 0, app: str = APP_NAME
-=======
     ops_test: OpsTest, unit_id: Optional[int] = None, app: str = APP_NAME
->>>>>>> 14b7dbcb
 ) -> Dict[str, str]:
     """Use the charm action to retrieve the admin password and chain.
 

#!/usr/bin/env python3
# Copyright 2024 Canonical Ltd.
# See LICENSE file for licensing details.

import asyncio
import json
import logging

import pytest
from pytest_operator.plugin import OpsTest
from tenacity import RetryError

from ..ha.helpers import app_name
from ..ha.helpers_data import bulk_insert, create_index, search
from ..ha.test_horizontal_scaling import IDLE_PERIOD
from ..helpers import (
    APP_NAME,
    MODEL_CONFIG,
    SERIES,
    check_cluster_formation_successful,
    get_application_unit_ids_ips,
    get_application_unit_names,
    get_leader_unit_id,
    get_leader_unit_ip,
    get_secret_by_label,
    http_request,
    run_action,
)
from ..helpers_deployments import wait_until
from ..plugins.helpers import (
    create_index_and_bulk_insert,
    generate_bulk_training_data,
    get_application_unit_ids_start_time,
    is_each_unit_restarted,
    is_knn_training_complete,
    run_knn_training,
)
from ..relations.helpers import get_unit_relation_data
from ..tls.test_tls import TLS_CERTIFICATES_APP_NAME

COS_APP_NAME = "grafana-agent"
COS_RELATION_NAME = "cos-agent"


<<<<<<< HEAD
logger = logging.getLogger(__name__)


@pytest.mark.group(1)
=======
DEPLOY_CLOUD_GROUP_MARKS = [
    (
        pytest.param(
            deploy_type,
            id=f"{deploy_type}",
            marks=pytest.mark.group(f"{deploy_type}"),
        )
    )
    for deploy_type in ["large_deployment", "small_deployment"]
]


DEPLOY_SMALL_ONLY_CLOUD_GROUP_MARKS = [
    (
        pytest.param(
            deploy_type,
            id=f"{deploy_type}",
            marks=pytest.mark.group(f"{deploy_type}"),
        )
    )
    for deploy_type in ["small_deployment"]
]


DEPLOY_LARGE_ONLY_CLOUD_GROUP_MARKS = [
    (
        pytest.param(
            deploy_type,
            id=f"{deploy_type}",
            marks=pytest.mark.group(f"{deploy_type}"),
        )
    )
    for deploy_type in ["large_deployment"]
]


@pytest.mark.parametrize("deploy_type", DEPLOY_SMALL_ONLY_CLOUD_GROUP_MARKS)
>>>>>>> 70fd86ae
@pytest.mark.abort_on_fail
@pytest.mark.skip_if_deployed
async def test_build_and_deploy_small_deployment(ops_test: OpsTest, deploy_type: str) -> None:
    """Build and deploy an OpenSearch cluster."""
    if await app_name(ops_test):
        return

    my_charm = await ops_test.build_charm(".")

    model_conf = MODEL_CONFIG.copy()
    # Make it more regular as COS relation-broken really happens on the
    # next hook call in each opensearch unit.
    # If this value is changed, then update the sleep accordingly at:
    #  test_prometheus_exporter_disabled_by_cos_relation_gone
    model_conf["update-status-hook-interval"] = "1m"
    await ops_test.model.set_config(model_conf)

    # Deploy TLS Certificates operator.
    config = {"ca-common-name": "CN_CA"}
    await asyncio.gather(
        ops_test.model.deploy(
            my_charm, num_units=3, series=SERIES, config={"plugin_opensearch_knn": True}
        ),
        ops_test.model.deploy(TLS_CERTIFICATES_APP_NAME, channel="stable", config=config),
    )

    # Relate it to OpenSearch to set up TLS.
    await ops_test.model.integrate(APP_NAME, TLS_CERTIFICATES_APP_NAME)
    await wait_until(
        ops_test,
        apps=[TLS_CERTIFICATES_APP_NAME, APP_NAME],
        apps_statuses=["active"],
        units_statuses=["active"],
        wait_for_exact_units={TLS_CERTIFICATES_APP_NAME: 1, APP_NAME: 3},
        timeout=3400,
        idle_period=IDLE_PERIOD,
    )
    assert len(ops_test.model.applications[APP_NAME].units) == 3


@pytest.mark.parametrize("deploy_type", DEPLOY_LARGE_ONLY_CLOUD_GROUP_MARKS)
@pytest.mark.abort_on_fail
@pytest.mark.skip_if_deployed
async def test_large_deployment_build_and_deploy(ops_test: OpsTest, deploy_type: str) -> None:
    """Build and deploy a large deployment for OpenSearch."""
    await ops_test.model.set_config(MODEL_CONFIG)
    # Deploy TLS Certificates operator.
    tls_config = {"ca-common-name": "CN_CA"}

    my_charm = await ops_test.build_charm(".")

    main_orchestrator_conf = {
        "cluster_name": "backup-test",
        "init_hold": False,
        "roles": "cluster_manager",
    }
    failover_orchestrator_conf = {
        "cluster_name": "backup-test",
        "init_hold": True,
        "roles": "cluster_manager",
    }
    data_hot_conf = {"cluster_name": "backup-test", "init_hold": True, "roles": "data.hot,ml"}

    await asyncio.gather(
        ops_test.model.deploy(TLS_CERTIFICATES_APP_NAME, channel="stable", config=tls_config),
        ops_test.model.deploy(
            my_charm,
            application_name="main",
            num_units=1,
            series=SERIES,
            config=main_orchestrator_conf,
        ),
        ops_test.model.deploy(
            my_charm,
            application_name="failover",
            num_units=1,
            series=SERIES,
            config=failover_orchestrator_conf,
        ),
        ops_test.model.deploy(
            my_charm, application_name=APP_NAME, num_units=1, series=SERIES, config=data_hot_conf
        ),
    )

    # Large deployment setup
    await ops_test.model.integrate("main:peer-cluster-orchestrator", "failover:peer-cluster")
    await ops_test.model.integrate("main:peer-cluster-orchestrator", f"{APP_NAME}:peer-cluster")
    await ops_test.model.integrate(
        "failover:peer-cluster-orchestrator", f"{APP_NAME}:peer-cluster"
    )

    # TLS setup
    await ops_test.model.integrate("main", TLS_CERTIFICATES_APP_NAME)
    await ops_test.model.integrate("failover", TLS_CERTIFICATES_APP_NAME)
    await ops_test.model.integrate(APP_NAME, TLS_CERTIFICATES_APP_NAME)

    # Charms except s3-integrator should be active
    await wait_until(
        ops_test,
        apps=[TLS_CERTIFICATES_APP_NAME, "main", "failover", APP_NAME],
        apps_statuses=["active"],
        units_statuses=["active"],
        wait_for_exact_units={
            TLS_CERTIFICATES_APP_NAME: 1,
            "main": 1,
            "failover": 1,
            APP_NAME: 1,
        },
        idle_period=IDLE_PERIOD,
    )


@pytest.mark.group("deploy_type", DEPLOY_CLOUD_GROUP_MARKS)
@pytest.mark.abort_on_fail
async def test_prometheus_exporter_enabled_by_default(ops_test, deploy_type: str):
    """Test that Prometheus Exporter is running before the relation is there."""
    leader_unit_ip = await get_leader_unit_ip(ops_test, app=APP_NAME)
    endpoint = f"https://{leader_unit_ip}:9200/_prometheus/metrics"
    response = await http_request(ops_test, "get", endpoint, app=APP_NAME, json_resp=False)

    response_str = response.content.decode("utf-8")
    assert response_str.count("opensearch_") > 500
    assert len(response_str.split("\n")) > 500


@pytest.mark.group("deploy_type", DEPLOY_CLOUD_GROUP_MARKS)
@pytest.mark.abort_on_fail
async def test_prometheus_exporter_cos_relation(ops_test, deploy_type: str):
    await ops_test.model.deploy(COS_APP_NAME, channel="edge"),
    await ops_test.model.integrate(APP_NAME, COS_APP_NAME)
    await wait_until(
        ops_test,
        apps=[APP_NAME],
        apps_statuses=["active"],
        units_statuses=["active"],
        wait_for_exact_units=3,
        idle_period=IDLE_PERIOD,
    )

    # Check that the correct settings were successfully communicated to grafana-agent
    cos_leader_id = await get_leader_unit_id(ops_test, COS_APP_NAME)
    cos_leader_name = f"{COS_APP_NAME}/{cos_leader_id}"
    leader_id = await get_leader_unit_id(ops_test, APP_NAME)
    leader_name = f"{APP_NAME}/{leader_id}"
    relation_data_raw = await get_unit_relation_data(
        ops_test, cos_leader_name, leader_name, COS_RELATION_NAME, "config"
    )
    relation_data = json.loads(relation_data_raw)["metrics_scrape_jobs"][0]
    secret = await get_secret_by_label(ops_test, "opensearch:app:monitor-password")

    assert relation_data["basic_auth"]["username"] == "monitor"
    assert relation_data["basic_auth"]["password"] == secret["monitor-password"]

    admin_secret = await get_secret_by_label(ops_test, "opensearch:app:app-admin")
    assert relation_data["tls_config"]["ca"] == admin_secret["ca-cert"]
    assert relation_data["scheme"] == "https"


@pytest.mark.group("deploy_type", DEPLOY_CLOUD_GROUP_MARKS)
@pytest.mark.abort_on_fail
async def test_monitoring_user_fetch_prometheus_data(ops_test, deploy_type: str):
    leader_unit_ip = await get_leader_unit_ip(ops_test, app=APP_NAME)
    endpoint = f"https://{leader_unit_ip}:9200/_prometheus/metrics"

    secret = await get_secret_by_label(ops_test, "opensearch:app:monitor-password")
    response = await http_request(
        ops_test,
        "get",
        endpoint,
        app=APP_NAME,
        json_resp=False,
        user="monitor",
        user_password=secret["monitor-password"],
    )
    response_str = response.content.decode("utf-8")

    assert response_str.count("opensearch_") > 500
    assert len(response_str.split("\n")) > 500


@pytest.mark.group("deploy_type", DEPLOY_CLOUD_GROUP_MARKS)
@pytest.mark.abort_on_fail
async def test_prometheus_monitor_user_password_change(ops_test, deploy_type: str):
    # Password change applied as expected
    leader_id = await get_leader_unit_id(ops_test, APP_NAME)
    result1 = await run_action(ops_test, leader_id, "set-password", {"username": "monitor"})
    new_password = result1.response.get("monitor-password")
    result2 = await run_action(ops_test, leader_id, "get-password", {"username": "monitor"})

    assert result2.response.get("password") == new_password

    # Relation data is updated
    cos_leader_id = await get_leader_unit_id(ops_test, COS_APP_NAME)
    cos_leader_name = f"{COS_APP_NAME}/{cos_leader_id}"
    leader_id = await get_leader_unit_id(ops_test, APP_NAME)
    leader_name = f"{APP_NAME}/{leader_id}"
    relation_data_raw = await get_unit_relation_data(
        ops_test, cos_leader_name, leader_name, COS_RELATION_NAME, "config"
    )
    relation_data = json.loads(relation_data_raw)["metrics_scrape_jobs"][0]["basic_auth"]
    assert relation_data["username"] == "monitor"
    assert relation_data["password"] == new_password


@pytest.mark.group("deploy_type", DEPLOY_CLOUD_GROUP_MARKS)
@pytest.mark.abort_on_fail
async def test_knn_enabled_disabled(ops_test, deploy_type: str):
    config = await ops_test.model.applications[APP_NAME].get_config()
    assert config["plugin_opensearch_knn"]["default"] is True
    assert config["plugin_opensearch_knn"]["value"] is True

    async with ops_test.fast_forward():
        await ops_test.model.applications[APP_NAME].set_config({"plugin_opensearch_knn": "False"})
        await wait_until(
            ops_test,
            apps=[APP_NAME],
            apps_statuses=["active"],
            units_statuses=["active"],
            wait_for_exact_units={APP_NAME: 3},
            timeout=3600,
            idle_period=IDLE_PERIOD,
        )

        config = await ops_test.model.applications[APP_NAME].get_config()
        assert config["plugin_opensearch_knn"]["value"] is False

        await ops_test.model.applications[APP_NAME].set_config({"plugin_opensearch_knn": "True"})
        await wait_until(
            ops_test,
            apps=[APP_NAME],
            apps_statuses=["active"],
            units_statuses=["active"],
            wait_for_exact_units={APP_NAME: 3},
            timeout=3600,
            idle_period=IDLE_PERIOD,
        )

        config = await ops_test.model.applications[APP_NAME].get_config()
        assert config["plugin_opensearch_knn"]["value"] is True

        await wait_until(
            ops_test,
            apps=[APP_NAME],
            apps_statuses=["active"],
            units_statuses=["active"],
            wait_for_exact_units={APP_NAME: 3},
            timeout=3600,
            idle_period=IDLE_PERIOD,
        )


@pytest.mark.group("deploy_type", DEPLOY_CLOUD_GROUP_MARKS)
@pytest.mark.abort_on_fail
async def test_knn_search_with_hnsw_faiss(ops_test: OpsTest, deploy_type: str) -> None:
    """Uploads data and runs a query search against the FAISS KNNEngine."""
    app = (await app_name(ops_test)) or APP_NAME

    units = await get_application_unit_ids_ips(ops_test, app=app)
    leader_unit_ip = await get_leader_unit_ip(ops_test, app=app)

    # create index with r_shards = nodes - 1
    index_name = "test_search_with_hnsw_faiss"
    vector_name = "test_search_with_hnsw_faiss_vector"
    await create_index(
        ops_test,
        app,
        leader_unit_ip,
        index_name,
        r_shards=len(units) - 1,
        extra_index_settings={"knn": "true", "knn.algo_param.ef_search": 100},
        extra_mappings={
            "properties": {
                vector_name: {
                    "type": "knn_vector",
                    "dimension": 4,
                    "method": {
                        "name": "hnsw",
                        "space_type": "innerproduct",
                        "engine": "faiss",
                        "parameters": {"ef_construction": 256, "m": 48},
                    },
                }
            }
        },
    )
    payload, payload_list = generate_bulk_training_data(
        index_name, vector_name, docs_count=100, dimensions=4, has_result=True
    )
    # Insert data in bulk
    await bulk_insert(ops_test, app, leader_unit_ip, payload)
    query = {"size": 2, "query": {"knn": {vector_name: {"vector": payload_list[0], "k": 2}}}}
    docs = await search(ops_test, app, leader_unit_ip, index_name, query, retries=30)
    assert len(docs) == 2


@pytest.mark.group("deploy_type", DEPLOY_CLOUD_GROUP_MARKS)
@pytest.mark.abort_on_fail
async def test_knn_search_with_hnsw_nmslib(ops_test: OpsTest, deploy_type: str) -> None:
    """Uploads data and runs a query search against the NMSLIB KNNEngine."""
    app = (await app_name(ops_test)) or APP_NAME

    units = await get_application_unit_ids_ips(ops_test, app=app)
    leader_unit_ip = await get_leader_unit_ip(ops_test, app=app)

    # create index with r_shards = nodes - 1
    index_name = "test_search_with_hnsw_nmslib"
    vector_name = "test_search_with_hnsw_nmslib_vector"
    await create_index(
        ops_test,
        app,
        leader_unit_ip,
        index_name,
        r_shards=len(units) - 1,
        extra_index_settings={"knn": "true", "knn.algo_param.ef_search": 100},
        extra_mappings={
            "properties": {
                vector_name: {
                    "type": "knn_vector",
                    "dimension": 4,
                    "method": {
                        "name": "hnsw",
                        "space_type": "l2",
                        "engine": "nmslib",
                        "parameters": {"ef_construction": 256, "m": 48},
                    },
                }
            }
        },
    )
    payload, payload_list = generate_bulk_training_data(
        index_name, vector_name, docs_count=100, dimensions=4, has_result=True
    )
    # Insert data in bulk
    await bulk_insert(ops_test, app, leader_unit_ip, payload)
    query = {"size": 2, "query": {"knn": {vector_name: {"vector": payload_list[0], "k": 2}}}}
    docs = await search(ops_test, app, leader_unit_ip, index_name, query, retries=30)
    assert len(docs) == 2


@pytest.mark.group("deploy_type", DEPLOY_CLOUD_GROUP_MARKS)
@pytest.mark.abort_on_fail
async def test_knn_training_search(ops_test: OpsTest, deploy_type: str) -> None:
    """Tests the entire cycle of KNN plugin.

    1) Enters data and trains a model in "test_end_to_end_with_ivf_faiss_training"
    2) Trains model: "test_end_to_end_with_ivf_faiss_model"
    3) Once training is complete, creates a target index and connects with the model
    4) Disables KNN plugin: the search must fail
    5) Re-enables the plugin: search must succeed and return two vectors.
    """
    app = (await app_name(ops_test)) or APP_NAME

    units = await get_application_unit_ids_ips(ops_test, app=app)
    leader_unit_ip = await get_leader_unit_ip(ops_test, app=app)
    # Get since when each unit has been active

    # create index with r_shards = nodes - 1
    index_name = "test_end_to_end_with_ivf_faiss_training"
    vector_name = "test_end_to_end_with_ivf_faiss_vector"
    model_name = "test_end_to_end_with_ivf_faiss_model"
    await create_index_and_bulk_insert(
        ops_test, app, leader_unit_ip, index_name, len(units) - 1, vector_name
    )
    await run_knn_training(
        ops_test,
        app,
        leader_unit_ip,
        model_name,
        {
            "training_index": index_name,
            "training_field": vector_name,
            "dimension": 4,
            "method": {
                "name": "ivf",
                "engine": "faiss",
                "space_type": "l2",
                "parameters": {"nlist": 4, "nprobes": 2},
            },
        },
    )
    # wait for training to finish -> fails with an exception otherwise
    assert await is_knn_training_complete(
        ops_test, app, leader_unit_ip, model_name
    ), "KNN training did not complete."

    # Creates the target index, to use the model
    payload_list = await create_index_and_bulk_insert(
        ops_test,
        app,
        leader_unit_ip,
        "test_end_to_end_with_ivf_faiss_target",
        len(units) - 1,
        vector_name="target-field",
        model_name=model_name,
    )

    # Set the config to false, then to true
    for knn_enabled in [False, True]:
        logger.info(f"KNN test starting with {knn_enabled}")

        # get current timestamp, to compare with restarts later
        ts = await get_application_unit_ids_start_time(ops_test, APP_NAME)
        await ops_test.model.applications[APP_NAME].set_config(
            {"plugin_opensearch_knn": str(knn_enabled)}
        )

        await wait_until(
            ops_test,
            apps=[APP_NAME],
            apps_statuses=["active"],
            units_statuses=["active"],
            wait_for_exact_units={APP_NAME: 3},
            timeout=3600,
            idle_period=IDLE_PERIOD,
        )

        # Now use it to compare with the restart
        assert await is_each_unit_restarted(ops_test, APP_NAME, ts)
        assert await check_cluster_formation_successful(
            ops_test, leader_unit_ip, get_application_unit_names(ops_test, app=APP_NAME)
        ), "Restart happened but cluster did not start correctly"
        logger.info("Restart finished and was successful")

        query = {
            "size": 2,
            "query": {"knn": {"target-field": {"vector": payload_list[0], "k": 2}}},
        }
        # If search eventually fails, then an exception is raised and the test fails as well
        try:
            docs = await search(
                ops_test,
                app,
                leader_unit_ip,
                "test_end_to_end_with_ivf_faiss_target",
                query,
                retries=3,
            )
            assert (
                knn_enabled and len(docs) == 2
            ), f"KNN enabled: {knn_enabled} and search results: {len(docs)}."
        except RetryError:
            # The search should fail if knn_enabled is false
            assert not knn_enabled<|MERGE_RESOLUTION|>--- conflicted
+++ resolved
@@ -25,6 +25,7 @@
     get_secret_by_label,
     http_request,
     run_action,
+    set_watermark,
 )
 from ..helpers_deployments import wait_until
 from ..plugins.helpers import (
@@ -38,22 +39,19 @@
 from ..relations.helpers import get_unit_relation_data
 from ..tls.test_tls import TLS_CERTIFICATES_APP_NAME
 
+logger = logging.getLogger(__name__)
+
+
 COS_APP_NAME = "grafana-agent"
 COS_RELATION_NAME = "cos-agent"
 
 
-<<<<<<< HEAD
-logger = logging.getLogger(__name__)
-
-
-@pytest.mark.group(1)
-=======
 DEPLOY_CLOUD_GROUP_MARKS = [
     (
         pytest.param(
             deploy_type,
-            id=f"{deploy_type}",
-            marks=pytest.mark.group(f"{deploy_type}"),
+            id=deploy_type,
+            marks=pytest.mark.group(deploy_type),
         )
     )
     for deploy_type in ["large_deployment", "small_deployment"]
@@ -64,8 +62,8 @@
     (
         pytest.param(
             deploy_type,
-            id=f"{deploy_type}",
-            marks=pytest.mark.group(f"{deploy_type}"),
+            id=deploy_type,
+            marks=pytest.mark.group(deploy_type),
         )
     )
     for deploy_type in ["small_deployment"]
@@ -76,16 +74,47 @@
     (
         pytest.param(
             deploy_type,
-            id=f"{deploy_type}",
-            marks=pytest.mark.group(f"{deploy_type}"),
+            id=deploy_type,
+            marks=pytest.mark.group(deploy_type),
         )
     )
     for deploy_type in ["large_deployment"]
 ]
 
 
+async def _wait_for_units(ops_test: OpsTest, deployment_type: str) -> None:
+    """Wait for all units to be active.
+
+    This wait will will behavior accordingly to small/large.
+    """
+    if deployment_type == "small_deployment":
+        await wait_until(
+            ops_test,
+            apps=[APP_NAME],
+            apps_statuses=["active"],
+            units_statuses=["active"],
+            wait_for_exact_units={APP_NAME: 3},
+            timeout=1200,
+            idle_period=IDLE_PERIOD,
+        )
+        return
+    await wait_until(
+        ops_test,
+        apps=[TLS_CERTIFICATES_APP_NAME, "main", "failover", APP_NAME],
+        apps_statuses=["active"],
+        units_statuses=["active"],
+        wait_for_exact_units={
+            TLS_CERTIFICATES_APP_NAME: 1,
+            "main": 1,
+            "failover": 2,
+            APP_NAME: 1,
+        },
+        timeout=1200,
+        idle_period=IDLE_PERIOD,
+    )
+
+
 @pytest.mark.parametrize("deploy_type", DEPLOY_SMALL_ONLY_CLOUD_GROUP_MARKS)
->>>>>>> 70fd86ae
 @pytest.mark.abort_on_fail
 @pytest.mark.skip_if_deployed
 async def test_build_and_deploy_small_deployment(ops_test: OpsTest, deploy_type: str) -> None:
@@ -114,15 +143,7 @@
 
     # Relate it to OpenSearch to set up TLS.
     await ops_test.model.integrate(APP_NAME, TLS_CERTIFICATES_APP_NAME)
-    await wait_until(
-        ops_test,
-        apps=[TLS_CERTIFICATES_APP_NAME, APP_NAME],
-        apps_statuses=["active"],
-        units_statuses=["active"],
-        wait_for_exact_units={TLS_CERTIFICATES_APP_NAME: 1, APP_NAME: 3},
-        timeout=3400,
-        idle_period=IDLE_PERIOD,
-    )
+    await _wait_for_units(ops_test, deploy_type)
     assert len(ops_test.model.applications[APP_NAME].units) == 3
 
 
@@ -138,16 +159,16 @@
     my_charm = await ops_test.build_charm(".")
 
     main_orchestrator_conf = {
-        "cluster_name": "backup-test",
+        "cluster_name": "plugins-test",
         "init_hold": False,
         "roles": "cluster_manager",
     }
     failover_orchestrator_conf = {
-        "cluster_name": "backup-test",
+        "cluster_name": "plugins-test",
         "init_hold": True,
         "roles": "cluster_manager",
     }
-    data_hot_conf = {"cluster_name": "backup-test", "init_hold": True, "roles": "data.hot,ml"}
+    data_hot_conf = {"cluster_name": "plugins-test", "init_hold": True, "roles": "data.hot,ml"}
 
     await asyncio.gather(
         ops_test.model.deploy(TLS_CERTIFICATES_APP_NAME, channel="stable", config=tls_config),
@@ -161,7 +182,7 @@
         ops_test.model.deploy(
             my_charm,
             application_name="failover",
-            num_units=1,
+            num_units=2,
             series=SERIES,
             config=failover_orchestrator_conf,
         ),
@@ -182,23 +203,11 @@
     await ops_test.model.integrate("failover", TLS_CERTIFICATES_APP_NAME)
     await ops_test.model.integrate(APP_NAME, TLS_CERTIFICATES_APP_NAME)
 
-    # Charms except s3-integrator should be active
-    await wait_until(
-        ops_test,
-        apps=[TLS_CERTIFICATES_APP_NAME, "main", "failover", APP_NAME],
-        apps_statuses=["active"],
-        units_statuses=["active"],
-        wait_for_exact_units={
-            TLS_CERTIFICATES_APP_NAME: 1,
-            "main": 1,
-            "failover": 1,
-            APP_NAME: 1,
-        },
-        idle_period=IDLE_PERIOD,
-    )
-
-
-@pytest.mark.group("deploy_type", DEPLOY_CLOUD_GROUP_MARKS)
+    await _wait_for_units(ops_test, deploy_type)
+    set_watermark(ops_test, APP_NAME)
+
+
+@pytest.mark.parametrize("deploy_type", DEPLOY_CLOUD_GROUP_MARKS)
 @pytest.mark.abort_on_fail
 async def test_prometheus_exporter_enabled_by_default(ops_test, deploy_type: str):
     """Test that Prometheus Exporter is running before the relation is there."""
@@ -211,19 +220,12 @@
     assert len(response_str.split("\n")) > 500
 
 
-@pytest.mark.group("deploy_type", DEPLOY_CLOUD_GROUP_MARKS)
+@pytest.mark.parametrize("deploy_type", DEPLOY_CLOUD_GROUP_MARKS)
 @pytest.mark.abort_on_fail
 async def test_prometheus_exporter_cos_relation(ops_test, deploy_type: str):
     await ops_test.model.deploy(COS_APP_NAME, channel="edge"),
     await ops_test.model.integrate(APP_NAME, COS_APP_NAME)
-    await wait_until(
-        ops_test,
-        apps=[APP_NAME],
-        apps_statuses=["active"],
-        units_statuses=["active"],
-        wait_for_exact_units=3,
-        idle_period=IDLE_PERIOD,
-    )
+    await _wait_for_units(ops_test, deploy_type)
 
     # Check that the correct settings were successfully communicated to grafana-agent
     cos_leader_id = await get_leader_unit_id(ops_test, COS_APP_NAME)
@@ -244,7 +246,7 @@
     assert relation_data["scheme"] == "https"
 
 
-@pytest.mark.group("deploy_type", DEPLOY_CLOUD_GROUP_MARKS)
+@pytest.mark.parametrize("deploy_type", DEPLOY_CLOUD_GROUP_MARKS)
 @pytest.mark.abort_on_fail
 async def test_monitoring_user_fetch_prometheus_data(ops_test, deploy_type: str):
     leader_unit_ip = await get_leader_unit_ip(ops_test, app=APP_NAME)
@@ -266,7 +268,7 @@
     assert len(response_str.split("\n")) > 500
 
 
-@pytest.mark.group("deploy_type", DEPLOY_CLOUD_GROUP_MARKS)
+@pytest.mark.parametrize("deploy_type", DEPLOY_CLOUD_GROUP_MARKS)
 @pytest.mark.abort_on_fail
 async def test_prometheus_monitor_user_password_change(ops_test, deploy_type: str):
     # Password change applied as expected
@@ -290,7 +292,7 @@
     assert relation_data["password"] == new_password
 
 
-@pytest.mark.group("deploy_type", DEPLOY_CLOUD_GROUP_MARKS)
+@pytest.mark.parametrize("deploy_type", DEPLOY_CLOUD_GROUP_MARKS)
 @pytest.mark.abort_on_fail
 async def test_knn_enabled_disabled(ops_test, deploy_type: str):
     config = await ops_test.model.applications[APP_NAME].get_config()
@@ -299,45 +301,21 @@
 
     async with ops_test.fast_forward():
         await ops_test.model.applications[APP_NAME].set_config({"plugin_opensearch_knn": "False"})
-        await wait_until(
-            ops_test,
-            apps=[APP_NAME],
-            apps_statuses=["active"],
-            units_statuses=["active"],
-            wait_for_exact_units={APP_NAME: 3},
-            timeout=3600,
-            idle_period=IDLE_PERIOD,
-        )
+        await _wait_for_units(ops_test, deploy_type)
 
         config = await ops_test.model.applications[APP_NAME].get_config()
         assert config["plugin_opensearch_knn"]["value"] is False
 
         await ops_test.model.applications[APP_NAME].set_config({"plugin_opensearch_knn": "True"})
-        await wait_until(
-            ops_test,
-            apps=[APP_NAME],
-            apps_statuses=["active"],
-            units_statuses=["active"],
-            wait_for_exact_units={APP_NAME: 3},
-            timeout=3600,
-            idle_period=IDLE_PERIOD,
-        )
+        await _wait_for_units(ops_test, deploy_type)
 
         config = await ops_test.model.applications[APP_NAME].get_config()
         assert config["plugin_opensearch_knn"]["value"] is True
 
-        await wait_until(
-            ops_test,
-            apps=[APP_NAME],
-            apps_statuses=["active"],
-            units_statuses=["active"],
-            wait_for_exact_units={APP_NAME: 3},
-            timeout=3600,
-            idle_period=IDLE_PERIOD,
-        )
-
-
-@pytest.mark.group("deploy_type", DEPLOY_CLOUD_GROUP_MARKS)
+        await _wait_for_units(ops_test, deploy_type)
+
+
+@pytest.mark.parametrize("deploy_type", DEPLOY_CLOUD_GROUP_MARKS)
 @pytest.mark.abort_on_fail
 async def test_knn_search_with_hnsw_faiss(ops_test: OpsTest, deploy_type: str) -> None:
     """Uploads data and runs a query search against the FAISS KNNEngine."""
@@ -381,7 +359,7 @@
     assert len(docs) == 2
 
 
-@pytest.mark.group("deploy_type", DEPLOY_CLOUD_GROUP_MARKS)
+@pytest.mark.parametrize("deploy_type", DEPLOY_CLOUD_GROUP_MARKS)
 @pytest.mark.abort_on_fail
 async def test_knn_search_with_hnsw_nmslib(ops_test: OpsTest, deploy_type: str) -> None:
     """Uploads data and runs a query search against the NMSLIB KNNEngine."""
@@ -425,7 +403,7 @@
     assert len(docs) == 2
 
 
-@pytest.mark.group("deploy_type", DEPLOY_CLOUD_GROUP_MARKS)
+@pytest.mark.parametrize("deploy_type", DEPLOY_CLOUD_GROUP_MARKS)
 @pytest.mark.abort_on_fail
 async def test_knn_training_search(ops_test: OpsTest, deploy_type: str) -> None:
     """Tests the entire cycle of KNN plugin.
@@ -492,15 +470,7 @@
             {"plugin_opensearch_knn": str(knn_enabled)}
         )
 
-        await wait_until(
-            ops_test,
-            apps=[APP_NAME],
-            apps_statuses=["active"],
-            units_statuses=["active"],
-            wait_for_exact_units={APP_NAME: 3},
-            timeout=3600,
-            idle_period=IDLE_PERIOD,
-        )
+        await _wait_for_units(ops_test, deploy_type)
 
         # Now use it to compare with the restart
         assert await is_each_unit_restarted(ops_test, APP_NAME, ts)

#!/usr/bin/env python3
# Copyright 2023 Canonical Ltd.
# See LICENSE file for licensing details.

import asyncio
import json

import pytest
from pytest_operator.plugin import OpsTest
from tenacity import RetryError

from ..ha.helpers import app_name
from ..ha.helpers_data import bulk_insert, create_index, search
from ..ha.test_horizontal_scaling import IDLE_PERIOD
from ..helpers import (
    APP_NAME,
    MODEL_CONFIG,
    SERIES,
    check_cluster_formation_successful,
    get_application_unit_ids_ips,
    get_application_unit_names,
    get_leader_unit_id,
    get_leader_unit_ip,
    get_secret_by_label,
    http_request,
    run_action,
)
from ..helpers_deployments import wait_until
from ..plugins.helpers import (
    create_index_and_bulk_insert,
    generate_bulk_training_data,
    get_application_unit_ids_start_time,
    is_each_unit_restarted,
    is_knn_training_complete,
    run_knn_training,
)
from ..relations.helpers import get_unit_relation_data
from ..tls.test_tls import TLS_CERTIFICATES_APP_NAME

COS_APP_NAME = "grafana-agent"
COS_RELATION_NAME = "cos-agent"


@pytest.mark.group(1)
@pytest.mark.abort_on_fail
@pytest.mark.skip_if_deployed
async def test_build_and_deploy(ops_test: OpsTest) -> None:
    """Build and deploy an OpenSearch cluster."""
    if await app_name(ops_test):
        return

    my_charm = await ops_test.build_charm(".")

    model_conf = MODEL_CONFIG.copy()
    # Make it more regular as COS relation-broken really happens on the
    # next hook call in each opensearch unit.
    # If this value is changed, then update the sleep accordingly at:
    #  test_prometheus_exporter_disabled_by_cos_relation_gone
    model_conf["update-status-hook-interval"] = "1m"
    await ops_test.model.set_config(model_conf)

    # Deploy TLS Certificates operator.
    config = {"ca-common-name": "CN_CA"}
    await asyncio.gather(
        ops_test.model.deploy(
            my_charm, num_units=3, series=SERIES, config={"plugin_opensearch_knn": True}
        ),
        ops_test.model.deploy(TLS_CERTIFICATES_APP_NAME, channel="stable", config=config),
    )

    # Relate it to OpenSearch to set up TLS.
    await ops_test.model.integrate(APP_NAME, TLS_CERTIFICATES_APP_NAME)
    await wait_until(
        ops_test,
        apps=[TLS_CERTIFICATES_APP_NAME, APP_NAME],
        apps_statuses=["active"],
        units_statuses=["active"],
        wait_for_exact_units={TLS_CERTIFICATES_APP_NAME: 1, APP_NAME: 3},
        timeout=3400,
        idle_period=IDLE_PERIOD,
    )
    assert len(ops_test.model.applications[APP_NAME].units) == 3


@pytest.mark.abort_on_fail
@pytest.mark.group(1)
async def test_prometheus_exporter_enabled_by_default(ops_test):
    """Test that Prometheus Exporter is running before the relation is there."""
    leader_unit_ip = await get_leader_unit_ip(ops_test, app=APP_NAME)
    endpoint = f"https://{leader_unit_ip}:9200/_prometheus/metrics"
    response = await http_request(ops_test, "get", endpoint, app=APP_NAME, json_resp=False)

    response_str = response.content.decode("utf-8")
    assert response_str.count("opensearch_") > 500
    assert len(response_str.split("\n")) > 500


@pytest.mark.abort_on_fail
@pytest.mark.group(1)
async def test_prometheus_exporter_cos_relation(ops_test):
    await ops_test.model.deploy(COS_APP_NAME, channel="edge"),
    await ops_test.model.integrate(APP_NAME, COS_APP_NAME)
    await wait_until(
        ops_test,
        apps=[APP_NAME],
        apps_statuses=["active"],
        units_statuses=["active"],
        wait_for_exact_units=3,
        idle_period=IDLE_PERIOD,
    )

    # Check that the correct settings were successfully communicated to grafana-agent
    cos_leader_id = await get_leader_unit_id(ops_test, COS_APP_NAME)
    cos_leader_name = f"{COS_APP_NAME}/{cos_leader_id}"
    leader_id = await get_leader_unit_id(ops_test, APP_NAME)
    leader_name = f"{APP_NAME}/{leader_id}"
    relation_data_raw = await get_unit_relation_data(
        ops_test, cos_leader_name, leader_name, COS_RELATION_NAME, "config"
    )
    relation_data = json.loads(relation_data_raw)["metrics_scrape_jobs"][0]
    secret = await get_secret_by_label(ops_test, "opensearch:app:monitor-password")

    assert relation_data["basic_auth"]["username"] == "monitor"
    assert relation_data["basic_auth"]["password"] == secret["monitor-password"]

    admin_secret = await get_secret_by_label(ops_test, "opensearch:app:app-admin")
    assert relation_data["tls_config"]["ca"] == admin_secret["ca-cert"]
    assert relation_data["scheme"] == "https"


@pytest.mark.abort_on_fail
@pytest.mark.group(1)
async def test_monitoring_user_fetch_prometheus_data(ops_test):
    leader_unit_ip = await get_leader_unit_ip(ops_test, app=APP_NAME)
    endpoint = f"https://{leader_unit_ip}:9200/_prometheus/metrics"

    secret = await get_secret_by_label(ops_test, "opensearch:app:monitor-password")
    response = await http_request(
        ops_test,
        "get",
        endpoint,
        app=APP_NAME,
        json_resp=False,
        user="monitor",
        user_password=secret["monitor-password"],
    )
    response_str = response.content.decode("utf-8")

    assert response_str.count("opensearch_") > 500
    assert len(response_str.split("\n")) > 500


@pytest.mark.abort_on_fail
@pytest.mark.group(1)
async def test_prometheus_monitor_user_password_change(ops_test):
    # Password change applied as expected
    leader_id = await get_leader_unit_id(ops_test, APP_NAME)
    result1 = await run_action(ops_test, leader_id, "set-password", {"username": "monitor"})
    new_password = result1.response.get("monitor-password")
    result2 = await run_action(ops_test, leader_id, "get-password", {"username": "monitor"})

    assert result2.response.get("password") == new_password

    # Relation data is updated
    cos_leader_id = await get_leader_unit_id(ops_test, COS_APP_NAME)
    cos_leader_name = f"{COS_APP_NAME}/{cos_leader_id}"
    leader_id = await get_leader_unit_id(ops_test, APP_NAME)
    leader_name = f"{APP_NAME}/{leader_id}"
    relation_data_raw = await get_unit_relation_data(
        ops_test, cos_leader_name, leader_name, COS_RELATION_NAME, "config"
    )
    relation_data = json.loads(relation_data_raw)["metrics_scrape_jobs"][0]["basic_auth"]
    assert relation_data["username"] == "monitor"
    assert relation_data["password"] == new_password


@pytest.mark.abort_on_fail
@pytest.mark.group(1)
async def test_knn_enabled_disabled(ops_test):
    config = await ops_test.model.applications[APP_NAME].get_config()
    assert config["plugin_opensearch_knn"]["default"] is True
    assert config["plugin_opensearch_knn"]["value"] is True

    await ops_test.model.applications[APP_NAME].set_config({"plugin_opensearch_knn": "False"})
<<<<<<< HEAD
    await ops_test.model.wait_for_idle(apps=[APP_NAME], status="active", idle_period=50)
=======
    await wait_until(
        ops_test,
        apps=[APP_NAME],
        apps_statuses=["active"],
        units_statuses=["active"],
        wait_for_exact_units={APP_NAME: 3},
        timeout=3400,
        idle_period=IDLE_PERIOD,
    )
>>>>>>> 82f269dc

    await asyncio.sleep(60)

    config = await ops_test.model.applications[APP_NAME].get_config()
    assert config["plugin_opensearch_knn"]["value"] is False

    await ops_test.model.applications[APP_NAME].set_config({"plugin_opensearch_knn": "True"})
<<<<<<< HEAD
    await ops_test.model.wait_for_idle(apps=[APP_NAME], status="active", idle_period=50)

=======
    await wait_until(
        ops_test,
        apps=[APP_NAME],
        apps_statuses=["active"],
        units_statuses=["active"],
        wait_for_exact_units={APP_NAME: 3},
        timeout=3400,
        idle_period=IDLE_PERIOD,
    )
>>>>>>> 82f269dc
    await asyncio.sleep(60)

    config = await ops_test.model.applications[APP_NAME].get_config()
    assert config["plugin_opensearch_knn"]["value"] is True
<<<<<<< HEAD
    await ops_test.model.wait_for_idle(apps=[APP_NAME], status="active", idle_period=50)
=======
    await wait_until(
        ops_test,
        apps=[APP_NAME],
        apps_statuses=["active"],
        units_statuses=["active"],
        wait_for_exact_units={APP_NAME: 3},
        timeout=3400,
        idle_period=IDLE_PERIOD,
    )
>>>>>>> 82f269dc


@pytest.mark.group(1)
@pytest.mark.abort_on_fail
async def test_knn_search_with_hnsw_faiss(ops_test: OpsTest) -> None:
    """Uploads data and runs a query search against the FAISS KNNEngine."""
    app = (await app_name(ops_test)) or APP_NAME

    units = await get_application_unit_ids_ips(ops_test, app=app)
    leader_unit_ip = await get_leader_unit_ip(ops_test, app=app)

    # create index with r_shards = nodes - 1
    index_name = "test_search_with_hnsw_faiss"
    vector_name = "test_search_with_hnsw_faiss_vector"
    await create_index(
        ops_test,
        app,
        leader_unit_ip,
        index_name,
        r_shards=len(units) - 1,
        extra_index_settings={"knn": "true", "knn.algo_param.ef_search": 100},
        extra_mappings={
            "properties": {
                vector_name: {
                    "type": "knn_vector",
                    "dimension": 4,
                    "method": {
                        "name": "hnsw",
                        "space_type": "innerproduct",
                        "engine": "faiss",
                        "parameters": {"ef_construction": 256, "m": 48},
                    },
                }
            }
        },
    )
    payload, payload_list = generate_bulk_training_data(
        index_name, vector_name, docs_count=100, dimensions=4, has_result=True
    )
    # Insert data in bulk
    await bulk_insert(ops_test, app, leader_unit_ip, payload)
    query = {"size": 2, "query": {"knn": {vector_name: {"vector": payload_list[0], "k": 2}}}}
    docs = await search(ops_test, app, leader_unit_ip, index_name, query, retries=30)
    assert len(docs) == 2


@pytest.mark.group(1)
@pytest.mark.abort_on_fail
async def test_knn_search_with_hnsw_nmslib(ops_test: OpsTest) -> None:
    """Uploads data and runs a query search against the NMSLIB KNNEngine."""
    app = (await app_name(ops_test)) or APP_NAME

    units = await get_application_unit_ids_ips(ops_test, app=app)
    leader_unit_ip = await get_leader_unit_ip(ops_test, app=app)

    # create index with r_shards = nodes - 1
    index_name = "test_search_with_hnsw_nmslib"
    vector_name = "test_search_with_hnsw_nmslib_vector"
    await create_index(
        ops_test,
        app,
        leader_unit_ip,
        index_name,
        r_shards=len(units) - 1,
        extra_index_settings={"knn": "true", "knn.algo_param.ef_search": 100},
        extra_mappings={
            "properties": {
                vector_name: {
                    "type": "knn_vector",
                    "dimension": 4,
                    "method": {
                        "name": "hnsw",
                        "space_type": "l2",
                        "engine": "nmslib",
                        "parameters": {"ef_construction": 256, "m": 48},
                    },
                }
            }
        },
    )
    payload, payload_list = generate_bulk_training_data(
        index_name, vector_name, docs_count=100, dimensions=4, has_result=True
    )
    # Insert data in bulk
    await bulk_insert(ops_test, app, leader_unit_ip, payload)
    query = {"size": 2, "query": {"knn": {vector_name: {"vector": payload_list[0], "k": 2}}}}
    docs = await search(ops_test, app, leader_unit_ip, index_name, query, retries=30)
    assert len(docs) == 2


@pytest.mark.group(1)
@pytest.mark.abort_on_fail
async def test_knn_training_search(ops_test: OpsTest) -> None:
    """Tests the entire cycle of KNN plugin.

    1) Enters data and trains a model in "test_end_to_end_with_ivf_faiss_training"
    2) Trains model: "test_end_to_end_with_ivf_faiss_model"
    3) Once training is complete, creates a target index and connects with the model
    4) Disables KNN plugin: the search must fail
    5) Re-enables the plugin: search must succeed and return two vectors.
    """
    app = (await app_name(ops_test)) or APP_NAME

    units = await get_application_unit_ids_ips(ops_test, app=app)
    leader_unit_ip = await get_leader_unit_ip(ops_test, app=app)
    # Get since when each unit has been active

    # create index with r_shards = nodes - 1
    index_name = "test_end_to_end_with_ivf_faiss_training"
    vector_name = "test_end_to_end_with_ivf_faiss_vector"
    model_name = "test_end_to_end_with_ivf_faiss_model"
    await create_index_and_bulk_insert(
        ops_test, app, leader_unit_ip, index_name, len(units) - 1, vector_name
    )
    await run_knn_training(
        ops_test,
        app,
        leader_unit_ip,
        model_name,
        {
            "training_index": index_name,
            "training_field": vector_name,
            "dimension": 4,
            "method": {
                "name": "ivf",
                "engine": "faiss",
                "space_type": "l2",
                "parameters": {"nlist": 4, "nprobes": 2},
            },
        },
    )
    # wait for training to finish -> fails with an exception otherwise
    assert await is_knn_training_complete(
        ops_test, app, leader_unit_ip, model_name
    ), "KNN training did not complete."

    # Creates the target index, to use the model
    payload_list = await create_index_and_bulk_insert(
        ops_test,
        app,
        leader_unit_ip,
        "test_end_to_end_with_ivf_faiss_target",
        len(units) - 1,
        vector_name="target-field",
        model_name=model_name,
    )

    # Set the config to false, then to true
    for knn_enabled in [False, True]:
        # get current timestamp, to compare with restarts later
        ts = await get_application_unit_ids_start_time(ops_test, APP_NAME)
        await ops_test.model.applications[APP_NAME].set_config(
            {"plugin_opensearch_knn": str(knn_enabled)}
        )
        await ops_test.model.wait_for_idle(apps=[APP_NAME], status="active", idle_period=60)
        # Now use it to compare with the restart
        assert await is_each_unit_restarted(ops_test, APP_NAME, ts)
        assert await check_cluster_formation_successful(
            ops_test, leader_unit_ip, get_application_unit_names(ops_test, app=APP_NAME)
        ), "Restart happened but cluster did not start correctly"
        query = {
            "size": 2,
            "query": {"knn": {"target-field": {"vector": payload_list[0], "k": 2}}},
        }
        # If search eventually fails, then an exception is raised and the test fails as well
        try:
            docs = await search(
                ops_test,
                app,
                leader_unit_ip,
                "test_end_to_end_with_ivf_faiss_target",
                query,
                retries=3,
            )
            assert (
                knn_enabled and len(docs) == 2
            ), f"KNN enabled: {knn_enabled} and search results: {len(docs)}."
        except RetryError:
            # The search should fail if knn_enabled is false
            assert not knn_enabled<|MERGE_RESOLUTION|>--- conflicted
+++ resolved
@@ -182,9 +182,6 @@
     assert config["plugin_opensearch_knn"]["value"] is True
 
     await ops_test.model.applications[APP_NAME].set_config({"plugin_opensearch_knn": "False"})
-<<<<<<< HEAD
-    await ops_test.model.wait_for_idle(apps=[APP_NAME], status="active", idle_period=50)
-=======
     await wait_until(
         ops_test,
         apps=[APP_NAME],
@@ -194,7 +191,6 @@
         timeout=3400,
         idle_period=IDLE_PERIOD,
     )
->>>>>>> 82f269dc
 
     await asyncio.sleep(60)
 
@@ -202,10 +198,6 @@
     assert config["plugin_opensearch_knn"]["value"] is False
 
     await ops_test.model.applications[APP_NAME].set_config({"plugin_opensearch_knn": "True"})
-<<<<<<< HEAD
-    await ops_test.model.wait_for_idle(apps=[APP_NAME], status="active", idle_period=50)
-
-=======
     await wait_until(
         ops_test,
         apps=[APP_NAME],
@@ -215,14 +207,10 @@
         timeout=3400,
         idle_period=IDLE_PERIOD,
     )
->>>>>>> 82f269dc
     await asyncio.sleep(60)
 
     config = await ops_test.model.applications[APP_NAME].get_config()
     assert config["plugin_opensearch_knn"]["value"] is True
-<<<<<<< HEAD
-    await ops_test.model.wait_for_idle(apps=[APP_NAME], status="active", idle_period=50)
-=======
     await wait_until(
         ops_test,
         apps=[APP_NAME],
@@ -232,7 +220,6 @@
         timeout=3400,
         idle_period=IDLE_PERIOD,
     )
->>>>>>> 82f269dc
 
 
 @pytest.mark.group(1)

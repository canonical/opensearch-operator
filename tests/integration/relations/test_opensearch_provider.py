#!/usr/bin/env python3
# Copyright 2024 Canonical Ltd.
# See LICENSE file for licensing details.
import asyncio
import json
import logging
import re
import time

import pytest
from charms.opensearch.v0.constants_charm import ClientRelationName
from pytest_operator.plugin import OpsTest

from ..helpers import APP_NAME as OPENSEARCH_APP_NAME
from ..helpers import (
    MODEL_CONFIG,
    SERIES,
    get_application_unit_ids,
    get_leader_unit_id,
    get_leader_unit_ip,
    http_request,
    run_action,
)
from ..helpers_deployments import wait_until
from ..tls.test_tls import TLS_CERTIFICATES_APP_NAME
from .helpers import (
    get_application_relation_data,
    ip_to_url,
    run_request,
    wait_for_relation_joined_between,
)

logger = logging.getLogger(__name__)

CLIENT_APP_NAME = "application"
SECONDARY_CLIENT_APP_NAME = "secondary-application"
DASHBOARDS_APP_NAME = "opensearch-dashboards"
ALL_APPS = [OPENSEARCH_APP_NAME, TLS_CERTIFICATES_APP_NAME, CLIENT_APP_NAME, DASHBOARDS_APP_NAME]

NUM_UNITS = 3

FIRST_RELATION_NAME = "first-index"
SECOND_RELATION_NAME = "second-index"
DASHBOARDS_RELATION_NAME = "opensearch_client"
ADMIN_RELATION_NAME = "admin"
PROTECTED_INDICES = [
    ".opendistro_security",
    ".opendistro-alerting-config",
    ".opendistro-alerting-alert",
    ".opendistro-anomaly-results",
    ".opendistro-anomaly-detector",
    ".opendistro-anomaly-checkpoints",
    ".opendistro-anomaly-detection-state",
]


@pytest.mark.group(1)
@pytest.mark.abort_on_fail
async def test_create_relation(ops_test: OpsTest, application_charm, opensearch_charm):
    """Test basic functionality of relation interface."""
    # Deploy both charms (multiple units for each application to test that later they correctly
    # set data in the relation application databag using only the leader unit).
    new_model_conf = MODEL_CONFIG.copy()
    new_model_conf["update-status-hook-interval"] = "1m"

    config = {"ca-common-name": "CN_CA"}
    await ops_test.model.deploy(TLS_CERTIFICATES_APP_NAME, channel="stable", config=config)

    await ops_test.model.set_config(new_model_conf)
    await asyncio.gather(
        ops_test.model.deploy(
            application_charm,
            application_name=CLIENT_APP_NAME,
        ),
        ops_test.model.deploy(
            DASHBOARDS_APP_NAME,
            application_name=DASHBOARDS_APP_NAME,
            channel="2/edge",
            series=SERIES,
        ),
        ops_test.model.deploy(
            opensearch_charm,
            application_name=OPENSEARCH_APP_NAME,
            num_units=NUM_UNITS,
            series=SERIES,
        ),
    )
    await ops_test.model.integrate(OPENSEARCH_APP_NAME, TLS_CERTIFICATES_APP_NAME)
    wait_for_relation_joined_between(ops_test, OPENSEARCH_APP_NAME, TLS_CERTIFICATES_APP_NAME)

    global client_relation
    client_relation = await ops_test.model.integrate(
        f"{OPENSEARCH_APP_NAME}:{ClientRelationName}", f"{CLIENT_APP_NAME}:{FIRST_RELATION_NAME}"
    )
    wait_for_relation_joined_between(ops_test, OPENSEARCH_APP_NAME, CLIENT_APP_NAME)

    # This test shouldn't take so long
    await ops_test.model.wait_for_idle(
        apps=[OPENSEARCH_APP_NAME, CLIENT_APP_NAME],
        timeout=1600,
        status="active",
    )
    await ops_test.model.wait_for_idle(
        apps=[DASHBOARDS_APP_NAME],
        timeout=1600,
    )


@pytest.mark.group(1)
@pytest.mark.abort_on_fail
async def test_index_usage(ops_test: OpsTest):
    """Check we can update and delete things.

    The client application authenticates using the cert provided in the index; if this is
    invalid for any reason, the test will fail, so this test implicitly verifies that TLS works.
    """
    await run_request(
        ops_test,
        unit_name=ops_test.model.applications[CLIENT_APP_NAME].units[0].name,
        relation_name=FIRST_RELATION_NAME,
        relation_id=client_relation.id,
        method="PUT",
        endpoint="/albums/_doc/1?refresh=true",
        payload=re.escape(
            '{"artist": "Vulfpeck", "genre": ["Funk", "Jazz"], "title": "Thrill of the Arts"}'
        ),
    )

    read_index_endpoint = "/albums/_search?q=Jazz"
    run_read_index = await run_request(
        ops_test,
        unit_name=ops_test.model.applications[CLIENT_APP_NAME].units[0].name,
        endpoint=read_index_endpoint,
        method="GET",
        relation_id=client_relation.id,
        relation_name=FIRST_RELATION_NAME,
    )
    results = json.loads(run_read_index["results"])
    logging.info(results)
    assert results.get("timed_out") is False
    assert results.get("hits", {}).get("total", {}).get("value") == 1
    assert (
        results.get("hits", {}).get("hits", [{}])[0].get("_source", {}).get("artist") == "Vulfpeck"
    )


@pytest.mark.group(1)
@pytest.mark.abort_on_fail
async def test_bulk_index_usage(ops_test: OpsTest):
    """Check we can update and delete things using bulk api."""
    bulk_payload = """{ "index" : { "_index": "albums", "_id" : "2" } }
{"artist": "Herbie Hancock", "genre": ["Jazz"],  "title": "Head Hunters"}
{ "index" : { "_index": "albums", "_id" : "3" } }
{"artist": "Lydian Collective", "genre": ["Jazz"],  "title": "Adventure"}
{ "index" : { "_index": "albums", "_id" : "4" } }
{"artist": "Liquid Tension Experiment", "genre": ["Prog", "Metal"],  "title": "Liquid Tension Experiment 2"}
"""
    await run_request(
        ops_test,
        unit_name=ops_test.model.applications[CLIENT_APP_NAME].units[0].name,
        relation_name=FIRST_RELATION_NAME,
        relation_id=client_relation.id,
        method="POST",
        endpoint="/_bulk?refresh=true",
        payload=re.escape(bulk_payload),
    )

    read_index_endpoint = "/albums/_search?q=Jazz"
    run_bulk_read_index = await run_request(
        ops_test,
        unit_name=ops_test.model.applications[CLIENT_APP_NAME].units[0].name,
        endpoint=read_index_endpoint,
        method="GET",
        relation_id=client_relation.id,
        relation_name=FIRST_RELATION_NAME,
    )
    # TODO assert we're getting the correct value
    results = json.loads(run_bulk_read_index["results"])
    logging.info(results)
    assert results.get("timed_out") is False
    assert results.get("hits", {}).get("total", {}).get("value") == 3
    artists = [
        hit.get("_source", {}).get("artist") for hit in results.get("hits", {}).get("hits", [{}])
    ]
    assert set(artists) == {"Herbie Hancock", "Lydian Collective", "Vulfpeck"}


@pytest.mark.group(1)
@pytest.mark.abort_on_fail
async def test_version(ops_test: OpsTest):
    """Check version reported in the databag is consistent with the version on the charm."""
    run_version_request = await run_request(
        ops_test,
        unit_name=ops_test.model.applications[CLIENT_APP_NAME].units[0].name,
        method="GET",
        endpoint="/",
        relation_id=client_relation.id,
        relation_name=FIRST_RELATION_NAME,
    )
    version = await get_application_relation_data(
        ops_test, f"{CLIENT_APP_NAME}/0", FIRST_RELATION_NAME, "version"
    )
    logging.info(run_version_request)
    logging.info(version)
    results = json.loads(run_version_request["results"])
    assert version == results.get("version", {}).get("number"), results


async def get_secret_data(ops_test, secret_uri):
    secret_unique_id = secret_uri.split("/")[-1]
    complete_command = f"show-secret {secret_uri} --reveal --format=json"
    _, stdout, _ = await ops_test.juju(*complete_command.split())
    return json.loads(stdout)[secret_unique_id]["content"]["Data"]


@pytest.mark.group(1)
@pytest.mark.abort_on_fail
async def test_dashboard_relation(ops_test: OpsTest):
    """Test we can create relations with admin permissions."""
    # Add a dashboard relation and wait for them to exchange data
    global dashboards_relation
    dashboards_relation = await ops_test.model.integrate(OPENSEARCH_APP_NAME, DASHBOARDS_APP_NAME)
    wait_for_relation_joined_between(ops_test, OPENSEARCH_APP_NAME, DASHBOARDS_APP_NAME)

    # Work-around for issue: canonical/opensearch-operator/issue#370
    # Wait it to settle down
    await asyncio.sleep(100)

    await wait_until(
        ops_test,
        apps=ALL_APPS,
        apps_statuses=["active"],
        units_statuses=["active"],
        idle_period=70,
    )

<<<<<<< HEAD
    await ops_test.model.wait_for_idle()
=======
    # Work-around for issue: canonical/opensearch-operator/issue#370
    await ops_test.model.wait_for_idle(
        apps=ALL_APPS, status="active", idle_period=70, timeout=1000
    )
>>>>>>> 555e2a61

    # On this request, kibanaserver user with its own password should be exposed
    secret_uri = await get_application_relation_data(
        ops_test, f"{DASHBOARDS_APP_NAME}/0", DASHBOARDS_RELATION_NAME, "secret-user"
    )
    relation_user_data = await get_secret_data(ops_test, secret_uri)
    relation_user_name = relation_user_data.get("username")
    relation_user_pwd = relation_user_data.get("password")

    assert relation_user_name == "kibanaserver"

    leader_id = await get_leader_unit_id(ops_test)
    result = await run_action(ops_test, leader_id, "get-password", {"username": "kibanaserver"})
    assert relation_user_pwd == result.response.get("password")


@pytest.mark.group(1)
@pytest.mark.abort_on_fail
async def test_dashboard_relation_password_change(ops_test: OpsTest):
    """Test we can create relations with admin permissions."""
    # Changing Opensearch kibanaserver password
    leader_id = await get_leader_unit_id(ops_test)
    result = await run_action(ops_test, leader_id, "get-password", {"username": "kibanaserver"})
    orig_pwd = result.response.get("password")
    result = await run_action(ops_test, leader_id, "set-password", {"username": "kibanaserver"})
    result = await run_action(ops_test, leader_id, "get-password", {"username": "kibanaserver"})
    new_pwd = result.response.get("password")
    assert orig_pwd != new_pwd

    # Checking if password also changed for the relation
    secret_uri = await get_application_relation_data(
        ops_test, f"{DASHBOARDS_APP_NAME}/0", DASHBOARDS_RELATION_NAME, "secret-user"
    )
    relation_user_data = await get_secret_data(ops_test, secret_uri)
    relation_user_name = relation_user_data.get("username")
    relation_user_pwd = relation_user_data.get("password")

    assert relation_user_name == "kibanaserver"
    assert relation_user_pwd == new_pwd

    # Double-checking
    result = await run_action(ops_test, leader_id, "get-password", {"username": "kibanaserver"})
    assert relation_user_pwd == result.response.get("password")


@pytest.mark.group(1)
@pytest.mark.abort_on_fail
async def test_scaling(ops_test: OpsTest):
    """Test that scaling correctly updates endpoints in databag.

    scale_application also contains a wait_for_idle check, including checking for active status.
    Idle_period checks must be greater than 1 minute to guarantee update_status fires correctly.
    """

    async def rel_endpoints(app_name: str, rel_name: str) -> str:
        return await get_application_relation_data(
            ops_test, f"{app_name}/0", rel_name, "endpoints"
        )

    async def _is_number_of_endpoints_valid(client_app: str, rel: str) -> bool:
        units = get_application_unit_ids(ops_test, OPENSEARCH_APP_NAME)
        endpoints = await rel_endpoints(client_app, rel)
        return len(units) == len(endpoints.split(","))

    # Test things are already working fine
    assert await _is_number_of_endpoints_valid(
        CLIENT_APP_NAME, FIRST_RELATION_NAME
    ), await rel_endpoints(CLIENT_APP_NAME, FIRST_RELATION_NAME)
    await wait_until(
        ops_test,
        apps=ALL_APPS,
        apps_statuses=["active"],
        idle_period=70,
    )

    # Test scale down
    opensearch_unit_ids = get_application_unit_ids(ops_test, OPENSEARCH_APP_NAME)
    await ops_test.model.applications[OPENSEARCH_APP_NAME].destroy_unit(
        f"{OPENSEARCH_APP_NAME}/{max(opensearch_unit_ids)}"
    )
    await wait_until(
        ops_test,
        apps=ALL_APPS,
        apps_statuses=["active"],
        units_statuses=["active"],
        wait_for_exact_units={OPENSEARCH_APP_NAME: len(opensearch_unit_ids) - 1},
        idle_period=70,
    )
    assert await _is_number_of_endpoints_valid(
        CLIENT_APP_NAME, FIRST_RELATION_NAME
    ), await rel_endpoints(CLIENT_APP_NAME, FIRST_RELATION_NAME)

    # test scale back up again
    await ops_test.model.applications[OPENSEARCH_APP_NAME].add_unit(count=1)
    await wait_until(
        ops_test,
        apps=ALL_APPS,
        apps_statuses=["active"],
        units_statuses=["active"],
        wait_for_exact_units={OPENSEARCH_APP_NAME: len(opensearch_unit_ids)},
        idle_period=50,  # slightly less than update-status-interval period
    )
    # Now, we want to sleep until an update-status happens
    time.sleep(30)
    assert await _is_number_of_endpoints_valid(
        CLIENT_APP_NAME, FIRST_RELATION_NAME
    ), await rel_endpoints(CLIENT_APP_NAME, FIRST_RELATION_NAME)


@pytest.mark.group(1)
@pytest.mark.abort_on_fail
async def test_multiple_relations(ops_test: OpsTest, application_charm):
    """Test that two different applications can connect to the database."""
    # scale-down for CI
    logger.info("Removing 1 unit for CI and sleep a minute..")
    opensearch_unit_ids = get_application_unit_ids(ops_test, app=OPENSEARCH_APP_NAME)
    await ops_test.model.applications[OPENSEARCH_APP_NAME].destroy_unit(
        f"{OPENSEARCH_APP_NAME}/{max(opensearch_unit_ids)}"
    )

    # sleep a minute to ease the load on machine
    time.sleep(60)

    # Deploy secondary application.
    logger.info(f"Deploying 1 unit of {SECONDARY_CLIENT_APP_NAME}")
    await ops_test.model.deploy(
        application_charm,
        num_units=1,
        application_name=SECONDARY_CLIENT_APP_NAME,
    )

    # Relate the new application and wait for them to exchange connection data.
    logger.info(
        f"Adding relation {SECONDARY_CLIENT_APP_NAME}:{SECOND_RELATION_NAME} with {OPENSEARCH_APP_NAME}"
    )
    second_client_relation = await ops_test.model.integrate(
        f"{SECONDARY_CLIENT_APP_NAME}:{SECOND_RELATION_NAME}", OPENSEARCH_APP_NAME
    )
    wait_for_relation_joined_between(ops_test, OPENSEARCH_APP_NAME, SECONDARY_CLIENT_APP_NAME)

    await wait_until(
        ops_test,
        apps=ALL_APPS + [SECONDARY_CLIENT_APP_NAME],
        apps_statuses=["active"],
        units_statuses=["active"],
        wait_for_exact_units={
            OPENSEARCH_APP_NAME: len(opensearch_unit_ids) - 1,
            CLIENT_APP_NAME: 1,
            SECONDARY_CLIENT_APP_NAME: 1,
            TLS_CERTIFICATES_APP_NAME: 1,
        },
        idle_period=70,
        timeout=2000,
    )

    # Test that the permissions are respected between relations by running the same request as
    # before, but expecting it to fail. SECOND_RELATION_NAME doesn't contain permissions for the
    # `albums` index, so we are expecting a 403 forbidden error.
    unit = ops_test.model.applications[SECONDARY_CLIENT_APP_NAME].units[0]
    read_index_endpoint = "/albums/_search?q=Jazz"
    run_read_index = await run_request(
        ops_test,
        unit_name=unit.name,
        endpoint=read_index_endpoint,
        method="GET",
        relation_id=second_client_relation.id,
        relation_name=SECOND_RELATION_NAME,
    )

    results = json.loads(run_read_index["results"])
    logging.info(results)
    assert "403 Client Error: Forbidden for url:" in results[0], results


@pytest.mark.group(1)
@pytest.mark.abort_on_fail
async def test_multiple_relations_accessing_same_index(ops_test: OpsTest):
    """Test that two different applications can connect to the database."""
    # Relate the new application and wait for them to exchange connection data.
    second_app_first_client_relation = await ops_test.model.integrate(
        f"{SECONDARY_CLIENT_APP_NAME}:{FIRST_RELATION_NAME}", OPENSEARCH_APP_NAME
    )
    await wait_until(
        ops_test,
        apps=ALL_APPS + [SECONDARY_CLIENT_APP_NAME],
        apps_statuses=["active"],
        units_statuses=["active"],
        idle_period=70,
    )

    # Test that different applications can access the same index if they present it in their
    # relation databag. FIRST_RELATION_NAME contains `albums` in its databag, so we should be able
    # to query that index if we want.
    unit = ops_test.model.applications[SECONDARY_CLIENT_APP_NAME].units[0]
    read_index_endpoint = "/albums/_search?q=Jazz"
    run_bulk_read_index = await run_request(
        ops_test,
        unit_name=unit.name,
        endpoint=read_index_endpoint,
        method="GET",
        relation_id=second_app_first_client_relation.id,
        relation_name=FIRST_RELATION_NAME,
    )
    results = json.loads(run_bulk_read_index["results"])
    logging.info(results)
    artists = [
        hit.get("_source", {}).get("artist") for hit in results.get("hits", {}).get("hits", [{}])
    ]
    assert set(artists) == {"Herbie Hancock", "Lydian Collective", "Vulfpeck"}


@pytest.mark.group(1)
@pytest.mark.abort_on_fail
async def test_admin_relation(ops_test: OpsTest):
    """Test we can create relations with admin permissions."""
    # Add an admin relation and wait for them to exchange data
    global admin_relation
    admin_relation = await ops_test.model.integrate(
        f"{CLIENT_APP_NAME}:{ADMIN_RELATION_NAME}", OPENSEARCH_APP_NAME
    )
    wait_for_relation_joined_between(ops_test, OPENSEARCH_APP_NAME, CLIENT_APP_NAME)
    await wait_until(
        ops_test,
        apps=ALL_APPS + [SECONDARY_CLIENT_APP_NAME],
        apps_statuses=["active"],
        units_statuses=["active"],
        idle_period=70,
    )

    # Verify we can access whatever data we like as admin
    read_index_endpoint = "/albums/_search?q=Jazz"
    run_bulk_read_index = await run_request(
        ops_test,
        unit_name=ops_test.model.applications[CLIENT_APP_NAME].units[0].name,
        endpoint=read_index_endpoint,
        method="GET",
        relation_id=admin_relation.id,
        relation_name=ADMIN_RELATION_NAME,
    )
    logging.info(f"{run_bulk_read_index=}")
    results = json.loads(run_bulk_read_index["results"])
    logging.info(results)
    artists = [
        hit.get("_source", {}).get("artist") for hit in results.get("hits", {}).get("hits", [{}])
    ]
    assert set(artists) == {"Herbie Hancock", "Lydian Collective", "Vulfpeck"}


@pytest.mark.group(1)
@pytest.mark.abort_on_fail
async def test_admin_permissions(ops_test: OpsTest):
    """Test admin permissions behave the way we want.

    admin-only actions include:
    - creating multiple indices
    - removing indices they've created
    - set cluster roles.

    verify that:
    - we can't remove .opendistro_security index
      - otherwise create client-admin-role
    - verify neither admin nor default users can access user api
      - otherwise create client-default-role
    """
    test_unit = ops_test.model.applications[CLIENT_APP_NAME].units[0]
    # Verify admin can't access security API
    security_api_endpoint = "/_plugins/_security/api/internalusers"
    run_dump_users = await run_request(
        ops_test,
        unit_name=test_unit.name,
        endpoint=security_api_endpoint,
        method="GET",
        relation_id=admin_relation.id,
        relation_name=ADMIN_RELATION_NAME,
    )
    results = json.loads(run_dump_users["results"])
    logging.info(results)
    assert "403 Client Error: Forbidden for url:" in results[0], results

    # verify admin can't delete users
    secret_uri = await get_application_relation_data(
        ops_test, f"{CLIENT_APP_NAME}/0", FIRST_RELATION_NAME, "secret-user"
    )

    first_relation_user_data = await get_secret_data(ops_test, secret_uri)
    first_relation_user = first_relation_user_data.get("username")

    first_relation_user_endpoint = f"/_plugins/_security/api/internalusers/{first_relation_user}"
    run_delete_users = await run_request(
        ops_test,
        unit_name=test_unit.name,
        endpoint=first_relation_user_endpoint,
        method="DELETE",
        relation_id=admin_relation.id,
        relation_name=ADMIN_RELATION_NAME,
    )
    results = json.loads(run_delete_users["results"])
    logging.info(results)
    assert "403 Client Error: Forbidden for url:" in results[0], results

    # verify admin can't modify protected indices
    for protected_index in PROTECTED_INDICES:
        protected_index_endpoint = f"/{protected_index}"
        run_remove_distro = await run_request(
            ops_test,
            unit_name=test_unit.name,
            endpoint=protected_index_endpoint,
            method="DELETE",
            relation_id=admin_relation.id,
            relation_name=ADMIN_RELATION_NAME,
        )
        results = json.loads(run_remove_distro["results"])
        logging.info(results)
        assert "Error:" in results[0], results


@pytest.mark.group(1)
@pytest.mark.abort_on_fail
async def test_normal_user_permissions(ops_test: OpsTest):
    """Test normal user permissions behave the way we want.

    verify that:
    - we can't remove .opendistro_security index
    - verify neither admin nor default users can access user api
    """
    test_unit = ops_test.model.applications[CLIENT_APP_NAME].units[0]

    # Verify normal users can't access security API
    security_api_endpoint = "/_plugins/_security/api/internalusers"
    run_dump_users = await run_request(
        ops_test,
        unit_name=test_unit.name,
        endpoint=security_api_endpoint,
        method="GET",
        relation_id=client_relation.id,
        relation_name=FIRST_RELATION_NAME,
    )
    results = json.loads(run_dump_users["results"])
    logging.info(results)
    assert "403 Client Error: Forbidden for url:" in results[0], results

    # verify normal users can't delete users
    secret_uri = await get_application_relation_data(
        ops_test, f"{CLIENT_APP_NAME}/0", FIRST_RELATION_NAME, "secret-user"
    )
    first_relation_user_data = await get_secret_data(ops_test, secret_uri)
    first_relation_user = first_relation_user_data.get("username")

    first_relation_user_endpoint = f"/_plugins/_security/api/internalusers/{first_relation_user}"
    run_delete_users = await run_request(
        ops_test,
        unit_name=test_unit.name,
        endpoint=first_relation_user_endpoint,
        method="DELETE",
        relation_id=client_relation.id,
        relation_name=FIRST_RELATION_NAME,
    )
    results = json.loads(run_delete_users["results"])
    logging.info(results)
    assert "403 Client Error: Forbidden for url:" in results[0], results

    # verify user can't modify protected indices
    for protected_index in PROTECTED_INDICES:
        protected_index_endpoint = f"/{protected_index}"
        run_remove_index = await run_request(
            ops_test,
            unit_name=test_unit.name,
            endpoint=protected_index_endpoint,
            method="DELETE",
            relation_id=client_relation.id,
            relation_name=FIRST_RELATION_NAME,
        )
        results = json.loads(run_remove_index["results"])
        logging.info(results)
        assert "Error:" in results[0], results


@pytest.mark.group(1)
@pytest.mark.abort_on_fail
async def test_relation_broken(ops_test: OpsTest):
    """Test that the user is removed when the relation is broken."""
    # Retrieve the relation user.
    secret_uri = await get_application_relation_data(
        ops_test, f"{CLIENT_APP_NAME}/0", FIRST_RELATION_NAME, "secret-user"
    )

    client_app_user_data = await get_secret_data(ops_test, secret_uri)
    relation_user = client_app_user_data.get("username")

    await wait_until(
        ops_test,
        apps=ALL_APPS + [SECONDARY_CLIENT_APP_NAME],
        apps_statuses=["active"],
        units_statuses=["active"],
        idle_period=70,
    )

    # Break the relation.
    await asyncio.gather(
        ops_test.model.applications[OPENSEARCH_APP_NAME].remove_relation(
            f"{OPENSEARCH_APP_NAME}:{ClientRelationName}",
            f"{CLIENT_APP_NAME}:{FIRST_RELATION_NAME}",
        ),
        ops_test.model.applications[OPENSEARCH_APP_NAME].remove_relation(
            f"{OPENSEARCH_APP_NAME}:{ClientRelationName}",
            f"{CLIENT_APP_NAME}:{ADMIN_RELATION_NAME}",
        ),
    )

    await asyncio.gather(
        wait_until(ops_test, apps=[CLIENT_APP_NAME], apps_statuses=["blocked"], idle_period=70),
        wait_until(
            ops_test,
            apps=[OPENSEARCH_APP_NAME, TLS_CERTIFICATES_APP_NAME, SECONDARY_CLIENT_APP_NAME],
            apps_statuses=["active"],
            units_statuses=["active"],
            idle_period=70,
        ),
    )

    leader_ip = await get_leader_unit_ip(ops_test)
    users = await http_request(
        ops_test,
        "GET",
        f"https://{ip_to_url(leader_ip)}:9200/_plugins/_security/api/internalusers/",
        verify=False,
    )
    logger.info(relation_user)
    logger.info(users)
    assert relation_user not in users.keys()


@pytest.mark.group(1)
@pytest.mark.abort_on_fail
async def test_data_persists_on_relation_rejoin(ops_test: OpsTest):
    """Verify that if we recreate a relation, we can access the same index."""
    client_relation = await ops_test.model.integrate(
        f"{OPENSEARCH_APP_NAME}:{ClientRelationName}", f"{CLIENT_APP_NAME}:{FIRST_RELATION_NAME}"
    )
    wait_for_relation_joined_between(ops_test, OPENSEARCH_APP_NAME, CLIENT_APP_NAME)

    await wait_until(
        ops_test,
        apps=ALL_APPS + [SECONDARY_CLIENT_APP_NAME],
        apps_statuses=["active"],
        units_statuses=["active"],
        idle_period=70,
    ),

    read_index_endpoint = "/albums/_search?q=Jazz"
    run_bulk_read_index = await run_request(
        ops_test,
        unit_name=ops_test.model.applications[CLIENT_APP_NAME].units[0].name,
        endpoint=read_index_endpoint,
        method="GET",
        relation_id=client_relation.id,
        relation_name=FIRST_RELATION_NAME,
    )
    results = json.loads(run_bulk_read_index["results"])
    logging.info(results)
    assert results.get("timed_out") is False
    assert results.get("hits", {}).get("total", {}).get("value") == 3
    artists = [
        hit.get("_source", {}).get("artist") for hit in results.get("hits", {}).get("hits", [{}])
    ]
    assert set(artists) == {"Herbie Hancock", "Lydian Collective", "Vulfpeck"}<|MERGE_RESOLUTION|>--- conflicted
+++ resolved
@@ -234,15 +234,6 @@
         idle_period=70,
     )
 
-<<<<<<< HEAD
-    await ops_test.model.wait_for_idle()
-=======
-    # Work-around for issue: canonical/opensearch-operator/issue#370
-    await ops_test.model.wait_for_idle(
-        apps=ALL_APPS, status="active", idle_period=70, timeout=1000
-    )
->>>>>>> 555e2a61
-
     # On this request, kibanaserver user with its own password should be exposed
     secret_uri = await get_application_relation_data(
         ops_test, f"{DASHBOARDS_APP_NAME}/0", DASHBOARDS_RELATION_NAME, "secret-user"

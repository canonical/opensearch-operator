--- conflicted
+++ resolved
@@ -1,10 +1,6 @@
 # Copyright 2023 Canonical Ltd.
 # See LICENSE file for licensing details.
 
-<<<<<<< HEAD
-
-=======
->>>>>>> 364c7a65
 run-request:
   description: runs request on first-database relation
   params:
@@ -16,10 +12,6 @@
       type: string
     payload:
       description: fully escaped payload to be sent in bulk
-<<<<<<< HEAD
-=======
-
->>>>>>> 364c7a65
       type: string
   required:
     - relation-id

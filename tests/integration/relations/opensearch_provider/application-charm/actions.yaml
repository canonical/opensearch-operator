--- conflicted
+++ resolved
@@ -1,39 +1,12 @@
 # Copyright 2023 Canonical Ltd.
 # See LICENSE file for licensing details.
 
-<<<<<<< HEAD
-single-put:
-  description: runs a simple put request for testing first-index relation
-=======
 run_request:
   description: runs request on first-database relation
->>>>>>> 3239ddb9
   params:
     relation-id:
       description: id of the relation under test
       type: integer
-<<<<<<< HEAD
-
-bulk-put:
-  description: runs a bulk put request for testing first-index relation
-  params:
-    relation-id:
-      description: id of the relation under test
-      type: integer
-
-get-request:
-  description: Runs a GET request on first-index relation
-  params:
-    endpoint:
-      description: HTTP endpoint where we're sending our GET request
-      type: string
-    relation-id:
-      description: id of the relation under test
-      type: integer
-  required:
-  - endpoint
-  - relation-id
-=======
     method:
       description: HTTP method to run
       type: string
@@ -42,5 +15,4 @@
       type: string
   required:
     - relation_id
-    - method
->>>>>>> 3239ddb9
+    - method
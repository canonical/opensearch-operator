#!/usr/bin/env python3
# Copyright 2023 Canonical Ltd.
# See LICENSE file for licensing details.

"""Application charm that connects to opensearch using the opensearch-client relation."""

import json
import logging
from typing import Dict, List, Optional, Union

import requests
from charms.data_platform_libs.v0.data_interfaces import (
<<<<<<< HEAD
    AuthenticationEvent,
=======
    DatabaseEndpointsChangedEvent,
    IndexCreatedEvent,
>>>>>>> 775cc599
    OpenSearchRequires,
)
from ops.charm import ActionEvent, CharmBase
from ops.main import main
from ops.model import ActiveStatus, BlockedStatus

logger = logging.getLogger(__name__)


CERT_PATH = "/tmp/test_cert.ca"


class ApplicationCharm(CharmBase):
    """Application charm that connects to database charms.

    Enters BlockedStatus if it cannot constantly reach the database.
    """

    def __init__(self, *args):
        super().__init__(*args)

        # Default charm events.
        self.framework.observe(self.on.update_status, self._on_update_status)

        # Events related to the first database that is requested
        # (these events are defined in the database requires charm library).
        index_name = f'{self.app.name.replace("-", "_")}_first_opensearch'

        # TODO change this to be "admin"
        permissive_roles = json.dumps({"roles": ["all_access"]})
        self.first_opensearch = OpenSearchRequires(
            self, "first-index", index_name, permissive_roles
        )

        self.framework.observe(
<<<<<<< HEAD
            self.first_opensearch.on.index_created, self._on_authentication_updated
        )
        self.framework.observe(
            self.first_opensearch.on.authentication_updated, self._on_authentication_updated
=======
            self.first_opensearch.on.index_created, self._on_first_opensearch_created
        )
        self.framework.observe(
            self.first_opensearch.on.endpoints_changed, self._on_first_opensearch_endpoints_changed
>>>>>>> 775cc599
        )

        # Events related to the second database that is requested
        # (these events are defined in the database requires charm library).
        index_name = f'{self.app.name.replace("-", "_")}_second_opensearch'
<<<<<<< HEAD
        # TODO change this to be "default"
        complex_roles = json.dumps(
            {
                "roles": ["readall"],
                "permissions": ["TODO find some permissions", ""],
                "action_groups": ["TODO find some action groups", ""],
            }
        )
        self.second_opensearch = OpenSearchRequires(
            self, "second-index", index_name, complex_roles
=======
        # TODO change this to include only permissions and action groups, and verify that we can
        # create roles when necessary.
        roles = {
            "roles": ["readall"],
            "permissions": ["TODO find some permissions", ""],
            "action_groups": ["TODO find some action groups", ""],
        }
        complex_roles = json.dumps(roles)
        self.second_opensearch = OpenSearchRequires(
            self, "second-index", index_name, complex_roles
        )
        self.framework.observe(
            self.second_opensearch.on.index_created, self._on_second_opensearch_created
        )
        self.framework.observe(
            self.second_opensearch.on.endpoints_changed,
            self._on_second_opensearch_endpoints_changed,
>>>>>>> 775cc599
        )

        self.framework.observe(self.on.run_request_action, self._on_run_request_action)

    def _on_update_status(self, _) -> None:
        """Health check for database connection."""
        if self.connection_check():
            self.unit.status = ActiveStatus()
        else:
            logger.error("connection check to opensearch charm failed")
            self.unit.status = BlockedStatus("No connection to opensearch charm")

    def connection_check(self) -> bool:
        """Simple connection check to see if backend exists and we can connect to it."""
        relations = self.model.relations.get("first-index", []) + self.model.relations.get(
            "second-index", []
        )
        if len(relations) == 0:
            return False
        for relation in relations:
            if not self.smoke_check(relation.id):
                return False
        return True

    def smoke_check(self, relation_id) -> bool:
        try:
            resp = self.relation_request(relation_id, "GET", "/")
            return bool(resp)
        except (OpenSearchHttpError, Exception) as e:
            logger.error(e)
            return False

<<<<<<< HEAD
    def _on_authentication_updated(self, event: AuthenticationEvent):
        logger.error(event)
        if event.tls != "True":
            return

        tls_ca = event.tls_ca
        if not tls_ca:
            tls_ca = self.first_opensearch.fetch_relation_data()[event.relation.id].get(
                "tls_ca", None
            )
            if not tls_ca:
                event.defer()  # We're waiting until we get a CA.

        logger.error(f"writing cert to {CERT_PATH}.")
        with open(CERT_PATH, "w") as f:
            f.write(tls_ca)
=======
    # First database events observers.
    def _on_first_opensearch_created(self, event: IndexCreatedEvent) -> None:
        """Event triggered when a database was created for this application."""
        logging.info(f"first opensearch credentials: {event.username} {event.password}")

    def _on_first_opensearch_endpoints_changed(self, event: DatabaseEndpointsChangedEvent) -> None:
        """Event triggered when the opensearch endpoints change."""
        logger.info(f"first opensearch endpoints have been changed to: {event.endpoints}")

    # Second database events observers.
    def _on_second_opensearch_created(self, event: IndexCreatedEvent) -> None:
        """Event triggered when a database was created for this application."""
        logger.info(f"second opensearch credentials: {event.username} {event.password}")

    def _on_second_opensearch_endpoints_changed(
        self, event: DatabaseEndpointsChangedEvent
    ) -> None:
        """Event triggered when the opensearch endpoints change."""
        logger.info(f"second opensearch endpoints have been changed to: {event.endpoints}")
>>>>>>> 775cc599

    # ==============
    #  Action hooks
    # ==============

    def _on_run_request_action(self, event: ActionEvent):
        logger.info(event.params)
        relation_id = event.params["relation-id"]
<<<<<<< HEAD
        databag = self.first_opensearch.fetch_relation_data()[relation_id]
=======
        databag = self.first_index.fetch_relation_data()[relation_id]
>>>>>>> 775cc599
        method = event.params["method"]
        endpoint = event.params["endpoint"]
        payload = event.params.get("payload", None)
        if payload:
            payload = payload.replace("\\", "")

        username = databag.get("username")
        password = databag.get("password")
        host = databag.get("endpoints").split(",")[0]
        host_addr = host.split(":")[0]
        port = host.split(":")[1]

        logger.info(f"sending {method} request to {endpoint}")
        try:
            response = self.request(method, endpoint, port, username, password, host_addr, payload)
        except OpenSearchHttpError as e:
            response = [str(e)]
        logger.info(response)

        event.set_results({"results": json.dumps(response)})

    # =================================
    #  Opensearch connection functions
    # =================================

    def relation_request(
        self,
        relation_id: int,
        method: str,
        endpoint: str,
        payload: Optional[Dict[str, any]] = None,
    ) -> Union[Dict[str, any], List[any]]:
        """Make an HTTP request to a specific relation."""
        databag = self.first_opensearch.fetch_relation_data()[relation_id]
        logging.error(databag)
        username = databag.get("username")
        password = databag.get("password")
        hosts = databag.get("endpoints", "").split(",")

        if None in [username, password] or len(hosts) == 0:
            raise OpenSearchHttpError

        host = hosts[0].split(":")[0]
        port = int(hosts[0].split(":")[1])

        return self.request(
            method,
            endpoint,
            port,
            username,
            password,
            host,
            payload=payload,
        )

    def request(
        self,
        method: str,
        endpoint: str,
        port: int,
        username: str,
        password: str,
        host: str,
        payload: Optional[Dict[str, any]] = None,
    ) -> Union[Dict[str, any], List[any]]:
        """Make an HTTP request.

        TODO swap this over to a more normal opensearch client
        Args:
            method: matching the known http methods.
            endpoint: relative to the base uri.
            payload: JSON / map body payload.
            host: host of the node we wish to make a request on.
            port: the port for the server.
            username: the username to use for authentication
            password: the password for {username}
        """
        if None in [endpoint, method]:
            raise ValueError("endpoint or method missing")

        if endpoint.startswith("/"):
            endpoint = endpoint[1:]

        full_url = f"https://{host}:{port}/{endpoint}"

        request_kwargs = {
            "verify": CERT_PATH,
            "method": method.upper(),
            "url": full_url,
            "headers": {"Content-Type": "application/json", "Accept": "application/json"},
        }

        if payload:
            request_kwargs["data"] = payload
        try:
            with requests.Session() as s:
                s.auth = (username, password)
                resp = s.request(**request_kwargs)
                resp.raise_for_status()
        except requests.exceptions.RequestException as e:
            logger.error(f"Request {method} to {full_url} with payload: {payload} failed. \n{e}")
            raise OpenSearchHttpError(str(e))

        return resp.json()


class OpenSearchHttpError(Exception):
    """Exception thrown when an OpenSearch REST call fails."""


if __name__ == "__main__":
    main(ApplicationCharm)<|MERGE_RESOLUTION|>--- conflicted
+++ resolved
@@ -10,12 +10,7 @@
 
 import requests
 from charms.data_platform_libs.v0.data_interfaces import (
-<<<<<<< HEAD
     AuthenticationEvent,
-=======
-    DatabaseEndpointsChangedEvent,
-    IndexCreatedEvent,
->>>>>>> 775cc599
     OpenSearchRequires,
 )
 from ops.charm import ActionEvent, CharmBase
@@ -51,23 +46,15 @@
         )
 
         self.framework.observe(
-<<<<<<< HEAD
             self.first_opensearch.on.index_created, self._on_authentication_updated
         )
         self.framework.observe(
             self.first_opensearch.on.authentication_updated, self._on_authentication_updated
-=======
-            self.first_opensearch.on.index_created, self._on_first_opensearch_created
-        )
-        self.framework.observe(
-            self.first_opensearch.on.endpoints_changed, self._on_first_opensearch_endpoints_changed
->>>>>>> 775cc599
         )
 
         # Events related to the second database that is requested
         # (these events are defined in the database requires charm library).
         index_name = f'{self.app.name.replace("-", "_")}_second_opensearch'
-<<<<<<< HEAD
         # TODO change this to be "default"
         complex_roles = json.dumps(
             {
@@ -78,25 +65,6 @@
         )
         self.second_opensearch = OpenSearchRequires(
             self, "second-index", index_name, complex_roles
-=======
-        # TODO change this to include only permissions and action groups, and verify that we can
-        # create roles when necessary.
-        roles = {
-            "roles": ["readall"],
-            "permissions": ["TODO find some permissions", ""],
-            "action_groups": ["TODO find some action groups", ""],
-        }
-        complex_roles = json.dumps(roles)
-        self.second_opensearch = OpenSearchRequires(
-            self, "second-index", index_name, complex_roles
-        )
-        self.framework.observe(
-            self.second_opensearch.on.index_created, self._on_second_opensearch_created
-        )
-        self.framework.observe(
-            self.second_opensearch.on.endpoints_changed,
-            self._on_second_opensearch_endpoints_changed,
->>>>>>> 775cc599
         )
 
         self.framework.observe(self.on.run_request_action, self._on_run_request_action)
@@ -129,7 +97,6 @@
             logger.error(e)
             return False
 
-<<<<<<< HEAD
     def _on_authentication_updated(self, event: AuthenticationEvent):
         logger.error(event)
         if event.tls != "True":
@@ -146,40 +113,15 @@
         logger.error(f"writing cert to {CERT_PATH}.")
         with open(CERT_PATH, "w") as f:
             f.write(tls_ca)
-=======
-    # First database events observers.
-    def _on_first_opensearch_created(self, event: IndexCreatedEvent) -> None:
-        """Event triggered when a database was created for this application."""
-        logging.info(f"first opensearch credentials: {event.username} {event.password}")
-
-    def _on_first_opensearch_endpoints_changed(self, event: DatabaseEndpointsChangedEvent) -> None:
-        """Event triggered when the opensearch endpoints change."""
-        logger.info(f"first opensearch endpoints have been changed to: {event.endpoints}")
-
-    # Second database events observers.
-    def _on_second_opensearch_created(self, event: IndexCreatedEvent) -> None:
-        """Event triggered when a database was created for this application."""
-        logger.info(f"second opensearch credentials: {event.username} {event.password}")
-
-    def _on_second_opensearch_endpoints_changed(
-        self, event: DatabaseEndpointsChangedEvent
-    ) -> None:
-        """Event triggered when the opensearch endpoints change."""
-        logger.info(f"second opensearch endpoints have been changed to: {event.endpoints}")
->>>>>>> 775cc599
 
     # ==============
     #  Action hooks
     # ==============
-
+    
     def _on_run_request_action(self, event: ActionEvent):
         logger.info(event.params)
         relation_id = event.params["relation-id"]
-<<<<<<< HEAD
-        databag = self.first_opensearch.fetch_relation_data()[relation_id]
-=======
         databag = self.first_index.fetch_relation_data()[relation_id]
->>>>>>> 775cc599
         method = event.params["method"]
         endpoint = event.params["endpoint"]
         payload = event.params.get("payload", None)

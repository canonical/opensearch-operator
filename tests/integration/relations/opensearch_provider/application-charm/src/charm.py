#!/usr/bin/env python3
# Copyright 2023 Canonical Ltd.
# See LICENSE file for licensing details.

"""Application charm that connects to opensearch using the opensearch-client relation."""

import json
import logging
from typing import Dict, List, Optional, Union

import requests
from charms.data_platform_libs.v0.data_interfaces import (
    AuthenticationEvent,
    OpenSearchRequires,
)
from ops.charm import ActionEvent, CharmBase
from ops.main import main
from ops.model import ActiveStatus, BlockedStatus

logger = logging.getLogger(__name__)


CERT_PATH = "/tmp/test_cert.ca"


class ApplicationCharm(CharmBase):
    """Application charm that connects to database charms.

    Enters BlockedStatus if it cannot constantly reach the database.
    """

    def __init__(self, *args):
        super().__init__(*args)

        # Default charm events.
        self.framework.observe(self.on.update_status, self._on_update_status)

        # Events related to the first database that is requested
        # (these events are defined in the database requires charm library).
        index_name = f'{self.app.name.replace("-", "_")}_first_opensearch'

        # TODO change this to be "admin"
        permissive_roles = json.dumps({"roles": ["all_access"]})
        self.first_opensearch = OpenSearchRequires(
            self, "first-index", index_name, permissive_roles
        )

        self.framework.observe(
            self.first_opensearch.on.index_created, self._on_authentication_updated
        )
        self.framework.observe(
            self.first_opensearch.on.authentication_updated, self._on_authentication_updated
        )

        # Events related to the second database that is requested
        # (these events are defined in the database requires charm library).
        index_name = f'{self.app.name.replace("-", "_")}_second_opensearch'
        # TODO change this to be "default"
        complex_roles = json.dumps(
            {
                "roles": ["readall"],
                "permissions": ["TODO find some permissions", ""],
                "action_groups": ["TODO find some action groups", ""],
            }
        )
        self.second_opensearch = OpenSearchRequires(
            self, "second-index", index_name, complex_roles
        )

        self.framework.observe(self.on.run_request_action, self._on_run_request_action)

    def _on_update_status(self, _) -> None:
        """Health check for database connection."""
        if self.connection_check():
            self.unit.status = ActiveStatus()
        else:
            logger.error("connection check to opensearch charm failed")
            self.unit.status = BlockedStatus("No connection to opensearch charm")

    def connection_check(self) -> bool:
        """Simple connection check to see if backend exists and we can connect to it."""
        relations = self.model.relations.get("first-index", []) + self.model.relations.get(
            "second-index", []
        )
        if len(relations) == 0:
            return False
        for relation in relations:
            if not self.smoke_check(relation.id):
                return False
        return True

    def smoke_check(self, relation_id) -> bool:
        try:
            resp = self.relation_request(relation_id, "GET", "/")
            return bool(resp)
        except (OpenSearchHttpError, Exception) as e:
            logger.error(e)
            return False

    def _on_authentication_updated(self, event: AuthenticationEvent):
        logger.error(event)
        if event.tls != "True":
            return

        tls_ca = event.tls_ca
        if not tls_ca:
            tls_ca = self.first_opensearch.fetch_relation_data()[event.relation.id].get(
                "tls_ca", None
            )
            if not tls_ca:
                event.defer()  # We're waiting until we get a CA.

<<<<<<< HEAD
        logger.error(f"writing cert to {CERT_PATH}.")
        with open(CERT_PATH, "w") as f:
            f.write(tls_ca)

=======
>>>>>>> 02371fc8
    # ==============
    #  Action hooks
    # ==============

    def _on_run_request_action(self, event: ActionEvent):
        logger.info(event.params)
        relation = self.first_opensearch
        relation_id = event.params["relation-id"]
        databag = relation.fetch_relation_data()[relation_id]
        method = event.params["method"]
        endpoint = event.params["endpoint"]
        payload = event.params.get("payload", None)
        if payload:
            payload = payload.replace("\\", "")

        username = databag.get("username")
        password = databag.get("password")
        host = databag.get("endpoints").split(",")[0]
        host_addr = host.split(":")[0]
        port = host.split(":")[1]

        logger.info(f"sending {method} request to {endpoint}")
        try:
            response = self.request(method, endpoint, port, username, password, host_addr, payload)
        except OpenSearchHttpError as e:
            response = [str(e)]
        logger.info(response)

        event.set_results({"results": json.dumps(response)})

    # =================================
    #  Opensearch connection functions
    # =================================

    def relation_request(
        self,
        relation_id: int,
        method: str,
        endpoint: str,
        payload: Optional[Dict[str, any]] = None,
    ) -> Union[Dict[str, any], List[any]]:
        """Make an HTTP request to a specific relation."""
        databag = self.first_opensearch.fetch_relation_data()[relation_id]
        logging.error(databag)
        username = databag.get("username")
        password = databag.get("password")
        hosts = databag.get("endpoints", "").split(",")

        if None in [username, password] or len(hosts) == 0:
            raise OpenSearchHttpError

        host = hosts[0].split(":")[0]
        port = int(hosts[0].split(":")[1])

        return self.request(
            method,
            endpoint,
            port,
            username,
            password,
            host,
            payload=payload,
        )

    def request(
        self,
        method: str,
        endpoint: str,
        port: int,
        username: str,
        password: str,
        host: str,
        payload: Optional[Dict[str, any]] = None,
    ) -> Union[Dict[str, any], List[any]]:
        """Make an HTTP request.

        TODO swap this over to a more normal opensearch client
        Args:
            method: matching the known http methods.
            endpoint: relative to the base uri.
            payload: JSON / map body payload.
            host: host of the node we wish to make a request on.
            port: the port for the server.
            username: the username to use for authentication
            password: the password for {username}
        """
        if None in [endpoint, method]:
            raise ValueError("endpoint or method missing")

        if endpoint.startswith("/"):
            endpoint = endpoint[1:]

        full_url = f"https://{host}:{port}/{endpoint}"

        request_kwargs = {
            "verify": CERT_PATH,
            "method": method.upper(),
            "url": full_url,
            "headers": {"Content-Type": "application/json", "Accept": "application/json"},
        }

        if payload:
            request_kwargs["data"] = payload
        try:
            with requests.Session() as s:
                s.auth = (username, password)
                resp = s.request(**request_kwargs)
                resp.raise_for_status()
        except requests.exceptions.RequestException as e:
            logger.error(f"Request {method} to {full_url} with payload: {payload} failed. \n{e}")
            raise OpenSearchHttpError(str(e))

        return resp.json()


class OpenSearchHttpError(Exception):
    """Exception thrown when an OpenSearch REST call fails."""


if __name__ == "__main__":
    main(ApplicationCharm)<|MERGE_RESOLUTION|>--- conflicted
+++ resolved
@@ -109,14 +109,10 @@
             )
             if not tls_ca:
                 event.defer()  # We're waiting until we get a CA.
-
-<<<<<<< HEAD
         logger.error(f"writing cert to {CERT_PATH}.")
         with open(CERT_PATH, "w") as f:
             f.write(tls_ca)
 
-=======
->>>>>>> 02371fc8
     # ==============
     #  Action hooks
     # ==============

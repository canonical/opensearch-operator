--- conflicted
+++ resolved
@@ -50,14 +50,9 @@
 
         # Events related to the second database that is requested
         # (these events are defined in the database requires charm library).
-<<<<<<< HEAD
         index_name = f'{self.app.name.replace("-", "_")}_second_opensearch'
         # TODO change this to include only permissions and action groups, and verify that we can
         # create roles when necessary.
-=======
-        database_name = f'{self.app.name.replace("-", "_")}_second_database'
-        # TODO change this to use new permissions
->>>>>>> 364c7a65
         roles = {
             "roles": ["readall"],
             "permissions": ["TODO find some permissions", ""],
@@ -125,35 +120,7 @@
         """Event triggered when the opensearch endpoints change."""
         logger.info(f"second opensearch endpoints have been changed to: {event.endpoints}")
 
-    # ==============
-    #  Action hooks
-    # ==============
-
-    def _on_run_request_action(self, event: ActionEvent):
-        logger.info(event.params)
-        relation_id = event.params["relation-id"]
-        databag = self.first_opensearch.fetch_relation_data()[relation_id]
-        method = event.params["method"]
-        endpoint = event.params["endpoint"]
-        payload = event.params.get("payload", None)
-        if payload:
-            payload = payload.replace("\\", "")
-
-        username = databag.get("username")
-        password = databag.get("password")
-        host = databag.get("endpoints").split(",")[0]
-        host_addr = host.split(":")[0]
-        port = host.split(":")[1]
-
-        logger.info(f"sending {method} request to {endpoint}")
-        try:
-            response = self.request(method, endpoint, port, username, password, host_addr, payload)
-        except OpenSearchHttpError as e:
-            response = [str(e)]
-        logger.info(response)
-
-<<<<<<< HEAD
-=======
+
     # ==============
     #  Action hooks
     # ==============
@@ -180,8 +147,7 @@
         except OpenSearchHttpError as e:
             response = [str(e)]
         logger.info(response)
-
->>>>>>> 364c7a65
+        
         event.set_results({"results": json.dumps(response)})
 
     # =================================

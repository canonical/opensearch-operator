#!/usr/bin/env python3
# Copyright 2023 Canonical Ltd.
# See LICENSE file for licensing details.

"""Application charm that connects to opensearch using the opensearch-client relation."""

import json
import logging
from typing import Dict, List, Optional, Union

import requests
from charms.data_platform_libs.v0.data_interfaces import (
    HostsChangedEvent,
    IndexCreatedEvent,
    OpenSearchRequires,
)
from ops.charm import ActionEvent, CharmBase
from ops.main import main
from ops.model import ActiveStatus, BlockedStatus

logger = logging.getLogger(__name__)


class ApplicationCharm(CharmBase):
    """Application charm that connects to database charms.

    Enters BlockedStatus if it cannot constantly reach the database.
    """

    def __init__(self, *args):
        super().__init__(*args)

        # Default charm events.
        self.framework.observe(self.on.update_status, self._on_update_status)

        # Events related to the first database that is requested
        # (these events are defined in the database requires charm library).
        database_name = f'{self.app.name.replace("-", "_")}_first_opensearch'

        permissive_roles = json.dumps({"roles": ["all_access"]})
        self.first_opensearch = OpenSearchRequires(
            self, "first-database", database_name, permissive_roles
        )
        self.framework.observe(
            self.first_opensearch.on.index_created, self._on_first_opensearch_created
        )
        self.framework.observe(
            self.first_opensearch.on.hosts_changed, self._on_first_opensearch_hosts_changed
        )

        # Events related to the second database that is requested
        # (these events are defined in the database requires charm library).
<<<<<<< HEAD
        database_name = f'{self.app.name.replace("-", "_")}_second_opensearch'
        # TODO change this to include only permissions and action groups, and verify that we can
        # create roles when necessary.
=======
        database_name = f'{self.app.name.replace("-", "_")}_second_database'
        # TODO change this to use new permissions
>>>>>>> a321c580
        roles = {
            "roles": ["readall"],
            "permissions": ["TODO find some permissions", ""],
            "action_groups": ["TODO find some action groups", ""],
        }
        complex_roles = json.dumps(roles)
        self.second_opensearch = OpenSearchRequires(
            self, "second-database", database_name, complex_roles
        )
        self.framework.observe(
            self.second_opensearch.on.index_created, self._on_second_opensearch_created
        )
        self.framework.observe(
            self.second_opensearch.on.hosts_changed, self._on_second_opensearch_hosts_changed
        )

        self.framework.observe(self.on.single_put_action, self._on_single_put_action)
        self.framework.observe(self.on.bulk_put_action, self._on_bulk_put_action)
        self.framework.observe(self.on.get_from_index_action, self._on_get_from_index_action)

    def _on_update_status(self, _) -> None:
        """Health check for database connection."""
        if self.connection_check():
            self.unit.status = ActiveStatus()
        else:
            logger.error("connection check to opensearch charm failed")
            self.unit.status = BlockedStatus("No connection to opensearch charm")

    def connection_check(self) -> bool:
        """Simple connection check to see if backend exists and we can connect to it."""
        relations = self.model.relations.get("first-database", []) + self.model.relations.get(
            "second-database", []
        )
        if len(relations) == 0:
            return False
        for relation in relations:
            if not self.smoke_check(relation.id):
                return False
        return True

    def smoke_check(self, relation_id) -> bool:
        try:
            resp = self.relation_request(relation_id, "GET", "/")
            return bool(resp)
        except (OpenSearchHttpError, Exception) as e:
            logger.error(e)
            return False

    # First database events observers.
    def _on_first_opensearch_created(self, event: IndexCreatedEvent) -> None:
        """Event triggered when a database was created for this application."""
        logging.info(f"first database credentials: {event.username} {event.password}")

    def _on_first_opensearch_hosts_changed(self, event: HostsChangedEvent) -> None:
        """Event triggered when the opensearch hosts change."""
        logger.info(f"first database endpoints have been changed to: {event.hosts}")

    # Second database events observers.
    def _on_second_opensearch_created(self, event: IndexCreatedEvent) -> None:
        """Event triggered when a database was created for this application."""
        logger.info(f"second database credentials: {event.username} {event.password}")

    def _on_second_opensearch_hosts_changed(self, event: HostsChangedEvent) -> None:
        """Event triggered when the opensearch hosts change."""
        logger.info(f"second database endpoints have been changed to: {event.hosts}")

    # ==============
    #  Action hooks
    # ==============

    def _on_single_put_action(self, event: ActionEvent):
        logger.info(event.params)
        relation = self.first_database
        relation_id = event.params["relation-id"]
        databag = relation.fetch_relation_data()[relation_id]
        method = "PUT"
        payload = {"artist": "Vulfpeck", "genre": ["Funk", "Jazz"], "title": "Thrill of the Arts"}
        endpoint = "/albums/_doc/1"

        username = databag.get("username")
        password = databag.get("password")
        host = databag.get("endpoints").split(",")[0]
        host_addr = host.split(":")[0]
        port = host.split(":")[1]

        logger.info(f"sending {method} request to {endpoint}")
        try:
            response = self.request(method, endpoint, port, username, password, host_addr, payload)
        except OpenSearchHttpError as e:
            response = [str(e)]
        logger.info(response)

        event.set_results({"results": json.dumps(response)})

    def _on_bulk_put_action(self, event: ActionEvent):
        logger.info(event.params)
        relation = self.first_database
        relation_id = event.params["relation-id"]
        databag = relation.fetch_relation_data()[relation_id]
        method = "POST"
        payload = """{ "index" : { "_index": "albums", "_id" : "2" } }
{"artist": "Herbie Hancock", "genre": ["Jazz"],  "title": "Head Hunters"}
{ "index" : { "_index": "albums", "_id" : "3" } }
{"artist": "Lydian Collective", "genre": ["Jazz"],  "title": "Adventure"}
{ "index" : { "_index": "albums", "_id" : "4" } }
{"artist": "Liquid Tension Experiment", "genre": ["Prog", "Metal"],  "title": "Liquid Tension Experiment 2"}
"""
        endpoint = "/_bulk"

        username = databag.get("username")
        password = databag.get("password")
        host = databag.get("endpoints").split(",")[0]
        host_addr = host.split(":")[0]
        port = host.split(":")[1]

        logger.info(f"sending {method} request to {endpoint}")
        try:
            response = self.request(method, endpoint, port, username, password, host_addr, payload)
        except OpenSearchHttpError as e:
            response = [str(e)]
        logger.info(response)

        event.set_results({"results": json.dumps(response)})

    def _on_get_from_index_action(self, event: ActionEvent):
        logger.info(event.params)
        relation = self.first_database
        relation_id = event.params["relation-id"]
        databag = relation.fetch_relation_data()[relation_id]
        method = "GET"
        endpoint = event.params["endpoint"]

        username = databag.get("username")
        password = databag.get("password")
        host = databag.get("endpoints").split(",")[0]
        host_addr = host.split(":")[0]
        port = host.split(":")[1]

        logger.info(f"sending {method} request to {endpoint}")
        try:
            response = self.request(method, endpoint, port, username, password, host_addr)
        except OpenSearchHttpError as e:
            response = [str(e)]
        logger.info(response)

        event.set_results({"results": json.dumps(response)})

    # =================================
    #  Opensearch connection functions
    # =================================

    def relation_request(
        self,
        relation_id: int,
        method: str,
        endpoint: str,
        payload: Optional[Dict[str, any]] = None,
    ) -> Union[Dict[str, any], List[any]]:
        """Make an HTTP request to a specific relation."""
        databag = self.first_opensearch.fetch_relation_data()[relation_id]
        logging.error(databag)
        username = databag.get("username")
        password = databag.get("password")
        hosts = databag.get("hosts", "").split(",")

        if None in [username, password] or len(hosts) == 0:
            raise OpenSearchHttpError

        host = hosts[0].split(":")[0]
        port = int(hosts[0].split(":")[1])

        return self.request(
            method,
            endpoint,
            port,
            username,
            password,
            host,
            payload=payload,
        )

    def request(
        self,
        method: str,
        endpoint: str,
        port: int,
        username: str,
        password: str,
        host: str,
        payload: Optional[Dict[str, any]] = None,
    ) -> Union[Dict[str, any], List[any]]:
        """Make an HTTP request.

        TODO swap this over to a more normal opensearch client
        Args:
            method: matching the known http methods.
            endpoint: relative to the base uri.
            payload: JSON / map body payload.
            host: host of the node we wish to make a request on.
            port: the port for the server.
            username: the username to use for authentication
            password: the password for {username}
        """
        if None in [endpoint, method]:
            raise ValueError("endpoint or method missing")

        if endpoint.startswith("/"):
            endpoint = endpoint[1:]

        full_url = f"https://{host}:{port}/{endpoint}"

        request_kwargs = {
            "verify": False,  # TODO this should be a cert once this relation has TLS.
            "method": method.upper(),
            "url": full_url,
            "headers": {"Content-Type": "application/json"},
        }

        if payload:
            if isinstance(payload, dict):
                payload = json.dumps(payload)
            request_kwargs["data"] = payload
            request_kwargs["headers"]["Accept"] = "application/json"
        try:
            with requests.Session() as s:
                s.auth = (username, password)
                resp = s.request(**request_kwargs)
                resp.raise_for_status()
        except requests.exceptions.RequestException as e:
            logger.error(f"Request {method} to {full_url} with payload: {payload} failed. \n{e}")
            raise OpenSearchHttpError(str(e))

        return resp.json()


class OpenSearchHttpError(Exception):
    """Exception thrown when an OpenSearch REST call fails."""


if __name__ == "__main__":
    main(ApplicationCharm)<|MERGE_RESOLUTION|>--- conflicted
+++ resolved
@@ -50,14 +50,9 @@
 
         # Events related to the second database that is requested
         # (these events are defined in the database requires charm library).
-<<<<<<< HEAD
         database_name = f'{self.app.name.replace("-", "_")}_second_opensearch'
         # TODO change this to include only permissions and action groups, and verify that we can
         # create roles when necessary.
-=======
-        database_name = f'{self.app.name.replace("-", "_")}_second_database'
-        # TODO change this to use new permissions
->>>>>>> a321c580
         roles = {
             "roles": ["readall"],
             "permissions": ["TODO find some permissions", ""],

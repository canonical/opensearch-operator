#!/usr/bin/env python3
# Copyright 2023 Canonical Ltd.
# See LICENSE file for licensing details.

"""Application charm that connects to opensearch using the opensearch-client relation."""

import json
import logging
from typing import Dict, List, Optional, Union

import requests
from charms.data_platform_libs.v0.data_interfaces import (
    AuthenticationEvent,
    OpenSearchRequires,
)
from ops.charm import ActionEvent, CharmBase
from ops.main import main
from ops.model import ActiveStatus, BlockedStatus

logger = logging.getLogger(__name__)


CERT_PATH = "/tmp/test_cert.ca"


class ApplicationCharm(CharmBase):
    """Application charm that connects to database charms.

    Enters BlockedStatus if it cannot constantly reach the database.
    """

    def __init__(self, *args):
        super().__init__(*args)

        # Default charm events.
        self.framework.observe(self.on.update_status, self._on_update_status)

        # Events related to the first database that is requested
        # (these events are defined in the database requires charm library).
        index_name = f'{self.app.name.replace("-", "_")}_first_opensearch'

<<<<<<< HEAD
        self.first_database = DatabaseRequires(self, "first-database", database_name, "")
=======
        # TODO change this to "admin"
        permissive_roles = json.dumps({"roles": ["all_access"]})
        self.first_opensearch = OpenSearchRequires(
            self, "first-index", index_name, permissive_roles
        )

>>>>>>> 63b13c14
        self.framework.observe(
            self.first_opensearch.on.index_created, self._on_authentication_updated
        )
        self.framework.observe(
            self.first_opensearch.on.authentication_updated, self._on_authentication_updated
        )

        # Events related to the second database that is requested
        # (these events are defined in the database requires charm library).
<<<<<<< HEAD
        database_name = f'{self.app.name.replace("-", "_")}_second_database'

        self.second_database = DatabaseRequires(self, "second-database", database_name, "admin")
        self.framework.observe(
            self.second_database.on.database_created, self._on_second_database_created
=======
        index_name = f'{self.app.name.replace("-", "_")}_second_opensearch'
        # TODO change this to be "default"
        complex_roles = json.dumps(
            {
                "roles": ["readall"],
                "permissions": ["TODO find some permissions", ""],
                "action_groups": ["TODO find some action groups", ""],
            }
>>>>>>> 63b13c14
        )
        self.second_opensearch = OpenSearchRequires(
            self, "second-index", index_name, complex_roles
        )

        self.framework.observe(self.on.run_request_action, self._on_run_request_action)

    def _on_update_status(self, _) -> None:
        """Health check for database connection."""
        if self.connection_check():
            self.unit.status = ActiveStatus()
        else:
            logger.error("connection check to opensearch charm failed")
            self.unit.status = BlockedStatus("No connection to opensearch charm")

    def connection_check(self) -> bool:
        """Simple connection check to see if backend exists and we can connect to it."""
        relations = self.model.relations.get("first-index", []) + self.model.relations.get(
            "second-index", []
        )
        if not relations:
            return False
        connected = True
        for relation in relations:
            if not self.smoke_check(relation.id):
                connected = False
                logger.error(f"relation {relation} didn't connect")
        return connected

    def smoke_check(self, relation_id) -> bool:
        try:
            self.relation_request(relation_id, "GET", "/")
            return True
        except (OpenSearchHttpError, Exception) as e:
            logger.error(e)
            return False

    def _on_authentication_updated(self, event: AuthenticationEvent):
        logger.error(event)
        if event.tls != "True":
            return

        tls_ca = event.tls_ca
        if not tls_ca:
            tls_ca = self.first_opensearch.fetch_relation_data()[event.relation.id].get(
                "tls_ca", None
            )
            if not tls_ca:
                event.defer()  # We're waiting until we get a CA.
        logger.error(f"writing cert to {CERT_PATH}.")
        with open(CERT_PATH, "w") as f:
            f.write(tls_ca)

    # ==============
    #  Action hooks
    # ==============

    def _on_run_request_action(self, event: ActionEvent):
        logger.info(event.params)
        relation = self.first_opensearch
        relation_id = event.params["relation-id"]
        databag = relation.fetch_relation_data()[relation_id]
        method = event.params["method"]
        endpoint = event.params["endpoint"]
        payload = event.params.get("payload", None)
        if payload:
            payload = payload.replace("\\", "")

        username = databag.get("username")
        password = databag.get("password")
        host = databag.get("endpoints").split(",")[0]
        host_addr, port = host.split(":")

        logger.info(f"sending {method} request to {endpoint}")
        try:
            response = self.request(
                method, endpoint, int(port), username, password, host_addr, payload
            )
        except OpenSearchHttpError as e:
            response = [str(e)]
        logger.info(response)

        event.set_results({"results": json.dumps(response)})

    # =================================
    #  Opensearch connection functions
    # =================================

    def relation_request(
        self,
        relation_id: int,
        method: str,
        endpoint: str,
        payload: Optional[Dict[str, any]] = None,
    ) -> Union[Dict[str, any], List[any]]:
        """Make an HTTP request to a specific relation."""
        databag = self.first_opensearch.fetch_relation_data()[relation_id]
        username = databag.get("username")
        password = databag.get("password")
        hosts = databag.get("endpoints", "").split(",")

        if None in [username, password] or not hosts:
            raise OpenSearchHttpError

        host, port = hosts[0].split(":")

        return self.request(
            method,
            endpoint,
            int(port),
            username,
            password,
            host,
            payload=payload,
        )

    def request(
        self,
        method: str,
        endpoint: str,
        port: int,
        username: str,
        password: str,
        host: str,
        payload: Optional[Dict[str, any]] = None,
    ) -> Union[Dict[str, any], List[any]]:
        """Make an HTTP request.

        TODO swap this over to a more normal opensearch client
        Args:
            method: matching the known http methods.
            endpoint: relative to the base uri.
            payload: JSON / map body payload.
            host: host of the node we wish to make a request on.
            port: the port for the server.
            username: the username to use for authentication
            password: the password for {username}
        """
        if None in [endpoint, method]:
            raise ValueError("endpoint or method missing")

        if endpoint.startswith("/"):
            endpoint = endpoint[1:]

        full_url = f"https://{host}:{port}/{endpoint}"

        request_kwargs = {
            "verify": CERT_PATH,
            "method": method.upper(),
            "url": full_url,
            "headers": {"Content-Type": "application/json", "Accept": "application/json"},
        }

        if isinstance(payload, str):
            request_kwargs["data"] = payload
        elif isinstance(payload, dict):
            request_kwargs["data"] = json.dumps(payload)
        try:
            with requests.Session() as s:
                s.auth = (username, password)
                resp = s.request(**request_kwargs)
                resp.raise_for_status()
        except requests.exceptions.RequestException as e:
            logger.error(f"Request {method} to {full_url} with payload: {payload} failed. \n{e}")
            raise OpenSearchHttpError(str(e))

        return resp.json()


class OpenSearchHttpError(Exception):
    """Exception thrown when an OpenSearch REST call fails."""


if __name__ == "__main__":
    main(ApplicationCharm)<|MERGE_RESOLUTION|>--- conflicted
+++ resolved
@@ -39,16 +39,8 @@
         # (these events are defined in the database requires charm library).
         index_name = f'{self.app.name.replace("-", "_")}_first_opensearch'
 
-<<<<<<< HEAD
-        self.first_database = DatabaseRequires(self, "first-database", database_name, "")
-=======
-        # TODO change this to "admin"
-        permissive_roles = json.dumps({"roles": ["all_access"]})
-        self.first_opensearch = OpenSearchRequires(
-            self, "first-index", index_name, permissive_roles
-        )
-
->>>>>>> 63b13c14
+        self.first_database = OpenSearchRequires(self, "first-index", index_name, "")
+
         self.framework.observe(
             self.first_opensearch.on.index_created, self._on_authentication_updated
         )
@@ -56,33 +48,15 @@
             self.first_opensearch.on.authentication_updated, self._on_authentication_updated
         )
 
-        # Events related to the second database that is requested
+        # Events related to the second index that is requested
         # (these events are defined in the database requires charm library).
-<<<<<<< HEAD
-        database_name = f'{self.app.name.replace("-", "_")}_second_database'
-
-        self.second_database = DatabaseRequires(self, "second-database", database_name, "admin")
-        self.framework.observe(
-            self.second_database.on.database_created, self._on_second_database_created
-=======
         index_name = f'{self.app.name.replace("-", "_")}_second_opensearch'
-        # TODO change this to be "default"
-        complex_roles = json.dumps(
-            {
-                "roles": ["readall"],
-                "permissions": ["TODO find some permissions", ""],
-                "action_groups": ["TODO find some action groups", ""],
-            }
->>>>>>> 63b13c14
-        )
-        self.second_opensearch = OpenSearchRequires(
-            self, "second-index", index_name, complex_roles
-        )
+        self.second_opensearch = OpenSearchRequires(self, "second-index", index_name, "admin")
 
         self.framework.observe(self.on.run_request_action, self._on_run_request_action)
 
     def _on_update_status(self, _) -> None:
-        """Health check for database connection."""
+        """Health check for index connection."""
         if self.connection_check():
             self.unit.status = ActiveStatus()
         else:

--- conflicted
+++ resolved
@@ -118,10 +118,7 @@
     # ==============
     #  Action hooks
     # ==============
-<<<<<<< HEAD
     
-=======
->>>>>>> 6e41f356
     def _on_run_request_action(self, event: ActionEvent):
         logger.info(event.params)
         relation = self.first_database

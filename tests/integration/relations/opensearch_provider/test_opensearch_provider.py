--- conflicted
+++ resolved
@@ -36,16 +36,8 @@
 
 
 @pytest.mark.abort_on_fail
-<<<<<<< HEAD
-@pytest.mark.client_relation
 async def test_create_relation(ops_test: OpsTest, application_charm, opensearch_charm):
     """Test basic functionality of relation interface."""
-=======
-async def test_database_relation_with_charm_libraries(
-    ops_test: OpsTest, application_charm, opensearch_charm
-):
-    """Test basic functionality of database relation interface."""
->>>>>>> a83dab09
     # Deploy both charms (multiple units for each application to test that later they correctly
     # set data in the relation application databag using only the leader unit).
     await ops_test.model.set_config(MODEL_CONFIG)
@@ -77,18 +69,12 @@
         await ops_test.model.wait_for_idle(apps=ALL_APPS, timeout=1200, status="active")
 
 
-<<<<<<< HEAD
-@pytest.mark.client_relation
 async def test_index_usage(ops_test: OpsTest):
     """Check we can update and delete things.
 
     The client application authenticates using the cert provided in the index; if this is
     invalid for any reason, the test will fail, so this test implicitly verifies that TLS works.
     """
-=======
-async def test_database_usage(ops_test: OpsTest):
-    """Check we can update and delete things."""
->>>>>>> a83dab09
     await run_request(
         ops_test,
         unit_name=ops_test.model.applications[CLIENT_APP_NAME].units[0].name,
@@ -117,12 +103,7 @@
     )
 
 
-<<<<<<< HEAD
-@pytest.mark.client_relation
 async def test_bulk_index_usage(ops_test: OpsTest):
-=======
-async def test_database_bulk_usage(ops_test: OpsTest):
->>>>>>> a83dab09
     """Check we can update and delete things using bulk api."""
     bulk_payload = """{ "index" : { "_index": "albums", "_id" : "2" } }
 {"artist": "Herbie Hancock", "genre": ["Jazz"],  "title": "Head Hunters"}
@@ -159,14 +140,8 @@
     assert set(artists) == {"Herbie Hancock", "Lydian Collective", "Vulfpeck"}
 
 
-<<<<<<< HEAD
-@pytest.mark.client_relation
 async def test_version(ops_test: OpsTest):
     """Check version reported in the databag is consistent with the version on the charm."""
-=======
-async def test_database_version(ops_test: OpsTest):
-    """Check version is accurate."""
->>>>>>> a83dab09
     run_version_request = await run_request(
         ops_test,
         unit_name=ops_test.model.applications[CLIENT_APP_NAME].units[0].name,
@@ -183,11 +158,6 @@
     assert version == results.get("version", {}).get("number")
 
 
-<<<<<<< HEAD
-@pytest.mark.skip
-@pytest.mark.client_relation
-=======
->>>>>>> a83dab09
 async def test_multiple_relations(ops_test: OpsTest, application_charm):
     """Test that two different applications can connect to the database."""
     logger.error(vars(ops_test.model.applications[OPENSEARCH_APP_NAME]))
@@ -217,8 +187,6 @@
         )
 
 
-<<<<<<< HEAD
-@pytest.mark.client_relation
 async def test_scaling(ops_test: OpsTest):
     """Test that scaling correctly updates endpoints in databag."""
 
@@ -243,9 +211,6 @@
     assert await get_num_of_endpoints(SECONDARY_CLIENT_APP_NAME) == get_num_of_units()
 
 
-@pytest.mark.client_relation
-=======
->>>>>>> a83dab09
 async def test_relation_broken(ops_test: OpsTest):
     """Test that the user is removed when the relation is broken."""
     # Retrieve the relation user.

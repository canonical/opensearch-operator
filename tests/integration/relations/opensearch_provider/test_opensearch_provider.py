--- conflicted
+++ resolved
@@ -71,18 +71,12 @@
         await ops_test.model.wait_for_idle(timeout=1200, status="active")
 
 
-@pytest.mark.client_relation
-<<<<<<< HEAD
 async def test_database_usage(ops_test: OpsTest):
     """Check we can update and delete things.
 
     The client application authenticates using the cert provided in the database; if this is
     invalid for any reason, the test will fail, so this test implicitly verifies that TLS works.
     """
-=======
-async def test_index_use(ops_test: OpsTest):
-    """Check we can update and delete things."""
->>>>>>> 6863fadc
     await run_request(
         ops_test,
         unit_name=ops_test.model.applications[CLIENT_APP_NAME].units[0].name,

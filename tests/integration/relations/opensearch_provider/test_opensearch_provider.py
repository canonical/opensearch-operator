--- conflicted
+++ resolved
@@ -35,7 +35,6 @@
 NUM_UNITS = len(UNIT_IDS)
 
 
-@pytest.mark.dev
 @pytest.mark.abort_on_fail
 @pytest.mark.client_relation
 async def test_database_relation_with_charm_libraries(
@@ -75,17 +74,12 @@
 
 @pytest.mark.client_relation
 async def test_database_usage(ops_test: OpsTest):
-<<<<<<< HEAD
     """Check we can update and delete things.
 
     The client application authenticates using the cert provided in the database; if this is
     invalid for any reason, the test will fail, so this test implicitly verifies that TLS works.
     """
-    run_create_index = await run_request(
-=======
-    """Check we can update and delete things."""
     await run_request(
->>>>>>> 775cc599
         ops_test,
         unit_name=ops_test.model.applications[CLIENT_APP_NAME].units[0].name,
         relation_id=client_relation.id,

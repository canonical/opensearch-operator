#!/usr/bin/env python3
# Copyright 2023 Canonical Ltd.
# See LICENSE file for licensing details.
import asyncio
import json
import logging
import re

import pytest
from charms.opensearch.v0.constants_charm import ClientRelationName
from pytest_operator.plugin import OpsTest

from tests.integration.helpers import APP_NAME as OPENSEARCH_APP_NAME
from tests.integration.helpers import (
    MODEL_CONFIG,
    SERIES,
    get_leader_unit_ip,
    http_request,
    scale_application,
)
from tests.integration.relations.opensearch_provider.helpers import (
    get_application_relation_data,
    run_request,
    wait_for_relation_joined_between,
)

logger = logging.getLogger(__name__)

CLIENT_APP_NAME = "application"
SECONDARY_CLIENT_APP_NAME = "secondary-application"
TLS_CERTIFICATES_APP_NAME = "tls-certificates-operator"
ALL_APPS = [OPENSEARCH_APP_NAME, TLS_CERTIFICATES_APP_NAME, CLIENT_APP_NAME]

NUM_UNITS = 3

FIRST_RELATION_NAME = "first-index"
SECOND_RELATION_NAME = "second-index"
ADMIN_RELATION_NAME = "admin"
PROTECTED_INDICES = [
    ".opendistro_security",
    ".opendistro-alerting-config",
    ".opendistro-alerting-alert",
    ".opendistro-anomaly-results",
    ".opendistro-anomaly-detector",
    ".opendistro-anomaly-checkpoints",
    ".opendistro-anomaly-detection-state",
]


@pytest.mark.abort_on_fail
async def test_create_relation(ops_test: OpsTest, application_charm, opensearch_charm):
    """Test basic functionality of relation interface."""
    # Deploy both charms (multiple units for each application to test that later they correctly
    # set data in the relation application databag using only the leader unit).
    await ops_test.model.set_config(MODEL_CONFIG)
    tls_config = {"generate-self-signed-certificates": "true", "ca-common-name": "CN_CA"}
    await asyncio.gather(
        ops_test.model.deploy(
            application_charm,
            application_name=CLIENT_APP_NAME,
        ),
        ops_test.model.deploy(
            opensearch_charm,
            application_name=OPENSEARCH_APP_NAME,
            num_units=NUM_UNITS,
            series=SERIES,
        ),
<<<<<<< HEAD
        ops_test.model.deploy(TLS_CERTIFICATES_APP_NAME, config=tls_config),
    )
    await ops_test.model.wait_for_idle(
        apps=[OPENSEARCH_APP_NAME],
        timeout=1600,
        status="blocked",
        idle_period=20,
=======
        ops_test.model.deploy(TLS_CERTIFICATES_APP_NAME, channel="stable", config=tls_config),
>>>>>>> 9d59c472
    )
    await ops_test.model.relate(OPENSEARCH_APP_NAME, TLS_CERTIFICATES_APP_NAME)
    wait_for_relation_joined_between(ops_test, OPENSEARCH_APP_NAME, TLS_CERTIFICATES_APP_NAME)

    global client_relation
    client_relation = await ops_test.model.add_relation(
        f"{OPENSEARCH_APP_NAME}:{ClientRelationName}", f"{CLIENT_APP_NAME}:{FIRST_RELATION_NAME}"
    )
    wait_for_relation_joined_between(ops_test, OPENSEARCH_APP_NAME, CLIENT_APP_NAME)

    # This test shouldn't take so long
    await ops_test.model.wait_for_idle(
        apps=ALL_APPS,
        timeout=1600,
        status="active",
        idle_period=20,
    )


async def test_index_usage(ops_test: OpsTest):
    """Check we can update and delete things.

    The client application authenticates using the cert provided in the index; if this is
    invalid for any reason, the test will fail, so this test implicitly verifies that TLS works.
    """
    await run_request(
        ops_test,
        unit_name=ops_test.model.applications[CLIENT_APP_NAME].units[0].name,
        relation_name=FIRST_RELATION_NAME,
        relation_id=client_relation.id,
        method="PUT",
        endpoint="/albums/_doc/1?refresh=true",
        payload=re.escape(
            '{"artist": "Vulfpeck", "genre": ["Funk", "Jazz"], "title": "Thrill of the Arts"}'
        ),
    )

    read_index_endpoint = "/albums/_search?q=Jazz"
    run_read_index = await run_request(
        ops_test,
        unit_name=ops_test.model.applications[CLIENT_APP_NAME].units[0].name,
        endpoint=read_index_endpoint,
        method="GET",
        relation_id=client_relation.id,
        relation_name=FIRST_RELATION_NAME,
    )
    results = json.loads(run_read_index["results"])
    logging.info(results)
    assert results.get("timed_out") is False
    assert results.get("hits", {}).get("total", {}).get("value") == 1
    assert (
        results.get("hits", {}).get("hits", [{}])[0].get("_source", {}).get("artist") == "Vulfpeck"
    )


async def test_bulk_index_usage(ops_test: OpsTest):
    """Check we can update and delete things using bulk api."""
    bulk_payload = """{ "index" : { "_index": "albums", "_id" : "2" } }
{"artist": "Herbie Hancock", "genre": ["Jazz"],  "title": "Head Hunters"}
{ "index" : { "_index": "albums", "_id" : "3" } }
{"artist": "Lydian Collective", "genre": ["Jazz"],  "title": "Adventure"}
{ "index" : { "_index": "albums", "_id" : "4" } }
{"artist": "Liquid Tension Experiment", "genre": ["Prog", "Metal"],  "title": "Liquid Tension Experiment 2"}
"""
    await run_request(
        ops_test,
        unit_name=ops_test.model.applications[CLIENT_APP_NAME].units[0].name,
        relation_name=FIRST_RELATION_NAME,
        relation_id=client_relation.id,
        method="POST",
        endpoint="/_bulk?refresh=true",
        payload=re.escape(bulk_payload),
    )

    read_index_endpoint = "/albums/_search?q=Jazz"
    run_bulk_read_index = await run_request(
        ops_test,
        unit_name=ops_test.model.applications[CLIENT_APP_NAME].units[0].name,
        endpoint=read_index_endpoint,
        method="GET",
        relation_id=client_relation.id,
        relation_name=FIRST_RELATION_NAME,
    )
    # TODO assert we're getting the correct value
    results = json.loads(run_bulk_read_index["results"])
    logging.info(results)
    assert results.get("timed_out") is False
    assert results.get("hits", {}).get("total", {}).get("value") == 3
    artists = [
        hit.get("_source", {}).get("artist") for hit in results.get("hits", {}).get("hits", [{}])
    ]
    assert set(artists) == {"Herbie Hancock", "Lydian Collective", "Vulfpeck"}


async def test_version(ops_test: OpsTest):
    """Check version reported in the databag is consistent with the version on the charm."""
    run_version_request = await run_request(
        ops_test,
        unit_name=ops_test.model.applications[CLIENT_APP_NAME].units[0].name,
        method="GET",
        endpoint="/",
        relation_id=client_relation.id,
        relation_name=FIRST_RELATION_NAME,
    )
    version = await get_application_relation_data(
        ops_test, f"{CLIENT_APP_NAME}/0", FIRST_RELATION_NAME, "version"
    )
    logging.info(run_version_request)
    logging.info(version)
    results = json.loads(run_version_request["results"])
    assert version == results.get("version", {}).get("number"), results


async def test_scaling(ops_test: OpsTest):
    """Test that scaling correctly updates endpoints in databag.

    scale_application also contains a wait_for_idle check, including checking for active status.
    """

    async def rel_endpoints(app_name: str, rel_name: str) -> str:
        return await get_application_relation_data(
            ops_test, f"{app_name}/0", rel_name, "endpoints"
        )

    async def get_num_of_endpoints(app_name: str, rel_name: str) -> int:
        return len((await rel_endpoints(app_name, rel_name)).split(","))

    def get_num_of_opensearch_units() -> int:
        return len(ops_test.model.applications[OPENSEARCH_APP_NAME].units)

    # Test things are already working fine
    assert (
        await get_num_of_endpoints(CLIENT_APP_NAME, FIRST_RELATION_NAME)
        == get_num_of_opensearch_units()
    ), await rel_endpoints(CLIENT_APP_NAME, FIRST_RELATION_NAME)
    await ops_test.model.wait_for_idle(status="active", apps=ALL_APPS)

    # Test scale down
    await scale_application(ops_test, OPENSEARCH_APP_NAME, get_num_of_opensearch_units() - 1)
    await ops_test.model.wait_for_idle(status="active", apps=ALL_APPS)
    assert (
        await get_num_of_endpoints(CLIENT_APP_NAME, FIRST_RELATION_NAME)
        == get_num_of_opensearch_units()
    ), await rel_endpoints(CLIENT_APP_NAME, FIRST_RELATION_NAME)

    # test scale back up again
    await scale_application(ops_test, OPENSEARCH_APP_NAME, get_num_of_opensearch_units() + 1)
    await ops_test.model.wait_for_idle(status="active", apps=ALL_APPS)
    assert (
        await get_num_of_endpoints(CLIENT_APP_NAME, FIRST_RELATION_NAME)
        == get_num_of_opensearch_units()
    ), await rel_endpoints(CLIENT_APP_NAME, FIRST_RELATION_NAME)


async def test_multiple_relations(ops_test: OpsTest, application_charm):
    """Test that two different applications can connect to the database."""
    # Deploy secondary application.
    await ops_test.model.deploy(
        application_charm,
        application_name=SECONDARY_CLIENT_APP_NAME,
    )

    # Relate the new application and wait for them to exchange connection data.
    second_client_relation = await ops_test.model.add_relation(
        f"{SECONDARY_CLIENT_APP_NAME}:{SECOND_RELATION_NAME}", OPENSEARCH_APP_NAME
    )
    wait_for_relation_joined_between(ops_test, OPENSEARCH_APP_NAME, SECONDARY_CLIENT_APP_NAME)

    await ops_test.model.wait_for_idle(
        status="active", apps=[SECONDARY_CLIENT_APP_NAME] + ALL_APPS, timeout=(60 * 25)
    )

    # Test that the permissions are respected between relations by running the same request as
    # before, but expecting it to fail. SECOND_RELATION_NAME doesn't contain permissions for the
    # `albums` index, so we are expecting a 403 forbidden error.
    unit = ops_test.model.applications[SECONDARY_CLIENT_APP_NAME].units[0]
    read_index_endpoint = "/albums/_search?q=Jazz"
    run_read_index = await run_request(
        ops_test,
        unit_name=unit.name,
        endpoint=read_index_endpoint,
        method="GET",
        relation_id=second_client_relation.id,
        relation_name=SECOND_RELATION_NAME,
    )

    results = json.loads(run_read_index["results"])
    logging.info(results)
    assert "403 Client Error: Forbidden for url:" in results[0], results


async def test_multiple_relations_accessing_same_index(ops_test: OpsTest):
    """Test that two different applications can connect to the database."""
    # Relate the new application and wait for them to exchange connection data.
    second_app_first_client_relation = await ops_test.model.add_relation(
        f"{SECONDARY_CLIENT_APP_NAME}:{FIRST_RELATION_NAME}", OPENSEARCH_APP_NAME
    )
    await ops_test.model.wait_for_idle(
        status="active",
        apps=[SECONDARY_CLIENT_APP_NAME] + ALL_APPS,
        timeout=(60 * 12),
        idle_period=20,
    )

    # Test that different applications can access the same index if they present it in their
    # relation databag. FIRST_RELATION_NAME contains `albums` in its databag, so we should be able
    # to query that index if we want.
    unit = ops_test.model.applications[SECONDARY_CLIENT_APP_NAME].units[0]
    read_index_endpoint = "/albums/_search?q=Jazz"
    run_bulk_read_index = await run_request(
        ops_test,
        unit_name=unit.name,
        endpoint=read_index_endpoint,
        method="GET",
        relation_id=second_app_first_client_relation.id,
        relation_name=FIRST_RELATION_NAME,
    )
    results = json.loads(run_bulk_read_index["results"])
    logging.info(results)
    artists = [
        hit.get("_source", {}).get("artist") for hit in results.get("hits", {}).get("hits", [{}])
    ]
    assert set(artists) == {"Herbie Hancock", "Lydian Collective", "Vulfpeck"}


async def test_admin_relation(ops_test: OpsTest):
    """Test we can create relations with admin permissions."""
    # Add an admin relation and wait for them to exchange data
    global admin_relation
    admin_relation = await ops_test.model.add_relation(
        f"{CLIENT_APP_NAME}:{ADMIN_RELATION_NAME}", OPENSEARCH_APP_NAME
    )
    wait_for_relation_joined_between(ops_test, OPENSEARCH_APP_NAME, CLIENT_APP_NAME)
    await ops_test.model.wait_for_idle(
        status="active",
        apps=[SECONDARY_CLIENT_APP_NAME] + ALL_APPS,
        timeout=(60 * 10),
        idle_period=20,
    )

    # Verify we can access whatever data we like as admin
    read_index_endpoint = "/albums/_search?q=Jazz"
    run_bulk_read_index = await run_request(
        ops_test,
        unit_name=ops_test.model.applications[CLIENT_APP_NAME].units[0].name,
        endpoint=read_index_endpoint,
        method="GET",
        relation_id=admin_relation.id,
        relation_name=ADMIN_RELATION_NAME,
    )
    results = json.loads(run_bulk_read_index["results"])
    logging.info(results)
    artists = [
        hit.get("_source", {}).get("artist") for hit in results.get("hits", {}).get("hits", [{}])
    ]
    assert set(artists) == {"Herbie Hancock", "Lydian Collective", "Vulfpeck"}


async def test_admin_permissions(ops_test: OpsTest):
    """Test admin permissions behave the way we want.

    admin-only actions include:
    - creating multiple indices
    - removing indices they've created
    - set cluster roles.

    verify that:
    - we can't remove .opendistro_security index
      - otherwise create client-admin-role
    - verify neither admin nor default users can access user api
      - otherwise create client-default-role
    """
    test_unit = ops_test.model.applications[CLIENT_APP_NAME].units[0]
    # Verify admin can't access security API
    security_api_endpoint = "/_plugins/_security/api/internalusers"
    run_dump_users = await run_request(
        ops_test,
        unit_name=test_unit.name,
        endpoint=security_api_endpoint,
        method="GET",
        relation_id=admin_relation.id,
        relation_name=ADMIN_RELATION_NAME,
    )
    results = json.loads(run_dump_users["results"])
    logging.info(results)
    assert "403 Client Error: Forbidden for url:" in results[0], results

    # verify admin can't delete users
    first_relation_user = await get_application_relation_data(
        ops_test, f"{CLIENT_APP_NAME}/0", FIRST_RELATION_NAME, "username"
    )
    first_relation_user_endpoint = f"/_plugins/_security/api/internalusers/{first_relation_user}"
    run_delete_users = await run_request(
        ops_test,
        unit_name=test_unit.name,
        endpoint=first_relation_user_endpoint,
        method="DELETE",
        relation_id=admin_relation.id,
        relation_name=ADMIN_RELATION_NAME,
    )
    results = json.loads(run_delete_users["results"])
    logging.info(results)
    assert "403 Client Error: Forbidden for url:" in results[0], results

    # verify admin can't modify protected indices
    for protected_index in PROTECTED_INDICES:
        protected_index_endpoint = f"/{protected_index}"
        run_remove_distro = await run_request(
            ops_test,
            unit_name=test_unit.name,
            endpoint=protected_index_endpoint,
            method="DELETE",
            relation_id=admin_relation.id,
            relation_name=ADMIN_RELATION_NAME,
        )
        results = json.loads(run_remove_distro["results"])
        logging.info(results)
        assert "Error:" in results[0], results


async def test_normal_user_permissions(ops_test: OpsTest):
    """Test normal user permissions behave the way we want.

    verify that:
    - we can't remove .opendistro_security index
    - verify neither admin nor default users can access user api
    """
    test_unit = ops_test.model.applications[CLIENT_APP_NAME].units[0]

    # Verify normal users can't access security API
    security_api_endpoint = "/_plugins/_security/api/internalusers"
    run_dump_users = await run_request(
        ops_test,
        unit_name=test_unit.name,
        endpoint=security_api_endpoint,
        method="GET",
        relation_id=client_relation.id,
        relation_name=FIRST_RELATION_NAME,
    )
    results = json.loads(run_dump_users["results"])
    logging.info(results)
    assert "403 Client Error: Forbidden for url:" in results[0], results

    # verify normal users can't delete users
    first_relation_user = await get_application_relation_data(
        ops_test, f"{CLIENT_APP_NAME}/0", FIRST_RELATION_NAME, "username"
    )
    first_relation_user_endpoint = f"/_plugins/_security/api/internalusers/{first_relation_user}"
    run_delete_users = await run_request(
        ops_test,
        unit_name=test_unit.name,
        endpoint=first_relation_user_endpoint,
        method="DELETE",
        relation_id=client_relation.id,
        relation_name=FIRST_RELATION_NAME,
    )
    results = json.loads(run_delete_users["results"])
    logging.info(results)
    assert "403 Client Error: Forbidden for url:" in results[0], results

    # verify user can't modify protected indices
    for protected_index in PROTECTED_INDICES:
        protected_index_endpoint = f"/{protected_index}"
        run_remove_index = await run_request(
            ops_test,
            unit_name=test_unit.name,
            endpoint=protected_index_endpoint,
            method="DELETE",
            relation_id=client_relation.id,
            relation_name=FIRST_RELATION_NAME,
        )
        results = json.loads(run_remove_index["results"])
        logging.info(results)
        assert "Error:" in results[0], results


async def test_relation_broken(ops_test: OpsTest):
    """Test that the user is removed when the relation is broken."""
    # Retrieve the relation user.
    relation_user = await get_application_relation_data(
        ops_test, f"{CLIENT_APP_NAME}/0", FIRST_RELATION_NAME, "username"
    )
    await ops_test.model.wait_for_idle(
        status="active", apps=[SECONDARY_CLIENT_APP_NAME] + ALL_APPS
    )

    # Break the relation.
    await asyncio.gather(
        ops_test.model.applications[OPENSEARCH_APP_NAME].remove_relation(
            f"{OPENSEARCH_APP_NAME}:{ClientRelationName}",
            f"{CLIENT_APP_NAME}:{FIRST_RELATION_NAME}",
        ),
        ops_test.model.applications[OPENSEARCH_APP_NAME].remove_relation(
            f"{OPENSEARCH_APP_NAME}:{ClientRelationName}",
            f"{CLIENT_APP_NAME}:{ADMIN_RELATION_NAME}",
        ),
    )

    await asyncio.gather(
        ops_test.model.wait_for_idle(
            apps=[CLIENT_APP_NAME],
            status="blocked",
        ),
        ops_test.model.wait_for_idle(
            apps=[OPENSEARCH_APP_NAME, TLS_CERTIFICATES_APP_NAME, SECONDARY_CLIENT_APP_NAME],
            status="active",
        ),
    )

    leader_ip = await get_leader_unit_ip(ops_test)
    users = await http_request(
        ops_test,
        "GET",
        f"https://{leader_ip}:9200/_plugins/_security/api/internalusers/",
        verify=False,
    )
    logger.info(relation_user)
    logger.info(users)
    assert relation_user not in users.keys()


async def test_data_persists_on_relation_rejoin(ops_test: OpsTest):
    """Verify that if we recreate a relation, we can access the same index."""
    client_relation = await ops_test.model.add_relation(
        f"{OPENSEARCH_APP_NAME}:{ClientRelationName}", f"{CLIENT_APP_NAME}:{FIRST_RELATION_NAME}"
    )
    wait_for_relation_joined_between(ops_test, OPENSEARCH_APP_NAME, CLIENT_APP_NAME)

    await ops_test.model.wait_for_idle(
        apps=[SECONDARY_CLIENT_APP_NAME] + ALL_APPS, timeout=1200, status="active"
    )

    read_index_endpoint = "/albums/_search?q=Jazz"
    run_bulk_read_index = await run_request(
        ops_test,
        unit_name=ops_test.model.applications[CLIENT_APP_NAME].units[0].name,
        endpoint=read_index_endpoint,
        method="GET",
        relation_id=client_relation.id,
        relation_name=FIRST_RELATION_NAME,
    )
    results = json.loads(run_bulk_read_index["results"])
    logging.info(results)
    assert results.get("timed_out") is False
    assert results.get("hits", {}).get("total", {}).get("value") == 3
    artists = [
        hit.get("_source", {}).get("artist") for hit in results.get("hits", {}).get("hits", [{}])
    ]
    assert set(artists) == {"Herbie Hancock", "Lydian Collective", "Vulfpeck"}<|MERGE_RESOLUTION|>--- conflicted
+++ resolved
@@ -65,7 +65,6 @@
             num_units=NUM_UNITS,
             series=SERIES,
         ),
-<<<<<<< HEAD
         ops_test.model.deploy(TLS_CERTIFICATES_APP_NAME, config=tls_config),
     )
     await ops_test.model.wait_for_idle(
@@ -73,9 +72,6 @@
         timeout=1600,
         status="blocked",
         idle_period=20,
-=======
-        ops_test.model.deploy(TLS_CERTIFICATES_APP_NAME, channel="stable", config=tls_config),
->>>>>>> 9d59c472
     )
     await ops_test.model.relate(OPENSEARCH_APP_NAME, TLS_CERTIFICATES_APP_NAME)
     wait_for_relation_joined_between(ops_test, OPENSEARCH_APP_NAME, TLS_CERTIFICATES_APP_NAME)

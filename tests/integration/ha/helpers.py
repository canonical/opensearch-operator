#!/usr/bin/env python3
# Copyright 2023 Canonical Ltd.
# See LICENSE file for licensing details.
<<<<<<< HEAD
from random import randint
from typing import Dict, List
=======
from typing import Dict, List, Optional
>>>>>>> bd315938

from charms.opensearch.v0.models import Node
from pytest_operator.plugin import OpsTest
from tenacity import retry, stop_after_attempt, wait_fixed, wait_random

from tests.integration.ha.continuous_writes import ContinuousWrites
from tests.integration.helpers import http_request


<<<<<<< HEAD
=======
class Shard:
    """Class for holding a shard."""

    def __init__(self, index: str, num: int, is_prim: bool, node_id: str, unit_id: int):
        self.index = index
        self.num = num
        self.is_prim = is_prim
        self.node_id = node_id
        self.unit_id = unit_id


async def app_name(ops_test: OpsTest) -> Optional[str]:
    """Returns the name of the cluster running OpenSearch.

    This is important since not all deployments of the OpenSearch charm have the
    application name "opensearch".
    Note: if multiple clusters are running OpenSearch this will return the one first found.
    """
    status = await ops_test.model.get_status()
    for app in ops_test.model.applications:
        if "opensearch" in status["applications"][app]["charm"]:
            return app

    return None


>>>>>>> bd315938
async def get_elected_cm_unit_id(ops_test: OpsTest, unit_ip: str) -> int:
    """Returns the unit id of the current elected cm node."""
    # get current elected cm node
    resp = await http_request(
        ops_test,
        "GET",
        f"https://{unit_ip}:9200/_cluster/state/cluster_manager_node",
    )
    cm_node_id = resp.get("cluster_manager_node")
    if not cm_node_id:
        return -1

    # get all nodes
    resp = await http_request(ops_test, "GET", f"https://{unit_ip}:9200/_nodes")
    return int(resp["nodes"][cm_node_id]["name"].split("-")[1])


@retry(
    wait=wait_fixed(wait=5) + wait_random(0, 5),
    stop=stop_after_attempt(15),
)
async def get_shards_by_state(ops_test: OpsTest, unit_ip: str) -> Dict[str, List[str]]:
    """Returns all shard statuses for all indexes in the cluster.

    Args:
        ops_test: The ops test framework instance.
        unit_ip: The ip of the OpenSearch unit.

    Returns:
        Whether all indexes have been successfully replicated and shards started.
    """
    response = await http_request(
        ops_test,
        "GET",
        f"https://{unit_ip}:9200/_cat/shards",
    )

    indexes_by_status = {}
    for shard in response:
        state = shard["state"]
        if state not in indexes_by_status:
            indexes_by_status[state] = []

        indexes_by_status[state].append(f"{shard['node']}/{shard['index']}")

    return indexes_by_status


@retry(
    wait=wait_fixed(wait=5) + wait_random(0, 5),
    stop=stop_after_attempt(15),
)
<<<<<<< HEAD
async def create_dummy_indexes(ops_test: OpsTest, unit_ip: str, max_r_shards: int, count: int = 5) -> None:
    """Create indexes."""
    for index_id in range(count):
        p_shards = index_id % 2 + 2
        r_shards = max_r_shards if p_shards == 2 else max_r_shards - 1
        await http_request(
            ops_test,
            "PUT",
            f"https://{unit_ip}:9200/index_{index_id}",
            {
                "settings": {
                    "index": {"number_of_shards": p_shards, "number_of_replicas": r_shards}
                }
            },
        )
=======
async def get_shards_by_index(ops_test: OpsTest, unit_ip: str, index_name: str) -> List[Shard]:
    """Returns the list of shards and their location in cluster for an index.
>>>>>>> bd315938

    Args:
        ops_test: The ops test framework instance.
        unit_ip: The ip of the OpenSearch unit.
        index_name: the name of the index.

    Returns:
        List of shards.
    """
    response = await http_request(
        ops_test,
        "GET",
        f"https://{unit_ip}:9200/{index_name}/_search_shards",
    )

    nodes = response["nodes"]

    result = []
    for shards_collection in response["shards"]:
        for shard in shards_collection:
            unit_id = int(nodes[shard["node"]]["name"].split("-")[1])
            result.append(
                Shard(
                    index=index_name,
                    num=shard["shard"],
                    is_prim=shard["primary"],
                    node_id=shard["node"],
                    unit_id=unit_id,
                )
            )

    return result


@retry(
    wait=wait_fixed(wait=5) + wait_random(0, 5),
    stop=stop_after_attempt(15),
)
async def cluster_allocation(ops_test: OpsTest, unit_ip: str) -> List[Dict[str, str]]:
    """Fetch the cluster allocation of shards."""
    return await http_request(
        ops_test,
        "GET",
        f"https://{unit_ip}:9200/_cat/allocation",
    )


async def get_number_of_shards_by_node(ops_test: OpsTest, unit_ip: str) -> Dict[int, int]:
    """Get the number of shards allocated per node."""
    init_cluster_alloc = await cluster_allocation(ops_test, unit_ip)

    result = {}
    for alloc in init_cluster_alloc:
        key = -1
        if alloc["node"] != "UNASSIGNED":
            key = int(alloc["node"].split("-")[1])
        result[key] = int(alloc["shards"])

    return result


@retry(
    wait=wait_fixed(wait=5) + wait_random(0, 5),
    stop=stop_after_attempt(15),
)
async def all_nodes(ops_test: OpsTest, unit_ip: str) -> List[Node]:
    """Fetch the cluster allocation of shards."""
    nodes = await http_request(
        ops_test,
        "GET",
        f"https://{unit_ip}:9200/_cat/nodes?format=json",
    )
    return [Node(node["name"], node["node.roles"].split(","), node["ip"]) for node in nodes]


async def assert_continuous_writes_consistency(c_writes: ContinuousWrites) -> None:
    """Continuous writes checks."""
    result = await c_writes.stop()

    assert result.max_stored_id == result.count - 1
    assert result.max_stored_id == result.last_expected_id<|MERGE_RESOLUTION|>--- conflicted
+++ resolved
@@ -1,12 +1,7 @@
 #!/usr/bin/env python3
 # Copyright 2023 Canonical Ltd.
 # See LICENSE file for licensing details.
-<<<<<<< HEAD
-from random import randint
-from typing import Dict, List
-=======
 from typing import Dict, List, Optional
->>>>>>> bd315938
 
 from charms.opensearch.v0.models import Node
 from pytest_operator.plugin import OpsTest
@@ -16,8 +11,6 @@
 from tests.integration.helpers import http_request
 
 
-<<<<<<< HEAD
-=======
 class Shard:
     """Class for holding a shard."""
 
@@ -44,7 +37,6 @@
     return None
 
 
->>>>>>> bd315938
 async def get_elected_cm_unit_id(ops_test: OpsTest, unit_ip: str) -> int:
     """Returns the unit id of the current elected cm node."""
     # get current elected cm node
@@ -97,26 +89,8 @@
     wait=wait_fixed(wait=5) + wait_random(0, 5),
     stop=stop_after_attempt(15),
 )
-<<<<<<< HEAD
-async def create_dummy_indexes(ops_test: OpsTest, unit_ip: str, max_r_shards: int, count: int = 5) -> None:
-    """Create indexes."""
-    for index_id in range(count):
-        p_shards = index_id % 2 + 2
-        r_shards = max_r_shards if p_shards == 2 else max_r_shards - 1
-        await http_request(
-            ops_test,
-            "PUT",
-            f"https://{unit_ip}:9200/index_{index_id}",
-            {
-                "settings": {
-                    "index": {"number_of_shards": p_shards, "number_of_replicas": r_shards}
-                }
-            },
-        )
-=======
 async def get_shards_by_index(ops_test: OpsTest, unit_ip: str, index_name: str) -> List[Shard]:
     """Returns the list of shards and their location in cluster for an index.
->>>>>>> bd315938
 
     Args:
         ops_test: The ops test framework instance.

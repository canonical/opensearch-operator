#!/usr/bin/env python3
# Copyright 2023 Canonical Ltd.
# See LICENSE file for licensing details.

import asyncio
import json
import logging
import subprocess
import time
from typing import Dict, List, Optional

from charms.opensearch.v0.models import Node
from charms.opensearch.v0.opensearch_backups import S3_REPOSITORY
from pytest_operator.plugin import OpsTest
from tenacity import (
    RetryError,
    Retrying,
    retry,
    stop_after_attempt,
    wait_fixed,
    wait_random,
)

from ..helpers import (
    get_application_unit_ids,
    get_application_unit_ids_hostnames,
    get_application_unit_ids_ips,
    get_leader_unit_ip,
    http_request,
    juju_version_major,
    run_action,
)
from .continuous_writes import ContinuousWrites
from .helpers_data import index_docs_count

OPENSEARCH_SERVICE_PATH = "/etc/systemd/system/snap.opensearch.daemon.service"
ORIGINAL_RESTART_DELAY = 20
SECOND_APP_NAME = "second-opensearch"
RESTART_DELAY = 360


logger = logging.getLogger(__name__)


class Shard:
    """Class for holding a shard."""

    def __init__(self, index: str, num: int, is_prim: bool, node_id: str, unit_id: int):
        self.index = index
        self.num = num
        self.is_prim = is_prim
        self.node_id = node_id
        self.unit_id = unit_id


async def app_name(ops_test: OpsTest) -> Optional[str]:
    """Returns the name of the cluster running OpenSearch.

    This is important since not all deployments of the OpenSearch charm have the
    application name "opensearch".
    Note: if multiple clusters are running OpenSearch this will return the one first found.
    """
    status = await ops_test.model.get_status()
    for app in ops_test.model.applications:
        if "opensearch" in status["applications"][app]["charm"]:
            return app

    return None


@retry(
    wait=wait_fixed(wait=15) + wait_random(0, 5),
    stop=stop_after_attempt(25),
)
async def get_elected_cm_unit_id(ops_test: OpsTest, unit_ip: str) -> int:
    """Returns the unit id of the current elected cm node."""
    # get current elected cm node
    resp = await http_request(
        ops_test,
        "GET",
        f"https://{unit_ip}:9200/_cluster/state/cluster_manager_node",
    )
    cm_node_id = resp.get("cluster_manager_node")
    if not cm_node_id:
        return -1

    # get all nodes
    resp = await http_request(ops_test, "GET", f"https://{unit_ip}:9200/_nodes")
    return int(resp["nodes"][cm_node_id]["name"].split("-")[1])


@retry(
    wait=wait_fixed(wait=15) + wait_random(0, 5),
    stop=stop_after_attempt(25),
)
async def get_shards_by_state(ops_test: OpsTest, unit_ip: str) -> Dict[str, List[str]]:
    """Returns all shard statuses for all indexes in the cluster.

    Args:
        ops_test: The ops test framework instance.
        unit_ip: The ip of the OpenSearch unit.

    Returns:
        Whether all indexes have been successfully replicated and shards started.
    """
    response = await http_request(
        ops_test,
        "GET",
        f"https://{unit_ip}:9200/_cat/shards",
    )

    logger.info(f"Shards:\n{response}")

    indexes_by_status = {}
    for shard in response:
        indexes_by_status.setdefault(shard["state"], []).append(
            f"{shard['node']}/{shard['index']}"
        )

    return indexes_by_status


@retry(
    wait=wait_fixed(wait=15) + wait_random(0, 5),
    stop=stop_after_attempt(25),
)
async def get_shards_by_index(ops_test: OpsTest, unit_ip: str, index_name: str) -> List[Shard]:
    """Returns the list of shards and their location in cluster for an index.

    Args:
        ops_test: The ops test framework instance.
        unit_ip: The ip of the OpenSearch unit.
        index_name: the name of the index.

    Returns:
        List of shards.
    """
    response = await http_request(
        ops_test,
        "GET",
        f"https://{unit_ip}:9200/{index_name}/_search_shards",
    )

    nodes = response["nodes"]

    result = []
    for shards_collection in response["shards"]:
        for shard in shards_collection:
            unit_id = int(nodes[shard["node"]]["name"].split("-")[1])
            result.append(
                Shard(
                    index=index_name,
                    num=shard["shard"],
                    is_prim=shard["primary"],
                    node_id=shard["node"],
                    unit_id=unit_id,
                )
            )

    return result


@retry(
    wait=wait_fixed(wait=15) + wait_random(0, 5),
    stop=stop_after_attempt(25),
)
async def cluster_allocation(ops_test: OpsTest, unit_ip: str) -> List[Dict[str, str]]:
    """Fetch the cluster allocation of shards."""
    return await http_request(
        ops_test,
        "GET",
        f"https://{unit_ip}:9200/_cat/allocation",
    )


async def get_number_of_shards_by_node(ops_test: OpsTest, unit_ip: str) -> Dict[int, int]:
    """Get the number of shards allocated per node."""
    init_cluster_alloc = await cluster_allocation(ops_test, unit_ip)

    result = {}
    for alloc in init_cluster_alloc:
        key = -1
        if alloc["node"] != "UNASSIGNED":
            key = int(alloc["node"].split("-")[1])
        result[key] = int(alloc["shards"])

    return result


@retry(
    wait=wait_fixed(wait=15) + wait_random(0, 5),
    stop=stop_after_attempt(25),
)
async def all_nodes(ops_test: OpsTest, unit_ip: str) -> List[Node]:
    """Fetch all cluster nodes."""
    response = await http_request(
        ops_test,
        "GET",
        f"https://{unit_ip}:9200/_nodes",
    )
    nodes = response.get("nodes", {})

    result = []
    for node_id, node in nodes.items():
        result.append(
            Node(
                name=node["name"],
                roles=node["roles"],
                ip=node["ip"],
                app_name="-".join(node["name"].split("-")[:-1]),
                unit_number=int(node["name"].split("-")[-1]),
                temperature=node.get("attributes", {}).get("temp"),
            )
        )
    return result


async def assert_continuous_writes_increasing(
    c_writes: ContinuousWrites,
) -> None:
    """Asserts that the continuous writes are increasing."""
    writes_count = await c_writes.count()
    await asyncio.sleep(20)
    more_writes = await c_writes.count()
    assert more_writes > writes_count, "Writes not continuing to DB"


async def assert_continuous_writes_consistency(
    ops_test: OpsTest, c_writes: ContinuousWrites, app: str
) -> None:
    """Continuous writes checks."""
    result = await c_writes.stop()
    logger.info(f"Continuous writes result: {result}")
    assert result.max_stored_id == result.count - 1
    assert result.max_stored_id == result.last_expected_id

    # investigate the data in each shard, primaries and their respective replicas
    units_ips = await get_application_unit_ids_ips(ops_test, app)
    shards = await get_shards_by_index(
        ops_test, list(units_ips.values())[0], ContinuousWrites.INDEX_NAME
    )

    shards_by_id = {}
    for shard in shards:
        shards_by_id.setdefault(shard.num, []).append(shard)

    # count data on each shard. For the continuous writes index, we have 2 primary shards
    # and replica shards of each on all the nodes. In other words: prim1 and its replicas
    # will have a different "num" than prim2 and its replicas.
    count_from_shards = 0
    for shard_num, shards_list in shards_by_id.items():
        count_by_shard = [
            await c_writes.count(
                units_ips[shard.unit_id], preference=f"_shards:{shard_num}|_only_local"
            )
            for shard in shards_list
        ]
        # all shards with the same id must have the same count
        assert len(set(count_by_shard)) == 1
        count_from_shards += count_by_shard[0]

    assert result.count == count_from_shards


async def send_kill_signal_to_process(
    ops_test: OpsTest, app: str, unit_id: int, signal: str, opensearch_pid: Optional[int] = None
) -> Optional[int]:
    """Run kill with signal in specific unit."""
    unit_name = f"{app}/{unit_id}"

    bin_cmd = "exec" if juju_version_major() > 2 else "run"
    if opensearch_pid is None:
        get_pid_cmd = f"{bin_cmd} --unit {unit_name} -- sudo lsof -ti:9200"
        _, opensearch_pid, _ = await ops_test.juju(*get_pid_cmd.split(), check=False)

    if not opensearch_pid.strip():
        raise Exception("Could not fetch PID for process listening on port 9200.")

    kill_cmd = f"ssh {unit_name} -- sudo kill -{signal.upper()} {opensearch_pid}"
    return_code, stdout, stderr = await ops_test.juju(*kill_cmd.split(), check=False)
    if return_code != 0:
        raise Exception(f"{kill_cmd} failed -- rc: {return_code} - out: {stdout} - err: {stderr}")

    return opensearch_pid


async def update_restart_delay(ops_test: OpsTest, app: str, unit_id: int, delay: int):
    """Updates the restart delay in the DB service file."""
    unit_name = f"{app}/{unit_id}"

    bin_cmd = "exec" if juju_version_major() > 2 else "run"

    # load the service file from the unit and update it with the new delay
    replace_delay_cmd = (
        f"{bin_cmd} --unit {unit_name} -- "
        f"sudo sed -i -e s/^RestartSec=[0-9]\\+/RestartSec={delay}/g "
        f"{OPENSEARCH_SERVICE_PATH}"
    )
    await ops_test.juju(*replace_delay_cmd.split(), check=True)

    # reload the daemon for systemd to reflect changes
    reload_cmd = f"{bin_cmd} --unit {unit_name} -- sudo systemctl daemon-reload"
    await ops_test.juju(*reload_cmd.split(), check=True)


async def all_processes_down(ops_test: OpsTest, app: str) -> bool:
    """Check if all processes are down."""
    bin_cmd = "exec" if juju_version_major() > 2 else "run"

    for unit_id in get_application_unit_ids(ops_test, app):
        unit_name = f"{app}/{unit_id}"
        get_pid_cmd = f"{bin_cmd} --unit {unit_name} -- sudo lsof -ti:9200"
        _, opensearch_pid, _ = await ops_test.juju(*get_pid_cmd.split(), check=False)
        if opensearch_pid.strip():
            return False

    return True


async def cut_network_from_unit_with_ip_change(ops_test: OpsTest, app: str, unit_id: int) -> None:
    """Cut network from a lxc container, triggering an IP change after restoration."""
    unit_ids_hostnames = await get_application_unit_ids_hostnames(ops_test, app)
    unit_hostname = unit_ids_hostnames[unit_id]

    # apply a mask (device type `none`)
    cut_network_command = f"lxc config device add {unit_hostname} eth0 none"
    subprocess.check_call(cut_network_command.split())

    time.sleep(5)


async def cut_network_from_unit_without_ip_change(
    ops_test: OpsTest, app: str, unit_id: int
) -> None:
    """Cut network from a lxc container (without causing the change of the unit IP address)."""
    unit_ids_hostnames = await get_application_unit_ids_hostnames(ops_test, app)
    unit_hostname = unit_ids_hostnames[unit_id]

    override_command = f"lxc config device override {unit_hostname} eth0"
    try:
        subprocess.check_call(override_command.split())
    except subprocess.CalledProcessError:
        # Ignore if the interface was already overridden.
        pass

    limit_set_command = f"lxc config device set {unit_hostname} eth0 limits.egress=0kbit"
    subprocess.check_call(limit_set_command.split())
    limit_set_command = f"lxc config device set {unit_hostname} eth0 limits.ingress=1kbit"
    subprocess.check_call(limit_set_command.split())
    limit_set_command = f"lxc config device set {unit_hostname} eth0 limits.priority=10"
    subprocess.check_call(limit_set_command.split())

    time.sleep(10)


async def restore_network_for_unit_with_ip_change(unit_hostname: str) -> None:
    """Restore network from a lxc container."""
    # remove mask from eth0
    restore_network_command = f"lxc config device remove {unit_hostname} eth0"
    subprocess.check_call(restore_network_command.split())

    time.sleep(5)


async def restore_network_for_unit_without_ip_change(unit_hostname: str) -> None:
    """Restore network from a lxc container (without causing the change of the unit IP address)."""
    limit_set_command = f"lxc config device set {unit_hostname} eth0 limits.egress="
    subprocess.check_call(limit_set_command.split())
    limit_set_command = f"lxc config device set {unit_hostname} eth0 limits.ingress="
    subprocess.check_call(limit_set_command.split())
    limit_set_command = f"lxc config device set {unit_hostname} eth0 limits.priority="
    subprocess.check_call(limit_set_command.split())

    time.sleep(10)


def is_unit_reachable(from_host: str, to_host: str) -> bool:
    """Test network reachability between hosts."""
    ping = subprocess.call(
        f"lxc exec {from_host} -- ping -c 5 {to_host}".split(),
        stdout=subprocess.DEVNULL,
        stderr=subprocess.DEVNULL,
    )
    return ping == 0


async def is_network_restored_after_ip_change(
    ops_test: OpsTest, app: str, unit_id: int, unit_ip: str, retries: int = 50
) -> bool:
    try:
        for attempt in Retrying(stop=stop_after_attempt(retries), wait=wait_fixed(wait=30)):
            with attempt:
                logger.error("Network not restored yet, attempting again.")
                units_ips = await get_application_unit_ids_ips(ops_test, app)
                if units_ips[unit_id] == unit_ip:
                    raise Exception

                return True
    except RetryError:
        return False


def storage_app_entries(ops_test: OpsTest, app: str) -> List[str]:
    """Retrieves entries of storage associated with an application.

    Note: this function exists as a temporary solution until this issue is ported to libjuju 2:
    https://github.com/juju/python-libjuju/issues/694
    """
    model_name = ops_test.model.info.name
    proc = subprocess.check_output(f"juju storage --model={model_name}".split())
    proc = proc.decode("utf-8")

    storage_entries = []
    for line in proc.splitlines():
        line = line.strip()
        if not line or "Storage" in line or "detached" in line:
            continue

        unit_name = line.split()[0]
        if unit_name.split("/")[0] == app:
            storage_entries.append(line)

    return storage_entries


def storage_type(ops_test: OpsTest, app: str) -> Optional[str]:
    """Retrieves type of storage associated with an application."""
    storage_entries = storage_app_entries(ops_test, app)
    if not storage_entries:
        return None

    for entry in storage_entries:
        return entry.split()[3]


def storage_id(ops_test: OpsTest, app: str, unit_id: int):
    """Retrieves storage id associated with provided unit."""
    storage_entries = storage_app_entries(ops_test, app)
    if not storage_entries:
        return None

    for entry in storage_entries:
        if entry.split()[0] == f"{app}/{unit_id}":
            return entry.split()[1]


async def print_logs(ops_test: OpsTest, app: str, unit_id: int, msg: str) -> str:
    unit_name = f"{app}/{unit_id}"
    snap_path = "/var/snap/opensearch"

    unicast_hosts = f"ssh {unit_name} -- sudo cat {snap_path}/current/config/unicast_hosts.txt"
    return_code, stdout, stderr = await ops_test.juju(*unicast_hosts.split(), check=False)
    logger.info(f"\n\nUnicast_hosts.txt:\n{stdout}")

    logs = (
        f"ssh {unit_name} -- sudo tail -50 {snap_path}/common/logs/{ops_test.model.info.name}.log"
    )
    return_code, stdout, stderr = await ops_test.juju(*logs.split(), check=False)
    logger.info(f"\n\n\nServer Logs:\n{stdout}")

    return msg


async def wait_for_backup_system_to_settle(ops_test: OpsTest, leader_id: int, unit_ip: str):
    """Waits the backup to finish and move to the finished state or throws a RetryException."""
    for attempt in Retrying(stop=stop_after_attempt(8), wait=wait_fixed(15)):
        with attempt:
            # First, check if current backups are finished
            action = await run_action(
                ops_test, leader_id, "list-backups", params={"output": "json"}
            )
            # Expected format:
            # namespace(status='completed', response={'return-code': 0, 'backups': '{"1": ...}'})
            backups = json.loads(action.response["backups"])
            logger.debug(f"Backups recovered: {backups}")
            if action.status != "completed" or len(backups) == 0:
                raise Exception("Failed to retrieve backup list or list is empty")

            logger.debug(f"list-backups output: {action}")
            # Now, check if we have finished the restore
            indices_status = await http_request(
                ops_test,
                "GET",
                f"https://{unit_ip}:9200/_recovery?human",
            )
            for info in indices_status.values():
                # Now, check the status of each shard
                for shard in info["shards"]:
                    if shard["type"] == "SNAPSHOT" and shard["stage"] != "DONE":
                        raise Exception(f"Recovery failed for shard {shard}")


async def delete_backup(ops_test: OpsTest, backup_id: int) -> None:
    """Deletes a backup."""
    # Now, check if we have finished the restore
    unit_ip = await get_leader_unit_ip(ops_test)
    await http_request(
        ops_test,
        "DELETE",
        f"https://{unit_ip}:9200/_snapshot/{S3_REPOSITORY}/{backup_id}",
    )


async def start_and_check_continuous_writes(ops_test: OpsTest, unit_ip: str, app: str) -> bool:
    """Start continuous writes and check that documents are increasing after some time.

    Given we are restoring an index, we need to make sure ContinuousWrites restart at
    the tip of that index instead of doc_id = 0.

    Closes the writer at the end.
    """
    initial_count = await index_docs_count(ops_test, app, unit_ip, ContinuousWrites.INDEX_NAME)
    logger.info(
        f"Index {ContinuousWrites.INDEX_NAME} has {initial_count} documents, starting there"
    )
    writer = ContinuousWrites(ops_test, app, initial_count=initial_count)
    await writer.start()
    time.sleep(60)
    # Ensure we have writes happening and the index is consistent at the end
    await assert_continuous_writes_increasing(writer)
    await assert_continuous_writes_consistency(ops_test, writer, app)
    # Clear the writer manually, as we are not using the conftest c_writes_runner to do so
    await writer.clear()


<<<<<<< HEAD
async def create_backup(ops_test: OpsTest, leader_id: int, unit_ip: str) -> str:
    """Runs the backup of the cluster."""
    action = await run_action(ops_test, leader_id, "create-backup")
    logger.debug(f"create-backup output: {action}")
    await wait_for_backup_system_to_settle(ops_test, leader_id, unit_ip)
    assert action.status == "completed"
    assert action.response["status"] == "Backup is running."
    return action.response["backup-id"]


async def restore(ops_test: OpsTest, backup_id: str, unit_ip: str, leader_id: int) -> bool:
    """Restores a backup."""
    id = backup_id
    if not isinstance(id, str):
        id = str(backup_id)
=======
async def create_backup(ops_test: OpsTest, leader_id: int, unit_ip: str) -> int:
    """Runs the backup of the cluster."""
    action = await run_action(ops_test, leader_id, "create-backup")
    logger.debug(f"create-backup output: {action}")

    await wait_for_backup_system_to_settle(ops_test, leader_id, unit_ip)
    assert action.status == "completed"
    assert action.response["status"] == "Backup is running."
    return int(action.response["backup-id"])


async def restore(ops_test: OpsTest, backup_id: int, unit_ip: str, leader_id: int) -> bool:
    """Restores a backup."""
    id = backup_id
    if not isinstance(backup_id, int):
        id = int(backup_id)
>>>>>>> a1c0d94d
    action = await run_action(ops_test, leader_id, "restore", params={"backup-id": id})
    logger.debug(f"restore output: {action}")

    await wait_for_backup_system_to_settle(ops_test, leader_id, unit_ip)
    return action.status == "completed"


async def list_backups(ops_test: OpsTest, leader_id: int) -> Dict[str, str]:
    action = await run_action(ops_test, leader_id, "list-backups", params={"output": "json"})
    assert action.status == "completed"
    return json.loads(action.response["backups"])


<<<<<<< HEAD
async def assert_cwrites_backup_consistency(
=======
async def assert_restore_indices_and_compare_consistency(
>>>>>>> a1c0d94d
    ops_test: OpsTest, app: str, leader_id: int, unit_ip: str, backup_id: int
) -> None:
    """Ensures that continuous writes index has at least the value below.

    assert new_count >= <current-doc-count> * (1 - loss) documents.
    """
    original_count = await index_docs_count(ops_test, app, unit_ip, ContinuousWrites.INDEX_NAME)
    # As stated on: https://discuss.elastic.co/t/how-to-parse-snapshot-dat-file/218888,
    # the only way to discover the documents in a backup is to recover it and check
    # on opensearch.
    # The logic below will run over each backup id, restore it and ensure continuous writes
    # index loss is within the "loss" parameter.
    assert await restore(ops_test, backup_id, unit_ip, leader_id)
    new_count = await index_docs_count(ops_test, app, unit_ip, ContinuousWrites.INDEX_NAME)
    logger.info(
        f"Testing restore for {ContinuousWrites.INDEX_NAME} - "
        f"original count pre-restore: {original_count}, and now, new count: {new_count}"
    )
    # We expect that new_count has a loss of documents and the numbers are different.
    # Check if we have data but not all of it.
    assert new_count > 0 and new_count < original_count<|MERGE_RESOLUTION|>--- conflicted
+++ resolved
@@ -523,7 +523,6 @@
     await writer.clear()
 
 
-<<<<<<< HEAD
 async def create_backup(ops_test: OpsTest, leader_id: int, unit_ip: str) -> str:
     """Runs the backup of the cluster."""
     action = await run_action(ops_test, leader_id, "create-backup")
@@ -536,28 +535,7 @@
 
 async def restore(ops_test: OpsTest, backup_id: str, unit_ip: str, leader_id: int) -> bool:
     """Restores a backup."""
-    id = backup_id
-    if not isinstance(id, str):
-        id = str(backup_id)
-=======
-async def create_backup(ops_test: OpsTest, leader_id: int, unit_ip: str) -> int:
-    """Runs the backup of the cluster."""
-    action = await run_action(ops_test, leader_id, "create-backup")
-    logger.debug(f"create-backup output: {action}")
-
-    await wait_for_backup_system_to_settle(ops_test, leader_id, unit_ip)
-    assert action.status == "completed"
-    assert action.response["status"] == "Backup is running."
-    return int(action.response["backup-id"])
-
-
-async def restore(ops_test: OpsTest, backup_id: int, unit_ip: str, leader_id: int) -> bool:
-    """Restores a backup."""
-    id = backup_id
-    if not isinstance(backup_id, int):
-        id = int(backup_id)
->>>>>>> a1c0d94d
-    action = await run_action(ops_test, leader_id, "restore", params={"backup-id": id})
+    action = await run_action(ops_test, leader_id, "restore", params={"backup-id": backup_id})
     logger.debug(f"restore output: {action}")
 
     await wait_for_backup_system_to_settle(ops_test, leader_id, unit_ip)
@@ -570,11 +548,7 @@
     return json.loads(action.response["backups"])
 
 
-<<<<<<< HEAD
-async def assert_cwrites_backup_consistency(
-=======
 async def assert_restore_indices_and_compare_consistency(
->>>>>>> a1c0d94d
     ops_test: OpsTest, app: str, leader_id: int, unit_ip: str, backup_id: int
 ) -> None:
     """Ensures that continuous writes index has at least the value below.

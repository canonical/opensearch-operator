--- conflicted
+++ resolved
@@ -186,7 +186,6 @@
     assert result.max_stored_id == result.last_expected_id
 
 
-<<<<<<< HEAD
 async def secondary_up_to_date(ops_test: OpsTest, unit_ip, expected_writes) -> bool:
     """Checks if secondary is up to date with the cluster.
 
@@ -282,7 +281,8 @@
         return True
     except subprocess.CalledProcessError:
         return False
-=======
+
+
 async def send_kill_signal_to_process(
     ops_test: OpsTest, app: str, unit_id: int, signal: str, opensearch_pid: Optional[int] = None
 ) -> Optional[int]:
@@ -299,5 +299,4 @@
     kill_cmd = f"run --unit {unit_name} -- kill -{signal.upper()} {opensearch_pid}"
     await ops_test.juju(*kill_cmd.split(), check=True)
 
-    return opensearch_pid
->>>>>>> 6ca37ed4
+    return opensearch_pid
#!/usr/bin/env python3
# Copyright 2023 Canonical Ltd.
# See LICENSE file for licensing details.
import asyncio
import logging
import time

import pytest
from pytest_operator.plugin import OpsTest

from tests.integration.ha.continuous_writes import ContinuousWrites
from tests.integration.ha.helpers import (  # assert_continuous_writes_consistency,; get_shards_by_index,; send_kill_signal_to_process,
    app_name,
    cut_network_from_unit,
    get_controller_machine,
    get_elected_cm_unit,
    get_unit_ip,
    is_machine_reachable_from,
    restore_network_for_unit,
    secondary_up_to_date,
    wait_network_restore,
)

# from tests.integration.ha.helpers_data import (
#     create_index,
#     default_doc,
#     delete_index,
#     index_doc,
#     search,
# )
# from tests.integration.ha.test_horizontal_scaling import IDLE_PERIOD
from tests.integration.helpers import (
    get_application_unit_ids_ips,  # ; get_application_unit_names,; get_leader_unit_ip,; is_up,
)
from tests.integration.helpers import (  # check_cluster_formation_successful,;; get_application_unit_ids,# ;
    APP_NAME,
    MODEL_CONFIG,
    SERIES,
    get_application_unit_ips,
    ping_cluster,
    unit_hostname,
)
from tests.integration.tls.test_tls import TLS_CERTIFICATES_APP_NAME

logger = logging.getLogger(__name__)


SECOND_APP_NAME = "second-opensearch"


@pytest.fixture()
async def c_writes(ops_test: OpsTest):
    """Creates instance of the ContinuousWrites."""
    app = (await app_name(ops_test)) or APP_NAME
    return ContinuousWrites(ops_test, app)


@pytest.fixture()
async def c_writes_runner(ops_test: OpsTest, c_writes: ContinuousWrites):
    """Starts continuous write operations and clears writes at the end of the test."""
    await c_writes.start()
    yield
    await c_writes.clear()


@pytest.fixture()
async def c_balanced_writes_runner(ops_test: OpsTest, c_writes: ContinuousWrites):
    """Same as previous runner, but starts continuous writes on cluster wide replicated index."""
    await c_writes.start(repl_on_all_nodes=True)
    yield
    await c_writes.clear()


@pytest.mark.abort_on_fail
@pytest.mark.skip_if_deployed
async def test_build_and_deploy(ops_test: OpsTest) -> None:
    """Build and deploy one unit of OpenSearch."""
    # it is possible for users to provide their own cluster for HA testing.
    # Hence, check if there is a pre-existing cluster.
    if await app_name(ops_test):
        return

    my_charm = await ops_test.build_charm(".")
    await ops_test.model.set_config(MODEL_CONFIG)

    # Deploy TLS Certificates operator.
    config = {"generate-self-signed-certificates": "true", "ca-common-name": "CN_CA"}
    await asyncio.gather(
        ops_test.model.deploy(TLS_CERTIFICATES_APP_NAME, channel="edge", config=config),
        ops_test.model.deploy(my_charm, num_units=3, series=SERIES),
    )

    # Relate it to OpenSearch to set up TLS.
    await ops_test.model.relate(APP_NAME, TLS_CERTIFICATES_APP_NAME)
    await ops_test.model.wait_for_idle(
        apps=[TLS_CERTIFICATES_APP_NAME, APP_NAME],
        status="active",
<<<<<<< HEAD
        timeout=1200,
=======
        timeout=1400,
>>>>>>> 66e6879e
    )
    assert len(ops_test.model.applications[APP_NAME].units) == 3


async def test_cluster_manager_network_cut(ops_test, c_writes, c_writes_runner):
    """Test that we can cut the network to the cluster manager and the cluster stays online.

    TODO this may require scaling the cluster up to 5 nodes, so we can guarantee 3 functional nodes
    on update.
    """
    # locate cluster manager unit
    app = await app_name(ops_test)
    ip_addresses = get_application_unit_ips(ops_test, app)
    cm = await get_elected_cm_unit(ops_test, ip_addresses[0])
    all_units = ops_test.model.applications[app].units

    cm_hostname = await unit_hostname(ops_test, cm.name)
    cm_address = await get_unit_ip(ops_test, cm.name)
    # verify the cluster works fine before we can test
    # TODO update assertion to check the cluster returns what we expect
    assert await ping_cluster(
        ops_test,
        cm_address,
    ), f"Connection to host {cm_address} is not possible"

    logger.error(
        f"cutting network for unit {cm.name} with address {cm_address} and hostname {cm_hostname}"
    )

    cut_network_from_unit(cm_hostname)

    # verify machine is not reachable from peer units
    for unit in set(all_units) - {cm}:
        hostname = await unit_hostname(ops_test, unit.name)
        assert not is_machine_reachable_from(
            hostname, cm_hostname
        ), f"unit is reachable from peer {unit.name}"

    # verify machine is not reachable from controller
    controller = await get_controller_machine(ops_test)
    assert not is_machine_reachable_from(
        controller, cm_hostname
    ), "unit is reachable from controller"

    # Wait for another unit to be elected cluster manager TODO this may be part of the problem
    await ops_test.model.wait_for_idle(apps=[APP_NAME], status="active", timeout=1000)

    # verify new writes are continuing by counting the number of writes before and after a 5 second
    # wait
    writes = await c_writes.count()
    time.sleep(5)
    more_writes = await c_writes.count()
    assert more_writes > writes, "writes not continuing to OpenSearch"

    # verify that a new cluster manager got elected
    ips = get_application_unit_ips(ops_test, app)
    logger.error(ips)
    logger.error(cm_address)
    if cm_address in ips:
        ips.remove(cm_address)
    new_cm = await get_elected_cm_unit(ops_test, ips[0])
    assert new_cm.name != cm.name

    # verify that no writes to the db were missed
    total_expected_writes = await c_writes.stop()
    actual_writes = await c_writes.count()
    logger.error(total_expected_writes)
    assert total_expected_writes.count == actual_writes, "writes to the db were missed."

    # restore network connectivity to old cluster manager
    restore_network_for_unit(cm_hostname)

    # wait until network is reestablished for the unit
    cm_unit_id = int(cm.name.split("/")[1])
    wait_network_restore(ops_test, unit_id=cm_unit_id, old_ip=cm_address)

    # self healing is performed with update status hook. Status also checks our node roles are
    # correctly configured.
    await ops_test.model.wait_for_idle(
        apps=[app], status="active", timeout=1000, wait_for_exact_units=3, idle_period=35
    )

    # verify we still have connection to the old cluster manager
    logger.error(get_application_unit_ids_ips(ops_test))
    new_ip = get_application_unit_ids_ips(ops_test)[cm_unit_id]
    logger.error(f"attempting connection to {new_ip}")
    assert await ping_cluster(
        ops_test,
        new_ip,
    ), f"Connection to host {new_ip} is not possible"

    # verify that old cluster manager is up to date.
    assert await secondary_up_to_date(
        ops_test, new_ip, total_expected_writes.count
    ), "secondary not up to date with the cluster after restarting."


# async def test_primary_shard_network_cut(ops_test, c_writes, c_writes_runner):
#     """Test that we can cut the network to the primary shard and the cluster stays online.

#     TODO this may require scaling the cluster up to 5 nodes, so we can guarantee 3 working nodes
#     on update.
#     """
#     # locate cluster manager unit
#     app = await app_name(ops_test)
#     leader_unit_ip = await get_leader_unit_ip(ops_test, app=app)

#     # find unit hosting the primary shard of the index "series-index"
#     shards = await get_shards_by_index(ops_test, leader_unit_ip, ContinuousWrites.INDEX_NAME)
#     primary_shard_unit = [shard.unit_id for shard in shards if shard.is_prim][0]

#     logger.error(dir(primary_shard_unit))
#     all_units = ops_test.model.applications[app].units
#     model_name = ops_test.model.info.name

#     primary_hostname = await unit_hostname(ops_test, primary_shard_unit.name)
#     primary_public_address = primary_shard_unit.public_address

#     # verify the cluster works fine before we can test
#     assert await ping_cluster(
#         ops_test,
#         primary_public_address,
#     ), f"Connection to host {primary_public_address} is not possible"

#     logger.error(
#         f"cutting network for unit {primary_shard_unit.name} with address {primary_shard_unit.public_address}" # noqa
#     )

#     cut_network_from_unit(primary_hostname)

#     time.sleep(30)

#     # verify machine is not reachable from peer units
#     for unit in set(all_units) - {primary_shard_unit}:
#         hostname = await unit_hostname(ops_test, unit.name)
#         assert not is_machine_reachable_from(
#             hostname, primary_hostname
#         ), "unit is reachable from peer"

#     # verify machine is not reachable from controller
#     controller = await get_controller_machine(ops_test)
#     assert not is_machine_reachable_from(
#         controller, primary_hostname
#     ), "unit is reachable from controller"

#     # Wait for another unit to be elected cluster manager TODO this may be part of the problem
#     await ops_test.model.wait_for_idle(apps=[APP_NAME], status="active", timeout=1000)

#     # verify new writes are continuing by counting the number of writes before and after a 5 second # noqa
#     # wait
#     writes = await c_writes.count()
#     time.sleep(5)
#     more_writes = await c_writes.count()
#     assert more_writes > writes, "writes not continuing to OpenSearch"

#     # verify that a new cluster manager got elected
#     ips = get_application_unit_ips(ops_test, app)
#     logger.error(ips)
#     logger.error(primary_public_address)
#     if primary_public_address in ips:
#         ips.remove(primary_public_address)
#     shards = await get_shards_by_index(ops_test, leader_unit_ip, ContinuousWrites.INDEX_NAME)
#     new_primary_shard_unit = [shard.unit_id for shard in shards if shard.is_prim][0]
#     assert new_primary_shard_unit.name != primary_shard_unit.name

#     # verify that no writes to the db were missed
#     total_expected_writes = await c_writes.stop()
#     actual_writes = await c_writes.count()
#     logger.error(total_expected_writes)
#     assert total_expected_writes.count == actual_writes, "writes to the db were missed."

#     # restore network connectivity to old cluster manager
#     restore_network_for_unit(primary_hostname)

#     # wait until network is reestablished for the unit
#     wait_network_restore(model_name, primary_hostname, primary_public_address)

#     time.sleep(30)

#     # self healing is performed with update status hook. Status also checks our node roles are
#     # correctly configured.
#     await ops_test.model.wait_for_idle(
#         apps=[app], status="active", timeout=1000, wait_for_exact_units=3
#     )

#     # verify we still have connection to the old cluster manager
#     # fails - can't access opensearch from this node anymore. We can still access networking, but
#     # opensearch is failing to reconnect for one reason or another.
#     new_ip = instance_ip(model_name, primary_hostname)
#     logger.error(f"attempting connection to {new_ip}")
#     assert await ping_cluster(
#         ops_test,
#         new_ip,
#     ), f"Connection to host {new_ip} is not possible"

#     # verify that old cluster manager is up to date.
#     assert await secondary_up_to_date(
#         ops_test, new_ip, total_expected_writes.count
#     ), "secondary not up to date with the cluster after restarting."


# @pytest.mark.abort_on_fail
# async def test_replication_across_members(
#     ops_test: OpsTest, c_writes: ContinuousWrites, c_writes_runner
# ) -> None:
#     """Check consistency, ie write to node, read data from remaining nodes.

#     1. Create index with replica shards equal to number of nodes - 1.
#     2. Index data.
#     3. Query data from all the nodes (all the nodes should contain a copy of the data).
#     """
#     app = (await app_name(ops_test)) or APP_NAME

#     units = get_application_unit_ids_ips(ops_test, app=app)
#     leader_unit_ip = await get_leader_unit_ip(ops_test, app=app)

#     # create index with r_shards = nodes - 1
#     index_name = "test_index"
#     await create_index(ops_test, app, leader_unit_ip, index_name, r_shards=len(units) - 1)

#     # index document
#     doc_id = 12
#     await index_doc(ops_test, app, leader_unit_ip, index_name, doc_id)

#     # check that the doc can be retrieved from any node
#     for _, u_ip in units.items():
#         docs = await search(
#             ops_test,
#             app,
#             u_ip,
#             index_name,
#             query={"query": {"term": {"_id": doc_id}}},
#             preference="_only_local",
#         )
#         assert len(docs) == 1
#         assert docs[0]["_source"] == default_doc(index_name, doc_id)

#     await delete_index(ops_test, app, leader_unit_ip, index_name)

#     # continuous writes checks
#     await assert_continuous_writes_consistency(c_writes)


# @pytest.mark.abort_on_fail
# async def test_kill_db_process_node_with_primary_shard(
#     ops_test: OpsTest, c_writes: ContinuousWrites, c_balanced_writes_runner
# ) -> None:
#     """Check cluster can self-heal + data indexed/read when process dies on node with P_shard."""
#     app = (await app_name(ops_test)) or APP_NAME

#     units_ips = get_application_unit_ids_ips(ops_test, app)
#     leader_unit_ip = await get_leader_unit_ip(ops_test, app=app)

#     # find unit hosting the primary shard of the index "series-index"
#     shards = await get_shards_by_index(ops_test, leader_unit_ip, ContinuousWrites.INDEX_NAME)
#     first_unit_with_primary_shard = [shard.unit_id for shard in shards if shard.is_prim][0]

#     # Killing the only instance can be disastrous.
#     if len(ops_test.model.applications[app].units) < 2:
#         await ops_test.model.applications[app].add_unit(count=1)
#         await ops_test.model.wait_for_idle(
#             apps=[app],
#             status="active",
#             timeout=1000,
#             idle_period=IDLE_PERIOD,
#         )

#     # Kill the opensearch process
#     await send_kill_signal_to_process(
#         ops_test, app, first_unit_with_primary_shard, signal="SIGKILL"
#     )

#     # verify new writes are continuing by counting the number of writes before and after 5 seconds # noqa
#     writes = await c_writes.count()
#     time.sleep(5)
#     more_writes = await c_writes.count()
#     assert more_writes > writes, "Writes not continuing to DB"

#     # verify that the opensearch service is back running on the old primary unit
#     assert await is_up(
#         ops_test, units_ips[first_unit_with_primary_shard]
#     ), "OpenSearch service hasn't restarted."

#     # fetch unit hosting the new primary shard of the previous index
#     shards = await get_shards_by_index(ops_test, leader_unit_ip, ContinuousWrites.INDEX_NAME)
#     units_with_p_shards = [shard.unit_id for shard in shards if shard.is_prim]
#     assert len(units_with_p_shards) == 1
#     for unit_id in units_with_p_shards:
#         assert (
#             unit_id != first_unit_with_primary_shard
#         ), "Primary shard still assigned to the unit where the service was killed."

#     # check that the unit previously hosting the primary shard now hosts a replica
#     units_with_r_shards = [shard.unit_id for shard in shards if not shard.is_prim]
#     assert first_unit_with_primary_shard in units_with_r_shards

#     # verify the node with the old primary successfully joined the rest of the fleet
#     assert await check_cluster_formation_successful(
#         ops_test, leader_unit_ip, get_application_unit_names(ops_test, app=app)
#     )

#     # continuous writes checks
#     await assert_continuous_writes_consistency(c_writes)


# # put this test at the end of the list of tests, as we delete an app during cleanup
# # and the safeguards we have on the charm prevent us from doing so, so we'll keep
# # using a unit without need - when other tests may need the unit on the CI
# async def test_multi_clusters_db_isolation(
#     ops_test: OpsTest, c_writes: ContinuousWrites, c_writes_runner
# ) -> None:
#     """Check that writes in cluster not replicated to another cluster."""
#     app = (await app_name(ops_test)) or APP_NAME

#     # remove 1 unit (for CI)
#     unit_ids = get_application_unit_ids(ops_test, app=app)
#     await ops_test.model.applications[app].destroy_unit(f"{app}/{max(unit_ids)}")
#     await ops_test.model.wait_for_idle(
#         apps=[app],
#         status="active",
#         timeout=1000,
#         wait_for_exact_units=len(unit_ids) - 1,
#         idle_period=IDLE_PERIOD,
#     )

#     index_name = "test_index_unique_cluster_dbs"

#     # index document in the current cluster
#     main_app_leader_unit_ip = await get_leader_unit_ip(ops_test, app=app)
#     await index_doc(ops_test, app, main_app_leader_unit_ip, index_name, doc_id=1)

#     # deploy new cluster
#     my_charm = await ops_test.build_charm(".")
#     await ops_test.model.deploy(my_charm, num_units=1, application_name=SECOND_APP_NAME)
#     await ops_test.model.relate(SECOND_APP_NAME, TLS_CERTIFICATES_APP_NAME)
#     await ops_test.model.wait_for_idle(apps=[SECOND_APP_NAME], status="active")

#     # index document in second cluster
#     second_app_leader_ip = await get_leader_unit_ip(ops_test, app=SECOND_APP_NAME)
#     await index_doc(ops_test, SECOND_APP_NAME, second_app_leader_ip, index_name, doc_id=2)

#     # fetch all documents in each cluster
#     current_app_docs = await search(ops_test, app, main_app_leader_unit_ip, index_name)
#     second_app_docs = await search(ops_test, SECOND_APP_NAME, second_app_leader_ip, index_name)

#     # check that the only doc indexed in each cluster is different
#     assert len(current_app_docs) == 1
#     assert len(second_app_docs) == 1
#     assert current_app_docs[0] != second_app_docs[0]

#     # cleanup
#     await delete_index(ops_test, app, main_app_leader_unit_ip, index_name)
#     await ops_test.model.remove_application(SECOND_APP_NAME)

#     # continuous writes checks
#     await assert_continuous_writes_consistency(c_writes)<|MERGE_RESOLUTION|>--- conflicted
+++ resolved
@@ -95,11 +95,7 @@
     await ops_test.model.wait_for_idle(
         apps=[TLS_CERTIFICATES_APP_NAME, APP_NAME],
         status="active",
-<<<<<<< HEAD
-        timeout=1200,
-=======
         timeout=1400,
->>>>>>> 66e6879e
     )
     assert len(ops_test.model.applications[APP_NAME].units) == 3
 

#!/usr/bin/env python3
# Copyright 2023 Canonical Ltd.
# See LICENSE file for licensing details.

import asyncio
import logging
import time

import pytest
from pytest_operator.plugin import OpsTest

from tests.integration.ha.continuous_writes import ContinuousWrites
from tests.integration.ha.helpers import (
    app_name,
    assert_continuous_writes_consistency,
<<<<<<< HEAD
    get_elected_cm_unit,
=======
>>>>>>> 365be79d
    get_elected_cm_unit_id,
    get_shards_by_index,
    secondary_up_to_date,
    send_kill_signal_to_process,
)
from tests.integration.ha.helpers_data import (
    create_index,
    default_doc,
    delete_index,
    index_doc,
    search,
)
from tests.integration.ha.test_horizontal_scaling import IDLE_PERIOD
from tests.integration.helpers import (
    APP_NAME,
    MODEL_CONFIG,
    SERIES,
    check_cluster_formation_successful,
    get_application_unit_ids,
    get_application_unit_ids_ips,
    get_application_unit_names,
    get_leader_unit_ip,
    get_reachable_unit_ips,
    is_up,
)
from tests.integration.tls.test_tls import TLS_CERTIFICATES_APP_NAME

logger = logging.getLogger(__name__)


SECOND_APP_NAME = "second-opensearch"


@pytest.fixture()
async def c_writes(ops_test: OpsTest):
    """Creates instance of the ContinuousWrites."""
    app = (await app_name(ops_test)) or APP_NAME
    return ContinuousWrites(ops_test, app)


@pytest.fixture()
async def c_writes_runner(ops_test: OpsTest, c_writes: ContinuousWrites):
    """Starts continuous write operations and clears writes at the end of the test."""
    await c_writes.start()
    yield
    await c_writes.clear()


@pytest.fixture()
async def c_balanced_writes_runner(ops_test: OpsTest, c_writes: ContinuousWrites):
    """Same as previous runner, but starts continuous writes on cluster wide replicated index."""
    await c_writes.start(repl_on_all_nodes=True)
    yield
    await c_writes.clear()


@pytest.mark.abort_on_fail
@pytest.mark.skip_if_deployed
async def test_build_and_deploy(ops_test: OpsTest) -> None:
    """Build and deploy one unit of OpenSearch."""
    # it is possible for users to provide their own cluster for HA testing.
    # Hence, check if there is a pre-existing cluster.
    if await app_name(ops_test):
        return

    my_charm = await ops_test.build_charm(".")
    await ops_test.model.set_config(MODEL_CONFIG)

    # Deploy TLS Certificates operator.
    config = {"generate-self-signed-certificates": "true", "ca-common-name": "CN_CA"}
    await asyncio.gather(
        ops_test.model.deploy(TLS_CERTIFICATES_APP_NAME, channel="edge", config=config),
        ops_test.model.deploy(my_charm, num_units=3, series=SERIES),
    )

    # Relate it to OpenSearch to set up TLS.
    await ops_test.model.relate(APP_NAME, TLS_CERTIFICATES_APP_NAME)
    await ops_test.model.wait_for_idle(
        apps=[TLS_CERTIFICATES_APP_NAME, APP_NAME],
        status="active",
        timeout=1000,
        idle_period=IDLE_PERIOD,
    )
    assert len(ops_test.model.applications[APP_NAME].units) == 3


@pytest.mark.abort_on_fail
async def test_replication_across_members(
    ops_test: OpsTest, c_writes: ContinuousWrites, c_writes_runner
) -> None:
    """Check consistency, ie write to node, read data from remaining nodes.

    1. Create index with replica shards equal to number of nodes - 1.
    2. Index data.
    3. Query data from all the nodes (all the nodes should contain a copy of the data).
    """
    app = (await app_name(ops_test)) or APP_NAME

    units = get_application_unit_ids_ips(ops_test, app=app)
    leader_unit_ip = await get_leader_unit_ip(ops_test, app=app)

    # create index with r_shards = nodes - 1
    index_name = "test_index"
    await create_index(ops_test, app, leader_unit_ip, index_name, r_shards=len(units) - 1)

    # index document
    doc_id = 12
    await index_doc(ops_test, app, leader_unit_ip, index_name, doc_id)

    # check that the doc can be retrieved from any node
    for u_id, u_ip in units.items():
        docs = await search(
            ops_test,
            app,
            u_ip,
            index_name,
            query={"query": {"term": {"_id": doc_id}}},
            preference="_only_local",
        )
        assert len(docs) == 1
        assert docs[0]["_source"] == default_doc(index_name, doc_id)

    await delete_index(ops_test, app, leader_unit_ip, index_name)

    # continuous writes checks
    await assert_continuous_writes_consistency(ops_test, c_writes, app)


@pytest.mark.abort_on_fail
async def test_kill_db_process_node_with_primary_shard(
    ops_test: OpsTest, c_writes: ContinuousWrites, c_balanced_writes_runner
) -> None:
    """Check cluster can self-heal + data indexed/read when process dies on node with P_shard."""
    app = (await app_name(ops_test)) or APP_NAME

    units_ips = get_application_unit_ids_ips(ops_test, app)
    leader_unit_ip = await get_leader_unit_ip(ops_test, app=app)

    # find unit hosting the primary shard of the index "series-index"
    shards = await get_shards_by_index(ops_test, leader_unit_ip, ContinuousWrites.INDEX_NAME)
    first_unit_with_primary_shard = [shard.unit_id for shard in shards if shard.is_prim][0]

    # Killing the only instance can be disastrous.
    if len(ops_test.model.applications[app].units) < 2:
        await ops_test.model.applications[app].add_unit(count=1)
        await ops_test.model.wait_for_idle(
            apps=[app],
            status="active",
            timeout=1000,
            idle_period=IDLE_PERIOD,
        )

    # Kill the opensearch process
    await send_kill_signal_to_process(
        ops_test, app, first_unit_with_primary_shard, signal="SIGKILL"
    )

    # verify new writes are continuing by counting the number of writes before and after 5 seconds
    # should also be plenty for the shard primary reelection to happen
    writes = await c_writes.count()
    time.sleep(5)
    more_writes = await c_writes.count()
    assert more_writes > writes, "Writes not continuing to DB"

    # verify that the opensearch service is back running on the old primary unit
    assert await is_up(
        ops_test, units_ips[first_unit_with_primary_shard]
    ), "OpenSearch service hasn't restarted."

    # fetch unit hosting the new primary shard of the previous index
    shards = await get_shards_by_index(ops_test, leader_unit_ip, ContinuousWrites.INDEX_NAME)
    units_with_p_shards = [shard.unit_id for shard in shards if shard.is_prim]
    assert len(units_with_p_shards) == 2
    for unit_id in units_with_p_shards:
        assert (
            unit_id != first_unit_with_primary_shard
        ), "Primary shard still assigned to the unit where the service was killed."

    # check that the unit previously hosting the primary shard now hosts a replica
    units_with_r_shards = [shard.unit_id for shard in shards if not shard.is_prim]
    assert first_unit_with_primary_shard in units_with_r_shards

    # verify the node with the old primary successfully joined the rest of the fleet
    assert await check_cluster_formation_successful(
        ops_test, leader_unit_ip, get_application_unit_names(ops_test, app=app)
    )

    # continuous writes checks
    await assert_continuous_writes_consistency(ops_test, c_writes, app)


@pytest.mark.abort_on_fail
async def test_kill_db_process_node_with_elected_cm(
    ops_test: OpsTest, c_writes: ContinuousWrites, c_balanced_writes_runner
) -> None:
    """Check cluster can self-heal, data indexed/read when process dies on node with elected CM."""
    app = (await app_name(ops_test)) or APP_NAME

    units_ips = get_application_unit_ids_ips(ops_test, app)
    leader_unit_ip = await get_leader_unit_ip(ops_test, app=app)

    # find unit currently elected cluster_manager
    first_elected_cm_unit_id = await get_elected_cm_unit_id(ops_test, leader_unit_ip)

    # Killing the only instance can be disastrous.
    if len(ops_test.model.applications[app].units) < 2:
        await ops_test.model.applications[app].add_unit(count=1)
        await ops_test.model.wait_for_idle(
            apps=[app],
            status="active",
            timeout=1000,
            idle_period=IDLE_PERIOD,
        )

    # Kill the opensearch process
    await send_kill_signal_to_process(ops_test, app, first_elected_cm_unit_id, signal="SIGKILL")

    # verify new writes are continuing by counting the number of writes before and after 5 seconds
    # should also be plenty for the cluster manager reelection to happen
    writes = await c_writes.count()
    time.sleep(5)
    more_writes = await c_writes.count()
    assert more_writes > writes, "Writes not continuing to DB"

    # verify that the opensearch service is back running on the old elected cm unit
    assert await is_up(
        ops_test, units_ips[first_elected_cm_unit_id]
    ), "OpenSearch service hasn't restarted."

    # fetch the current elected cluster manager
    current_elected_cm_unit_id = await get_elected_cm_unit_id(ops_test, leader_unit_ip)
    assert (
        current_elected_cm_unit_id != first_elected_cm_unit_id
    ), "Cluster manager election did not happen."

    # verify the node with the old elected cm successfully joined back the rest of the fleet
    assert await check_cluster_formation_successful(
        ops_test, leader_unit_ip, get_application_unit_names(ops_test, app=app)
    )

    # continuous writes checks
    await assert_continuous_writes_consistency(ops_test, c_writes, app)


@pytest.mark.abort_on_fail
async def test_freeze_db_process_node_with_primary_shard(
    ops_test: OpsTest, c_writes: ContinuousWrites, c_balanced_writes_runner
) -> None:
    """Check cluster can self-heal + data indexed/read on process freeze on node with P_shard."""
    app = (await app_name(ops_test)) or APP_NAME

    units_ips = get_application_unit_ids_ips(ops_test, app)
    leader_unit_ip = await get_leader_unit_ip(ops_test, app=app)

    # find unit hosting the primary shard of the index "series-index"
    shards = await get_shards_by_index(ops_test, leader_unit_ip, ContinuousWrites.INDEX_NAME)
    first_unit_with_primary_shard = [shard.unit_id for shard in shards if shard.is_prim][0]

    # Killing the only instance can be disastrous.
    if len(ops_test.model.applications[app].units) < 2:
        await ops_test.model.applications[app].add_unit(count=1)
        await ops_test.model.wait_for_idle(
            apps=[app],
            status="active",
            timeout=1000,
            idle_period=IDLE_PERIOD,
        )

    # Freeze the opensearch process
    opensearch_pid = await send_kill_signal_to_process(
        ops_test, app, first_unit_with_primary_shard, signal="SIGSTOP"
    )

    # verify the unit is not reachable
    is_node_up = await is_up(ops_test, units_ips[first_unit_with_primary_shard], retries=3)
    assert not is_node_up

    # verify new writes are continuing by counting the number of writes before and after 5 seconds
    # should also be plenty for the shard primary reelection to happen
    writes = await c_writes.count()
    time.sleep(5)
    more_writes = await c_writes.count()
    assert more_writes > writes, "writes not continuing to DB"

    # get reachable unit to perform requests against, in case the previously stopped unit
    # is leader unit, so its address is not reachable
    reachable_ip = get_reachable_unit_ips(ops_test)[0]

    # fetch unit hosting the new primary shard of the previous index
    shards = await get_shards_by_index(ops_test, reachable_ip, ContinuousWrites.INDEX_NAME)
    units_with_p_shards = [shard.unit_id for shard in shards if shard.is_prim]
    assert len(units_with_p_shards) == 2
    for unit_id in units_with_p_shards:
        assert (
            unit_id != first_unit_with_primary_shard
        ), "Primary shard still assigned to the unit where the service was stopped."

    # Un-Freeze the opensearch process in the node previously hosting the primary shard
    await send_kill_signal_to_process(
        ops_test,
        app,
        first_unit_with_primary_shard,
        signal="SIGCONT",
        opensearch_pid=opensearch_pid,
    )

    # verify that the opensearch service is back running on the unit previously hosting the p_shard
    assert await is_up(
        ops_test, units_ips[first_unit_with_primary_shard]
    ), "OpenSearch service hasn't restarted."

    # fetch unit hosting the new primary shard of the previous index
    shards = await get_shards_by_index(ops_test, leader_unit_ip, ContinuousWrites.INDEX_NAME)

    # check that the unit previously hosting the primary shard now hosts a replica
    units_with_r_shards = [shard.unit_id for shard in shards if not shard.is_prim]
    assert first_unit_with_primary_shard in units_with_r_shards

    # verify the node with the old primary successfully joined back the rest of the fleet
    assert await check_cluster_formation_successful(
        ops_test, leader_unit_ip, get_application_unit_names(ops_test, app=app)
    )

    # continuous writes checks
    await assert_continuous_writes_consistency(ops_test, c_writes, app)


@pytest.mark.abort_on_fail
async def test_freeze_db_process_node_with_elected_cm(
    ops_test: OpsTest, c_writes: ContinuousWrites, c_balanced_writes_runner
) -> None:
    """Check cluster can self-heal, data indexed/read on process freeze on node with elected CM."""
    app = (await app_name(ops_test)) or APP_NAME

    units_ips = get_application_unit_ids_ips(ops_test, app)
    leader_unit_ip = await get_leader_unit_ip(ops_test, app=app)

    # find unit currently elected cluster_manager
    first_elected_cm_unit_id = await get_elected_cm_unit_id(ops_test, leader_unit_ip)

    # Killing the only instance can be disastrous.
    if len(ops_test.model.applications[app].units) < 2:
        await ops_test.model.applications[app].add_unit(count=1)
        await ops_test.model.wait_for_idle(
            apps=[app],
            status="active",
            timeout=1000,
            idle_period=IDLE_PERIOD,
        )

    # Freeze the opensearch process
    opensearch_pid = await send_kill_signal_to_process(
        ops_test, app, first_elected_cm_unit_id, signal="SIGSTOP"
    )

    # verify the unit is not reachable
    is_node_up = await is_up(ops_test, units_ips[first_elected_cm_unit_id], retries=3)
    assert not is_node_up

    # verify new writes are continuing by counting the number of writes before and after 5 seconds
    # should also be plenty for the cluster manager reelection to happen
    writes = await c_writes.count()
    time.sleep(5)
    more_writes = await c_writes.count()
    assert more_writes > writes, "writes not continuing to DB"

    # get reachable unit to perform requests against, in case the previously stopped unit
    # is leader unit, so its address is not reachable
    reachable_ip = get_reachable_unit_ips(ops_test)[0]

    # fetch the current elected cluster_manager
    current_elected_cm_unit_id = await get_elected_cm_unit_id(ops_test, reachable_ip)
    assert (
        current_elected_cm_unit_id != first_elected_cm_unit_id
    ), "Cluster manager still assigned to the unit where the service was stopped."

    # Un-Freeze the opensearch process in the node previously elected CM
    await send_kill_signal_to_process(
        ops_test,
        app,
        first_elected_cm_unit_id,
        signal="SIGCONT",
        opensearch_pid=opensearch_pid,
    )

    # verify that the opensearch service is back running on the unit previously elected CM unit
    assert await is_up(
        ops_test, units_ips[first_elected_cm_unit_id]
    ), "OpenSearch service hasn't restarted."

    # verify the previously elected CM node successfully joined back the rest of the fleet
    assert await check_cluster_formation_successful(
        ops_test, leader_unit_ip, get_application_unit_names(ops_test, app=app)
    )

    # continuous writes checks
    await assert_continuous_writes_consistency(ops_test, c_writes, app)


# put this test at the end of the list of tests, as we delete an app during cleanup
# and the safeguards we have on the charm prevent us from doing so, so we'll keep
# using a unit without need - when other tests may need the unit on the CI
async def test_multi_clusters_db_isolation(
    ops_test: OpsTest, c_writes: ContinuousWrites, c_writes_runner
) -> None:
    """Check that writes in cluster not replicated to another cluster."""
    app = (await app_name(ops_test)) or APP_NAME

    # remove 1 unit (for CI)
    unit_ids = get_application_unit_ids(ops_test, app=app)
    await ops_test.model.applications[app].destroy_unit(f"{app}/{max(unit_ids)}")
    await ops_test.model.wait_for_idle(
        apps=[app],
        status="active",
        timeout=1000,
        wait_for_exact_units=len(unit_ids) - 1,
        idle_period=IDLE_PERIOD,
    )

    index_name = "test_index_unique_cluster_dbs"

    # index document in the current cluster
    main_app_leader_unit_ip = await get_leader_unit_ip(ops_test, app=app)
    await index_doc(ops_test, app, main_app_leader_unit_ip, index_name, doc_id=1)

    # deploy new cluster
    my_charm = await ops_test.build_charm(".")
    await ops_test.model.deploy(my_charm, num_units=1, application_name=SECOND_APP_NAME)
    await ops_test.model.relate(SECOND_APP_NAME, TLS_CERTIFICATES_APP_NAME)
    await ops_test.model.wait_for_idle(apps=[SECOND_APP_NAME], status="active")

    # index document in second cluster
    second_app_leader_ip = await get_leader_unit_ip(ops_test, app=SECOND_APP_NAME)
    await index_doc(ops_test, SECOND_APP_NAME, second_app_leader_ip, index_name, doc_id=2)

    # fetch all documents in each cluster
    current_app_docs = await search(ops_test, app, main_app_leader_unit_ip, index_name)
    second_app_docs = await search(ops_test, SECOND_APP_NAME, second_app_leader_ip, index_name)

    # check that the only doc indexed in each cluster is different
    assert len(current_app_docs) == 1
    assert len(second_app_docs) == 1
    assert current_app_docs[0] != second_app_docs[0]

    # cleanup
    await delete_index(ops_test, app, main_app_leader_unit_ip, index_name)
    await ops_test.model.remove_application(SECOND_APP_NAME)

    # continuous writes checks
    await assert_continuous_writes_consistency(ops_test, c_writes, app)


async def test_restart_db_process(ops_test, c_writes: ContinuousWrites, c_writes_runner):
    # locate primary unit
    app = await app_name(ops_test)
    ip_addresses = [unit.public_address for unit in ops_test.model.applications[app].units]
    old_cm = await get_elected_cm_unit(ops_test, ip_addresses[0])
    old_cm_id = await get_elected_cm_unit_id(ops_test, ip_addresses[0])

    # send SIGTERM, we expect `systemd` to restart the process
    await send_kill_signal_to_process(ops_test, app, unit_id=old_cm_id, signal="SIGTERM")

    # verify new writes are continuing by counting the number of writes before and after a 5 second
    # wait
    writes = await c_writes.count()
    time.sleep(5)
    more_writes = await c_writes.count()
    assert more_writes > writes, "writes not continuing to OpenSearch"

    # verify that db service was restarted and is ready
    await ops_test.model.wait_for_idle(apps=[app], status="active")

    # verify cluster manager step-down and a new cluster manager gets elected
    leader_unit_ip = await get_leader_unit_ip(ops_test, app=app)
    new_cm_id = await get_elected_cm_unit_id(ops_test, leader_unit_ip)
    assert new_cm_id != -1
    assert new_cm_id != old_cm_id

    # verify that no writes to the db were missed
    total_expected_writes = await c_writes.stop()
    actual_writes = await c_writes.count()
    logger.error(total_expected_writes)
    assert total_expected_writes.count == actual_writes, "writes to the db were missed."

    # verify that old primary is up to date.
    assert await secondary_up_to_date(
        ops_test, old_cm.public_address, total_expected_writes["number"]
    ), "secondary not up to date with the cluster after restarting."<|MERGE_RESOLUTION|>--- conflicted
+++ resolved
@@ -13,10 +13,7 @@
 from tests.integration.ha.helpers import (
     app_name,
     assert_continuous_writes_consistency,
-<<<<<<< HEAD
     get_elected_cm_unit,
-=======
->>>>>>> 365be79d
     get_elected_cm_unit_id,
     get_shards_by_index,
     secondary_up_to_date,

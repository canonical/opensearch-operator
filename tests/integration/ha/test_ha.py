--- conflicted
+++ resolved
@@ -13,19 +13,16 @@
 from tests.integration.ha.helpers import (
     app_name,
     assert_continuous_writes_consistency,
-<<<<<<< HEAD
     cut_network_from_unit,
     get_controller_machine,
     get_elected_cm_unit,
+    get_shards_by_index,
     instance_ip,
     is_machine_reachable_from,
     restore_network_for_unit,
     secondary_up_to_date,
+    send_kill_signal_to_process,
     wait_network_restore,
-=======
-    get_shards_by_index,
-    send_kill_signal_to_process,
->>>>>>> 6ca37ed4
 )
 from tests.integration.ha.helpers_data import (
     create_index,
@@ -42,16 +39,12 @@
     check_cluster_formation_successful,
     get_application_unit_ids,
     get_application_unit_ids_ips,
-<<<<<<< HEAD
     get_application_unit_ips,
-    get_leader_unit_ip,
-    ping_cluster,
-    unit_hostname,
-=======
     get_application_unit_names,
     get_leader_unit_ip,
     is_up,
->>>>>>> 6ca37ed4
+    ping_cluster,
+    unit_hostname,
 )
 from tests.integration.tls.test_tls import TLS_CERTIFICATES_APP_NAME
 
@@ -209,7 +202,7 @@
     ), "secondary not up to date with the cluster after restarting."
 
 
-async def test_cluster_manager_network_cut(ops_test, c_writes, c_writes_runner):
+async def test_primary_shard_network_cut(ops_test, c_writes, c_writes_runner):
     """Test that we can cut the network to the primary shard and the cluster stays online.
 
     TODO this may require scaling the cluster up to 5 nodes, so we can guarantee 3 functional nodes

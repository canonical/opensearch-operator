#!/usr/bin/env python3
# Copyright 2023 Canonical Ltd.
# See LICENSE file for licensing details.

import asyncio
import logging
import time

import pytest
from pytest_operator.plugin import OpsTest

from tests.integration.ha.continuous_writes import ContinuousWrites
from tests.integration.ha.helpers import (
    app_name,
    assert_continuous_writes_consistency,
    get_shards_by_index,
    send_kill_signal_to_process,
)
from tests.integration.ha.helpers_data import (
    create_index,
    default_doc,
    delete_index,
    index_doc,
    search,
)
from tests.integration.ha.test_horizontal_scaling import IDLE_PERIOD
from tests.integration.helpers import (
    APP_NAME,
    MODEL_CONFIG,
    SERIES,
    check_cluster_formation_successful,
    get_application_unit_ids,
    get_application_unit_ids_ips,
    get_application_unit_names,
    get_leader_unit_ip,
    is_up,
)
from tests.integration.tls.test_tls import TLS_CERTIFICATES_APP_NAME

logger = logging.getLogger(__name__)


SECOND_APP_NAME = "second-opensearch"


@pytest.fixture()
async def c_writes(ops_test: OpsTest):
    """Creates instance of the ContinuousWrites."""
    app = (await app_name(ops_test)) or APP_NAME
    return ContinuousWrites(ops_test, app)


@pytest.fixture()
async def c_writes_runner(ops_test: OpsTest, c_writes: ContinuousWrites):
    """Starts continuous write operations and clears writes at the end of the test."""
    await c_writes.start()
    yield
    await c_writes.clear()


@pytest.fixture()
async def c_balanced_writes_runner(ops_test: OpsTest, c_writes: ContinuousWrites):
    """Same as previous runner, but starts continuous writes on cluster wide replicated index."""
    await c_writes.start(repl_on_all_nodes=True)
    yield
    await c_writes.clear()


@pytest.mark.abort_on_fail
@pytest.mark.skip_if_deployed
async def test_build_and_deploy(ops_test: OpsTest) -> None:
    """Build and deploy one unit of OpenSearch."""
    # it is possible for users to provide their own cluster for HA testing.
    # Hence, check if there is a pre-existing cluster.
    if await app_name(ops_test):
        return

    my_charm = await ops_test.build_charm(".")
    await ops_test.model.set_config(MODEL_CONFIG)

    # Deploy TLS Certificates operator.
    config = {"generate-self-signed-certificates": "true", "ca-common-name": "CN_CA"}
    await asyncio.gather(
        ops_test.model.deploy(TLS_CERTIFICATES_APP_NAME, channel="edge", config=config),
        ops_test.model.deploy(my_charm, num_units=3, series=SERIES),
    )

    # Relate it to OpenSearch to set up TLS.
    await ops_test.model.relate(APP_NAME, TLS_CERTIFICATES_APP_NAME)
    await ops_test.model.wait_for_idle(
        apps=[TLS_CERTIFICATES_APP_NAME, APP_NAME], status="active", timeout=1000
    )
    assert len(ops_test.model.applications[APP_NAME].units) == 3


@pytest.mark.abort_on_fail
async def test_replication_across_members(
    ops_test: OpsTest, c_writes: ContinuousWrites, c_writes_runner
) -> None:
    """Check consistency, ie write to node, read data from remaining nodes.

    1. Create index with replica shards equal to number of nodes - 1.
    2. Index data.
    3. Query data from all the nodes (all the nodes should contain a copy of the data).
    """
    app = (await app_name(ops_test)) or APP_NAME

    units = get_application_unit_ids_ips(ops_test, app=app)
    leader_unit_ip = await get_leader_unit_ip(ops_test, app=app)

    # create index with r_shards = nodes - 1
    index_name = "test_index"
    await create_index(ops_test, app, leader_unit_ip, index_name, r_shards=len(units) - 1)

    # index document
    doc_id = 12
    await index_doc(ops_test, app, leader_unit_ip, index_name, doc_id)

    # check that the doc can be retrieved from any node
    for u_id, u_ip in units.items():
        docs = await search(
            ops_test,
            app,
            u_ip,
            index_name,
            query={"query": {"term": {"_id": doc_id}}},
            preference="_only_local",
        )
        assert len(docs) == 1
        assert docs[0]["_source"] == default_doc(index_name, doc_id)

    await delete_index(ops_test, app, leader_unit_ip, index_name)

    # continuous writes checks
    await assert_continuous_writes_consistency(c_writes)


@pytest.mark.abort_on_fail
async def test_kill_db_process_node_with_primary_shard(
    ops_test: OpsTest, c_writes: ContinuousWrites, c_balanced_writes_runner
) -> None:
    """Check cluster can self-heal + data indexed/read when process dies on node with P_shard."""
    app = (await app_name(ops_test)) or APP_NAME

    units_ips = get_application_unit_ids_ips(ops_test, app)
    leader_unit_ip = await get_leader_unit_ip(ops_test, app=app)

    # find unit hosting the primary shard of the index "series-index"
    shards = await get_shards_by_index(ops_test, leader_unit_ip, ContinuousWrites.INDEX_NAME)
    first_unit_with_primary_shard = [shard.unit_id for shard in shards if shard.is_prim][0]

    # Killing the only instance can be disastrous.
    if len(ops_test.model.applications[app].units) < 2:
        await ops_test.model.applications[app].add_unit(count=1)
        await ops_test.model.wait_for_idle(
            apps=[app],
            status="active",
            timeout=1000,
            idle_period=IDLE_PERIOD,
        )

    # Kill the opensearch process
    await send_kill_signal_to_process(
        ops_test, app, first_unit_with_primary_shard, signal="SIGKILL"
    )

    # verify new writes are continuing by counting the number of writes before and after 5 seconds
    writes = await c_writes.count()
<<<<<<< HEAD
    time.sleep(30)  # the opensearch service is scheduled to restart after 20 sec
    more_writes = await c_writes.count()
    assert more_writes > writes, "writes not continuing to DB"
=======
    time.sleep(5)
    more_writes = await c_writes.count()
    assert more_writes > writes, "Writes not continuing to DB"
>>>>>>> 6ca37ed4

    # verify that the opensearch service is back running on the old primary unit
    assert await is_up(
        ops_test, units_ips[first_unit_with_primary_shard]
    ), "OpenSearch service hasn't restarted."

    # fetch unit hosting the new primary shard of the previous index
    shards = await get_shards_by_index(ops_test, leader_unit_ip, ContinuousWrites.INDEX_NAME)
    units_with_p_shards = [shard.unit_id for shard in shards if shard.is_prim]
    assert len(units_with_p_shards) == 1
    for unit_id in units_with_p_shards:
        assert (
            unit_id != first_unit_with_primary_shard
        ), "Primary shard still assigned to the unit where the service was killed."

    # check that the unit previously hosting the primary shard now hosts a replica
    units_with_r_shards = [shard.unit_id for shard in shards if not shard.is_prim]
    assert first_unit_with_primary_shard in units_with_r_shards

    # verify the node with the old primary successfully joined the rest of the fleet
    assert await check_cluster_formation_successful(
        ops_test, leader_unit_ip, get_application_unit_names(ops_test, app=app)
    )

    # continuous writes checks
    await assert_continuous_writes_consistency(c_writes)


<<<<<<< HEAD
@pytest.mark.abort_on_fail
async def test_freeze_db_process_node_with_primary_shard(
    ops_test: OpsTest, c_writes: ContinuousWrites, c_balanced_writes_runner
) -> None:
    """Check cluster can self-heal + data indexed/read on process freeze on node with P_shard."""
    app = (await app_name(ops_test)) or APP_NAME

    units_ips = get_application_unit_ids_ips(ops_test, app)
    leader_unit_ip = await get_leader_unit_ip(ops_test, app=app)

    # find unit hosting the primary shard of the index "series-index"
    shards = await get_shards_by_index(ops_test, leader_unit_ip, ContinuousWrites.INDEX_NAME)
    first_unit_with_primary_shard = [shard.unit_id for shard in shards if shard.is_prim][0]

    # Killing the only instance can be disastrous.
    if len(ops_test.model.applications[app].units) < 2:
        await ops_test.model.applications[app].add_unit(count=1)
        await ops_test.model.wait_for_idle(
            apps=[app],
            status="active",
            timeout=1000,
            idle_period=IDLE_PERIOD,
        )

    # Freeze the opensearch process
    opensearch_pid = await send_kill_signal_to_process(
        ops_test, app, first_unit_with_primary_shard, signal="SIGSTOP"
    )

    # verify new writes are continuing by counting the number of writes before and after 5 seconds
    writes = await c_writes.count()
    time.sleep(10)
    more_writes = await c_writes.count()
    assert more_writes > writes, "writes not continuing to DB"

    # Un-Freeze the opensearch process in the node previously hosting the primary shard
    await send_kill_signal_to_process(
        ops_test,
        app,
        first_unit_with_primary_shard,
        signal="SIGCONT",
        opensearch_pid=opensearch_pid,
    )

    # verify that the opensearch service is back running on the unit previously hosting the p_shard
    assert await is_up(
        ops_test, units_ips[first_unit_with_primary_shard]
    ), "OpenSearch service hasn't restarted."

    # fetch unit hosting the new primary shard of the previous index
    shards = await get_shards_by_index(ops_test, leader_unit_ip, ContinuousWrites.INDEX_NAME)
    units_with_p_shards = [shard.unit_id for shard in shards if shard.is_prim]
    assert len(units_with_p_shards) == 1
    for unit_id in units_with_p_shards:
        assert (
            unit_id != first_unit_with_primary_shard
        ), "Primary shard still assigned to the unit where the service was stopped."

    # check that the unit previously hosting the primary shard now hosts a replica
    units_with_r_shards = [shard.unit_id for shard in shards if not shard.is_prim]
    assert first_unit_with_primary_shard in units_with_r_shards

    # verify the node with the old primary successfully joined back the rest of the fleet
    assert await check_cluster_formation_successful(
        ops_test, leader_unit_ip, get_application_unit_names(ops_test, app=app)
    )

    # continuous writes checks
    await assert_continuous_writes_consistency(c_writes)


=======
>>>>>>> 6ca37ed4
# put this test at the end of the list of tests, as we delete an app during cleanup
# and the safeguards we have on the charm prevent us from doing so, so we'll keep
# using a unit without need - when other tests may need the unit on the CI
async def test_multi_clusters_db_isolation(
    ops_test: OpsTest, c_writes: ContinuousWrites, c_writes_runner
) -> None:
    """Check that writes in cluster not replicated to another cluster."""
    app = (await app_name(ops_test)) or APP_NAME

    # remove 1 unit (for CI)
    unit_ids = get_application_unit_ids(ops_test, app=app)
    await ops_test.model.applications[app].destroy_unit(f"{app}/{max(unit_ids)}")
    await ops_test.model.wait_for_idle(
        apps=[app],
        status="active",
        timeout=1000,
        wait_for_exact_units=len(unit_ids) - 1,
        idle_period=IDLE_PERIOD,
    )

    index_name = "test_index_unique_cluster_dbs"

    # index document in the current cluster
    main_app_leader_unit_ip = await get_leader_unit_ip(ops_test, app=app)
    await index_doc(ops_test, app, main_app_leader_unit_ip, index_name, doc_id=1)

    # deploy new cluster
    my_charm = await ops_test.build_charm(".")
    await ops_test.model.deploy(my_charm, num_units=1, application_name=SECOND_APP_NAME)
    await ops_test.model.relate(SECOND_APP_NAME, TLS_CERTIFICATES_APP_NAME)
    await ops_test.model.wait_for_idle(apps=[SECOND_APP_NAME], status="active")

    # index document in second cluster
    second_app_leader_ip = await get_leader_unit_ip(ops_test, app=SECOND_APP_NAME)
    await index_doc(ops_test, SECOND_APP_NAME, second_app_leader_ip, index_name, doc_id=2)

    # fetch all documents in each cluster
    current_app_docs = await search(ops_test, app, main_app_leader_unit_ip, index_name)
    second_app_docs = await search(ops_test, SECOND_APP_NAME, second_app_leader_ip, index_name)

    # check that the only doc indexed in each cluster is different
    assert len(current_app_docs) == 1
    assert len(second_app_docs) == 1
    assert current_app_docs[0] != second_app_docs[0]

    # cleanup
    await delete_index(ops_test, app, main_app_leader_unit_ip, index_name)
    await ops_test.model.remove_application(SECOND_APP_NAME)

    # continuous writes checks
    await assert_continuous_writes_consistency(c_writes)<|MERGE_RESOLUTION|>--- conflicted
+++ resolved
@@ -166,15 +166,9 @@
 
     # verify new writes are continuing by counting the number of writes before and after 5 seconds
     writes = await c_writes.count()
-<<<<<<< HEAD
-    time.sleep(30)  # the opensearch service is scheduled to restart after 20 sec
-    more_writes = await c_writes.count()
-    assert more_writes > writes, "writes not continuing to DB"
-=======
     time.sleep(5)
     more_writes = await c_writes.count()
     assert more_writes > writes, "Writes not continuing to DB"
->>>>>>> 6ca37ed4
 
     # verify that the opensearch service is back running on the old primary unit
     assert await is_up(
@@ -203,12 +197,11 @@
     await assert_continuous_writes_consistency(c_writes)
 
 
-<<<<<<< HEAD
 @pytest.mark.abort_on_fail
-async def test_freeze_db_process_node_with_primary_shard(
-    ops_test: OpsTest, c_writes: ContinuousWrites, c_balanced_writes_runner
+async def test_kill_db_process_node_with_primary_shard(
+        ops_test: OpsTest, c_writes: ContinuousWrites, c_balanced_writes_runner
 ) -> None:
-    """Check cluster can self-heal + data indexed/read on process freeze on node with P_shard."""
+    """Check cluster can self-heal + data indexed/read when process dies on node with P_shard."""
     app = (await app_name(ops_test)) or APP_NAME
 
     units_ips = get_application_unit_ids_ips(ops_test, app)
@@ -228,27 +221,18 @@
             idle_period=IDLE_PERIOD,
         )
 
-    # Freeze the opensearch process
-    opensearch_pid = await send_kill_signal_to_process(
-        ops_test, app, first_unit_with_primary_shard, signal="SIGSTOP"
+    # Kill the opensearch process
+    await send_kill_signal_to_process(
+        ops_test, app, first_unit_with_primary_shard, signal="SIGKILL"
     )
 
     # verify new writes are continuing by counting the number of writes before and after 5 seconds
     writes = await c_writes.count()
-    time.sleep(10)
+    time.sleep(30)  # the opensearch service is scheduled to restart after 20 sec
     more_writes = await c_writes.count()
     assert more_writes > writes, "writes not continuing to DB"
 
-    # Un-Freeze the opensearch process in the node previously hosting the primary shard
-    await send_kill_signal_to_process(
-        ops_test,
-        app,
-        first_unit_with_primary_shard,
-        signal="SIGCONT",
-        opensearch_pid=opensearch_pid,
-    )
-
-    # verify that the opensearch service is back running on the unit previously hosting the p_shard
+    # verify that the opensearch service is back running on the old primary unit
     assert await is_up(
         ops_test, units_ips[first_unit_with_primary_shard]
     ), "OpenSearch service hasn't restarted."
@@ -259,14 +243,14 @@
     assert len(units_with_p_shards) == 1
     for unit_id in units_with_p_shards:
         assert (
-            unit_id != first_unit_with_primary_shard
-        ), "Primary shard still assigned to the unit where the service was stopped."
+                unit_id != first_unit_with_primary_shard
+        ), "Primary shard still assigned to the unit where the service was killed."
 
     # check that the unit previously hosting the primary shard now hosts a replica
     units_with_r_shards = [shard.unit_id for shard in shards if not shard.is_prim]
     assert first_unit_with_primary_shard in units_with_r_shards
 
-    # verify the node with the old primary successfully joined back the rest of the fleet
+    # verify the node with the old primary successfully joined the rest of the fleet
     assert await check_cluster_formation_successful(
         ops_test, leader_unit_ip, get_application_unit_names(ops_test, app=app)
     )
@@ -275,8 +259,6 @@
     await assert_continuous_writes_consistency(c_writes)
 
 
-=======
->>>>>>> 6ca37ed4
 # put this test at the end of the list of tests, as we delete an app during cleanup
 # and the safeguards we have on the charm prevent us from doing so, so we'll keep
 # using a unit without need - when other tests may need the unit on the CI

--- conflicted
+++ resolved
@@ -14,12 +14,9 @@
 from tests.integration.ha.helpers import (
     app_name,
     assert_continuous_writes_consistency,
-<<<<<<< HEAD
     get_elected_cm_unit,
+    get_shards_by_index,
     secondary_up_to_date,
-=======
-    get_shards_by_index,
->>>>>>> 6ca37ed4
     send_kill_signal_to_process,
 )
 from tests.integration.ha.helpers_data import (

--- conflicted
+++ resolved
@@ -265,11 +265,7 @@
         # write last expected written value on disk
         with open(ContinuousWrites.LAST_WRITTEN_VAL_PATH, "w") as f:
             if is_bulk:
-<<<<<<< HEAD
-                write_value = (50 * write_value) + 49
-=======
                 write_value += 99
->>>>>>> 46bc4a8f
 
             f.write(str(write_value))
             os.fsync(f)
@@ -281,13 +277,8 @@
     def _bulk(client: OpenSearch, write_value: int) -> None:
         """Bulk Index group of docs."""
         data = []
-<<<<<<< HEAD
-        for i in range(50):
-            val = (50 * write_value) + i
-=======
         for i in range(100):
             val = write_value + i
->>>>>>> 46bc4a8f
             data.append(
                 {
                     "_index": ContinuousWrites.INDEX_NAME,

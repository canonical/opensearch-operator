--- conflicted
+++ resolved
@@ -57,16 +57,7 @@
     my_charm = await ops_test.build_charm(".")
     await ops_test.model.set_config(MODEL_CONFIG)
 
-<<<<<<< HEAD
-=======
-    await ops_test.model.deploy(
-        my_charm,
-        num_units=1,
-        series=SERIES,
-    )
-
     # Deploy TLS Certificates operator.
->>>>>>> 71930e1b
     config = {"generate-self-signed-certificates": "true", "ca-common-name": "CN_CA"}
     await asyncio.gather(
         ops_test.model.deploy(TLS_CERTIFICATES_APP_NAME, channel="edge", config=config),

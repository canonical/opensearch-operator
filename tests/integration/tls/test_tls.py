--- conflicted
+++ resolved
@@ -39,18 +39,10 @@
         num_units=len(UNIT_IDS),
         series=SERIES,
     )
-<<<<<<< HEAD
-    assert len(ops_test.model.applications[APP_NAME].units) == len(UNIT_IDS)
-
-    # Deploy TLS Certificates operator.
-    config = {"generate-self-signed-certificates": "true", "ca-common-name": "CN_CA"}
-    await ops_test.model.deploy(TLS_CERTIFICATES_APP_NAME, config=config)
-=======
 
     # Deploy TLS Certificates operator.
     config = {"generate-self-signed-certificates": "true", "ca-common-name": "CN_CA"}
     await ops_test.model.deploy(TLS_CERTIFICATES_APP_NAME, channel="stable", config=config)
->>>>>>> 9d59c472
     await ops_test.model.wait_for_idle(
         apps=[TLS_CERTIFICATES_APP_NAME], status="active", timeout=1200
     )

# Copyright 2023 Canonical Ltd.
#
# Licensed under the Apache License, Version 2.0 (the "License");
# you may not use this file except in compliance with the License.
# You may obtain a copy of the License at
#
# http://www.apache.org/licenses/LICENSE-2.0
#
# Unless required by applicable law or agreed to in writing, software
# distributed under the License is distributed on an "AS IS" BASIS,
# WITHOUT WARRANTIES OR CONDITIONS OF ANY KIND, either express or implied.
# See the License for the specific language governing permissions and
# limitations under the License.

"""Library to manage the relation for the data-platform products.

This library contains the Requires and Provides classes for handling the relation
between an application and multiple managed application supported by the data-team:
MySQL, Postgresql, MongoDB, Redis,  and Kakfa.

### Database (MySQL, Postgresql, MongoDB, and Redis)

#### Requires Charm
This library is a uniform interface to a selection of common database
metadata, with added custom events that add convenience to database management,
and methods to consume the application related data.


Following an example of using the DatabaseCreatedEvent, in the context of the
application charm code:

```python

from charms.data_platform_libs.v0.data_interfaces import (
    DatabaseCreatedEvent,
    DatabaseRequires,
)

class ApplicationCharm(CharmBase):
    # Application charm that connects to database charms.

    def __init__(self, *args):
        super().__init__(*args)

        # Charm events defined in the database requires charm library.
        self.database = DatabaseRequires(self, relation_name="database", database_name="database")
        self.framework.observe(self.database.on.database_created, self._on_database_created)

    def _on_database_created(self, event: DatabaseCreatedEvent) -> None:
        # Handle the created database

        # Create configuration file for app
        config_file = self._render_app_config_file(
            event.username,
            event.password,
            event.endpoints,
        )

        # Start application with rendered configuration
        self._start_application(config_file)

        # Set active status
        self.unit.status = ActiveStatus("received database credentials")
```

As shown above, the library provides some custom events to handle specific situations,
which are listed below:

-  database_created: event emitted when the requested database is created.
-  endpoints_changed: event emitted when the read/write endpoints of the database have changed.
-  read_only_endpoints_changed: event emitted when the read-only endpoints of the database
  have changed. Event is not triggered if read/write endpoints changed too.

If it is needed to connect multiple database clusters to the same relation endpoint
the application charm can implement the same code as if it would connect to only
one database cluster (like the above code example).

To differentiate multiple clusters connected to the same relation endpoint
the application charm can use the name of the remote application:

```python

def _on_database_created(self, event: DatabaseCreatedEvent) -> None:
    # Get the remote app name of the cluster that triggered this event
    cluster = event.relation.app.name
```

It is also possible to provide an alias for each different database cluster/relation.

So, it is possible to differentiate the clusters in two ways.
The first is to use the remote application name, i.e., `event.relation.app.name`, as above.

The second way is to use different event handlers to handle each cluster events.
The implementation would be something like the following code:

```python

from charms.data_platform_libs.v0.data_interfaces import (
    DatabaseCreatedEvent,
    DatabaseRequires,
)

class ApplicationCharm(CharmBase):
    # Application charm that connects to database charms.

    def __init__(self, *args):
        super().__init__(*args)

        # Define the cluster aliases and one handler for each cluster database created event.
        self.database = DatabaseRequires(
            self,
            relation_name="database",
            database_name="database",
            relations_aliases = ["cluster1", "cluster2"],
        )
        self.framework.observe(
            self.database.on.cluster1_database_created, self._on_cluster1_database_created
        )
        self.framework.observe(
            self.database.on.cluster2_database_created, self._on_cluster2_database_created
        )

    def _on_cluster1_database_created(self, event: DatabaseCreatedEvent) -> None:
        # Handle the created database on the cluster named cluster1

        # Create configuration file for app
        config_file = self._render_app_config_file(
            event.username,
            event.password,
            event.endpoints,
        )
        ...

    def _on_cluster2_database_created(self, event: DatabaseCreatedEvent) -> None:
        # Handle the created database on the cluster named cluster2

        # Create configuration file for app
        config_file = self._render_app_config_file(
            event.username,
            event.password,
            event.endpoints,
        )
        ...

```

### Provider Charm

Following an example of using the DatabaseRequestedEvent, in the context of the
database charm code:

```python
from charms.data_platform_libs.v0.data_interfaces import DatabaseProvides

class SampleCharm(CharmBase):

    def __init__(self, *args):
        super().__init__(*args)
        # Charm events defined in the database provides charm library.
        self.provided_database = DatabaseProvides(self, relation_name="database")
        self.framework.observe(self.provided_database.on.database_requested,
            self._on_database_requested)
        # Database generic helper
        self.database = DatabaseHelper()

    def _on_database_requested(self, event: DatabaseRequestedEvent) -> None:
        # Handle the event triggered by a new database requested in the relation
        # Retrieve the database name using the charm library.
        db_name = event.database
        # generate a new user credential
        username = self.database.generate_user()
        password = self.database.generate_password()
        # set the credentials for the relation
        self.provided_database.set_credentials(event.relation.id, username, password)
        # set other variables for the relation event.set_tls("False")
```
As shown above, the library provides a custom event (database_requested) to handle
the situation when an application charm requests a new database to be created.
It's preferred to subscribe to this event instead of relation changed event to avoid
creating a new database when other information other than a database name is
exchanged in the relation databag.

### Kafka

This library is the interface to use and interact with the Kafka charm. This library contains
custom events that add convenience to manage Kafka, and provides methods to consume the
application related data.

#### Requirer Charm

```python

from charms.data_platform_libs.v0.data_interfaces import (
    BootstrapServerChangedEvent,
    KafkaRequires,
    TopicCreatedEvent,
)

class ApplicationCharm(CharmBase):

    def __init__(self, *args):
        super().__init__(*args)
        self.kafka = KafkaRequires(self, "kafka_client", "test-topic")
        self.framework.observe(
            self.kafka.on.bootstrap_server_changed, self._on_kafka_bootstrap_server_changed
        )
        self.framework.observe(
            self.kafka.on.topic_created, self._on_kafka_topic_created
        )

    def _on_kafka_bootstrap_server_changed(self, event: BootstrapServerChangedEvent):
        # Event triggered when a bootstrap server was changed for this application

        new_bootstrap_server = event.bootstrap_server
        ...

    def _on_kafka_topic_created(self, event: TopicCreatedEvent):
        # Event triggered when a topic was created for this application
        username = event.username
        password = event.password
        tls = event.tls
        tls_ca= event.tls_ca
        bootstrap_server event.bootstrap_server
        consumer_group_prefic = event.consumer_group_prefix
        zookeeper_uris = event.zookeeper_uris
        ...

```

As shown above, the library provides some custom events to handle specific situations,
which are listed below:

- topic_created: event emitted when the requested topic is created.
- bootstrap_server_changed: event emitted when the bootstrap server have changed.
- credential_changed: event emitted when the credentials of Kafka changed.

### Provider Charm

Following the previous example, this is an example of the provider charm.

```python
class SampleCharm(CharmBase):

from charms.data_platform_libs.v0.data_interfaces import (
    KafkaProvides,
    TopicRequestedEvent,
)

    def __init__(self, *args):
        super().__init__(*args)

        # Default charm events.
        self.framework.observe(self.on.start, self._on_start)

        # Charm events defined in the Kafka Provides charm library.
        self.kafka_provider = KafkaProvides(self, relation_name="kafka_client")
        self.framework.observe(self.kafka_provider.on.topic_requested, self._on_topic_requested)
        # Kafka generic helper
        self.kafka = KafkaHelper()

    def _on_topic_requested(self, event: TopicRequestedEvent):
        # Handle the on_topic_requested event.

        topic = event.topic
        relation_id = event.relation.id
        # set connection info in the databag relation
        self.kafka_provider.set_bootstrap_server(relation_id, self.kafka.get_bootstrap_server())
        self.kafka_provider.set_credentials(relation_id, username=username, password=password)
        self.kafka_provider.set_consumer_group_prefix(relation_id, ...)
        self.kafka_provider.set_tls(relation_id, "False")
        self.kafka_provider.set_zookeeper_uris(relation_id, ...)

```
As shown above, the library provides a custom event (topic_requested) to handle
the situation when an application charm requests a new topic to be created.
It is preferred to subscribe to this event instead of relation changed event to avoid
creating a new topic when other information other than a topic name is
exchanged in the relation databag.
"""

import json
import logging
import os
from abc import ABC, abstractmethod
from collections import namedtuple
from datetime import datetime
from typing import List, Optional

from ops.charm import (
    CharmBase,
    CharmEvents,
    RelationChangedEvent,
    RelationEvent,
    RelationJoinedEvent,
)
from ops.framework import EventSource, Object
from ops.model import Relation

# The unique Charmhub library identifier, never change it
LIBID = "6c3e6b6680d64e9c89e611d1a15f65be"

# Increment this major API version when introducing breaking changes
LIBAPI = 0

# Increment this PATCH version before using `charmcraft publish-lib` or reset
# to 0 if you are raising the major API version
LIBPATCH = 6

logger = logging.getLogger(__name__)

Diff = namedtuple("Diff", "added changed deleted")
Diff.__doc__ = """
A tuple for storing the diff between two data mappings.

added - keys that were added
changed - keys that still exist but have new values
deleted - key that were deleted"""


def diff(event: RelationChangedEvent, bucket: str) -> Diff:
    """Retrieves the diff of the data in the relation changed databag.

    Args:
        event: relation changed event.
        bucket: bucket of the databag (app or unit)

    Returns:
        a Diff instance containing the added, deleted and changed
            keys from the event relation databag.
    """
    # Retrieve the old data from the data key in the application relation databag.
    old_data = json.loads(event.relation.data[bucket].get("data", "{}"))
    # Retrieve the new data from the event relation databag.
    new_data = {
        key: value for key, value in event.relation.data[event.app].items() if key != "data"
    }

    # These are the keys that were added to the databag and triggered this event.
    added = new_data.keys() - old_data.keys()
    # These are the keys that were removed from the databag and triggered this event.
    deleted = old_data.keys() - new_data.keys()
    # These are the keys that already existed in the databag,
    # but had their values changed.
    changed = {key for key in old_data.keys() & new_data.keys() if old_data[key] != new_data[key]}
    # Convert the new_data to a serializable format and save it for a next diff check.
    event.relation.data[bucket].update({"data": json.dumps(new_data)})

    # Return the diff with all possible changes.
    return Diff(added, changed, deleted)


# Base DataProvides and DataRequires


class DataProvides(Object, ABC):
    """Base provides-side of the data products relation."""

    def __init__(self, charm: CharmBase, relation_name: str) -> None:
        super().__init__(charm, relation_name)
        self.charm = charm
        self.local_app = self.charm.model.app
        self.local_unit = self.charm.unit
        self.relation_name = relation_name
        self.framework.observe(
            charm.on[relation_name].relation_changed,
            self._on_relation_changed,
        )

    def _diff(self, event: RelationChangedEvent) -> Diff:
        """Retrieves the diff of the data in the relation changed databag.

        Args:
            event: relation changed event.

        Returns:
            a Diff instance containing the added, deleted and changed
                keys from the event relation databag.
        """
        return diff(event, self.local_app)

    @abstractmethod
    def _on_relation_changed(self, event: RelationChangedEvent) -> None:
        """Event emitted when the relation data has changed."""
        raise NotImplementedError

    def fetch_relation_data(self) -> dict:
        """Retrieves data from relation.

        This function can be used to retrieve data from a relation
        in the charm code when outside an event callback.

        Returns:
            a dict of the values stored in the relation data bag
                for all relation instances (indexed by the relation id).
        """
        data = {}
        for relation in self.relations:
            data[relation.id] = {
                key: value for key, value in relation.data[relation.app].items() if key != "data"
            }
        return data

    def _update_relation_data(self, relation_id: int, data: dict) -> None:
        """Updates a set of key-value pairs in the relation.

        This function writes in the application data bag, therefore,
        only the leader unit can call it.

        Args:
            relation_id: the identifier for a particular relation.
            data: dict containing the key-value pairs
                that should be updated in the relation.
        """
        if self.local_unit.is_leader():
            relation = self.charm.model.get_relation(self.relation_name, relation_id)
            relation.data[self.local_app].update(data)

    @property
    def relations(self) -> List[Relation]:
        """The list of Relation instances associated with this relation_name."""
        return list(self.charm.model.relations[self.relation_name])

    def set_credentials(self, relation_id: int, username: str, password: str) -> None:
        """Set credentials.

        This function writes in the application data bag, therefore,
        only the leader unit can call it.

        Args:
            relation_id: the identifier for a particular relation.
            username: user that was created.
            password: password of the created user.
        """
        self._update_relation_data(
            relation_id,
            {
                "username": username,
                "password": password,
            },
        )

    def set_tls(self, relation_id: int, tls: str) -> None:
        """Set whether TLS is enabled.

        Args:
            relation_id: the identifier for a particular relation.
            tls: whether tls is enabled (True or False).
        """
        self._update_relation_data(relation_id, {"tls": tls})

    def set_tls_ca(self, relation_id: int, tls_ca: str) -> None:
        """Set the TLS CA in the application relation databag.

        Args:
            relation_id: the identifier for a particular relation.
            tls_ca: TLS certification authority.
        """
        self._update_relation_data(relation_id, {"tls_ca": tls_ca})


class DataRequires(Object, ABC):
    """Requires-side of the relation."""

    def __init__(
        self,
        charm,
        relation_name: str,
        extra_user_roles: str = None,
    ):
        """Manager of base client relations."""
        super().__init__(charm, relation_name)
        self.charm = charm
        self.extra_user_roles = extra_user_roles
        self.local_app = self.charm.model.app
        self.local_unit = self.charm.unit
        self.relation_name = relation_name
        self.framework.observe(
            self.charm.on[relation_name].relation_joined, self._on_relation_joined_event
        )
        self.framework.observe(
            self.charm.on[relation_name].relation_changed, self._on_relation_changed_event
        )

    @abstractmethod
    def _on_relation_joined_event(self, event: RelationJoinedEvent) -> None:
        """Event emitted when the application joins the relation."""
        raise NotImplementedError

    @abstractmethod
    def _on_relation_changed_event(self, event: RelationChangedEvent) -> None:
        raise NotImplementedError

    def fetch_relation_data(self) -> dict:
        """Retrieves data from relation.

        This function can be used to retrieve data from a relation
        in the charm code when outside an event callback.
        Function cannot be used in `*-relation-broken` events and will raise an exception.

        Returns:
            a dict of the values stored in the relation data bag
                for all relation instances (indexed by the relation ID).
        """
        if "-relation-broken" in os.environ.get("JUJU_HOOK_NAME", ""):
            # read more in https://bugs.launchpad.net/juju/+bug/1960934
            raise RuntimeError(
                "`fetch_relation_data` cannot be used in `*-relation-broken` events"
            )

        data = {}
        for relation in self.relations:
            data[relation.id] = {
                key: value for key, value in relation.data[relation.app].items() if key != "data"
            }
        return data

    def _update_relation_data(self, relation_id: int, data: dict) -> None:
        """Updates a set of key-value pairs in the relation.

        This function writes in the application data bag, therefore,
        only the leader unit can call it.

        Args:
            relation_id: the identifier for a particular relation.
            data: dict containing the key-value pairs
                that should be updated in the relation.
        """
        if self.local_unit.is_leader():
            relation = self.charm.model.get_relation(self.relation_name, relation_id)
            relation.data[self.local_app].update(data)

    def _diff(self, event: RelationChangedEvent) -> Diff:
        """Retrieves the diff of the data in the relation changed databag.

        Args:
            event: relation changed event.

        Returns:
            a Diff instance containing the added, deleted and changed
                keys from the event relation databag.
        """
        return diff(event, self.local_unit)

    @property
    def relations(self) -> List[Relation]:
        """The list of Relation instances associated with this relation_name."""
        return list(self.charm.model.relations[self.relation_name])

    @staticmethod
    def _is_resource_created_for_relation(relation: Relation):
        return (
            "username" in relation.data[relation.app] and "password" in relation.data[relation.app]
        )

    def is_resource_created(self, relation_id: Optional[int] = None) -> bool:
        """Check if the resource has been created.

        This function can be used to check if the Provider answered with data in the charm code
        when outside an event callback.

        Args:
            relation_id (int, optional): When provided the check is done only for the relation id
                provided, otherwise the check is done for all relations

        Returns:
            True or False
        """
        if relation_id:
            return self._is_resource_created_for_relation(self.relations[relation_id])
        else:
            return all(
                [self._is_resource_created_for_relation(relation) for relation in self.relations]
            )


# General events


class ExtraRoleEvent(RelationEvent):
    """Base class for data events."""

    @property
    def extra_user_roles(self) -> Optional[str]:
        """Returns the extra user roles that were requested."""
        return self.relation.data[self.relation.app].get("extra-user-roles")


class AuthenticationEvent(RelationEvent):
    """Base class for authentication fields for events."""

    @property
    def username(self) -> Optional[str]:
        """Returns the created username."""
        return self.relation.data[self.relation.app].get("username")

    @property
    def password(self) -> Optional[str]:
        """Returns the password for the created user."""
        return self.relation.data[self.relation.app].get("password")

    @property
    def tls(self) -> Optional[str]:
        """Returns whether TLS is configured."""
        return self.relation.data[self.relation.app].get("tls")

    @property
    def tls_ca(self) -> Optional[str]:
        """Returns TLS CA."""
        return self.relation.data[self.relation.app].get("tls-ca")


# Database related events and fields


class DatabaseProvidesEvent(RelationEvent):
    """Base class for database events."""

    @property
    def database(self) -> Optional[str]:
        """Returns the database that was requested."""
        return self.relation.data[self.relation.app].get("database")


class DatabaseRequestedEvent(DatabaseProvidesEvent, ExtraRoleEvent):
    """Event emitted when a new database is requested for use on this relation."""


class DatabaseProvidesEvents(CharmEvents):
    """Database events.

    This class defines the events that the database can emit.
    """

    database_requested = EventSource(DatabaseRequestedEvent)


class DatabaseRequiresEvent(RelationEvent):
    """Base class for database events."""

    @property
    def endpoints(self) -> Optional[str]:
        """Returns a comma separated list of read/write endpoints."""
        return self.relation.data[self.relation.app].get("endpoints")

    @property
    def read_only_endpoints(self) -> Optional[str]:
        """Returns a comma separated list of read only endpoints."""
        return self.relation.data[self.relation.app].get("read-only-endpoints")

    @property
    def replset(self) -> Optional[str]:
        """Returns the replicaset name.

        MongoDB only.
        """
        return self.relation.data[self.relation.app].get("replset")

    @property
    def uris(self) -> Optional[str]:
        """Returns the connection URIs.

        MongoDB, Redis.
        """
        return self.relation.data[self.relation.app].get("uris")

    @property
    def version(self) -> Optional[str]:
        """Returns the version of the database.

        Version as informed by the database daemon.
        """
        return self.relation.data[self.relation.app].get("version")


class DatabaseCreatedEvent(AuthenticationEvent, DatabaseRequiresEvent):
    """Event emitted when a new database is created for use on this relation."""


class DatabaseEndpointsChangedEvent(AuthenticationEvent, DatabaseRequiresEvent):
    """Event emitted when the read/write endpoints are changed."""


class DatabaseReadOnlyEndpointsChangedEvent(AuthenticationEvent, DatabaseRequiresEvent):
    """Event emitted when the read only endpoints are changed."""


class DatabaseRequiresEvents(CharmEvents):
    """Database events.

    This class defines the events that the database can emit.
    """

    database_created = EventSource(DatabaseCreatedEvent)
    endpoints_changed = EventSource(DatabaseEndpointsChangedEvent)
    read_only_endpoints_changed = EventSource(DatabaseReadOnlyEndpointsChangedEvent)


# Database Provider and Requires


class DatabaseProvides(DataProvides):
    """Provider-side of the database relations."""

    on = DatabaseProvidesEvents()

    def __init__(self, charm: CharmBase, relation_name: str) -> None:
        super().__init__(charm, relation_name)

    def _on_relation_changed(self, event: RelationChangedEvent) -> None:
        """Event emitted when the relation has changed."""
        # Only the leader should handle this event.
        if not self.local_unit.is_leader():
            return

        # Check which data has changed to emit customs events.
        diff = self._diff(event)

        # Emit a database requested event if the setup key (database name and optional
        # extra user roles) was added to the relation databag by the application.
        if "database" in diff.added:
            self.on.database_requested.emit(event.relation, app=event.app, unit=event.unit)

    def set_endpoints(self, relation_id: int, connection_strings: str) -> None:
        """Set database primary connections.

        This function writes in the application data bag, therefore,
        only the leader unit can call it.

        Args:
            relation_id: the identifier for a particular relation.
            connection_strings: database hosts and ports comma separated list.
        """
        self._update_relation_data(relation_id, {"endpoints": connection_strings})

    def set_read_only_endpoints(self, relation_id: int, connection_strings: str) -> None:
        """Set database replicas connection strings.

        This function writes in the application data bag, therefore,
        only the leader unit can call it.

        Args:
            relation_id: the identifier for a particular relation.
            connection_strings: database hosts and ports comma separated list.
        """
        self._update_relation_data(relation_id, {"read-only-endpoints": connection_strings})

    def set_replset(self, relation_id: int, replset: str) -> None:
        """Set replica set name in the application relation databag.

        MongoDB only.

        Args:
            relation_id: the identifier for a particular relation.
            replset: replica set name.
        """
        self._update_relation_data(relation_id, {"replset": replset})

    def set_uris(self, relation_id: int, uris: str) -> None:
        """Set the database connection URIs in the application relation databag.

        MongoDB, Redis, and OpenSearch only.

        Args:
            relation_id: the identifier for a particular relation.
            uris: connection URIs.
        """
        self._update_relation_data(relation_id, {"uris": uris})

    def set_version(self, relation_id: int, version: str) -> None:
        """Set the database version in the application relation databag.

        Args:
            relation_id: the identifier for a particular relation.
            version: database version.
        """
        self._update_relation_data(relation_id, {"version": version})


class DatabaseRequires(DataRequires):
    """Requires-side of the database relation."""

    on = DatabaseRequiresEvents()

    def __init__(
        self,
        charm,
        relation_name: str,
        database_name: str,
        extra_user_roles: str = None,
        relations_aliases: List[str] = None,
    ):
        """Manager of database client relations."""
        super().__init__(charm, relation_name, extra_user_roles)
        self.database = database_name
        self.relations_aliases = relations_aliases

        # Define custom event names for each alias.
        if relations_aliases:
            # Ensure the number of aliases does not exceed the maximum
            # of connections allowed in the specific relation.
            relation_connection_limit = self.charm.meta.requires[relation_name].limit
            if len(relations_aliases) != relation_connection_limit:
                raise ValueError(
                    f"The number of aliases must match the maximum number of connections allowed in the relation. "
                    f"Expected {relation_connection_limit}, got {len(relations_aliases)}"
                )

            for relation_alias in relations_aliases:
                self.on.define_event(f"{relation_alias}_database_created", DatabaseCreatedEvent)
                self.on.define_event(
                    f"{relation_alias}_endpoints_changed", DatabaseEndpointsChangedEvent
                )
                self.on.define_event(
                    f"{relation_alias}_read_only_endpoints_changed",
                    DatabaseReadOnlyEndpointsChangedEvent,
                )

    def _assign_relation_alias(self, relation_id: int) -> None:
        """Assigns an alias to a relation.

        This function writes in the unit data bag.

        Args:
            relation_id: the identifier for a particular relation.
        """
        # If no aliases were provided, return immediately.
        if not self.relations_aliases:
            return

        # Return if an alias was already assigned to this relation
        # (like when there are more than one unit joining the relation).
        if (
            self.charm.model.get_relation(self.relation_name, relation_id)
            .data[self.local_unit]
            .get("alias")
        ):
            return

        # Retrieve the available aliases (the ones that weren't assigned to any relation).
        available_aliases = self.relations_aliases[:]
        for relation in self.charm.model.relations[self.relation_name]:
            alias = relation.data[self.local_unit].get("alias")
            if alias:
                logger.debug("Alias %s was already assigned to relation %d", alias, relation.id)
                available_aliases.remove(alias)

        # Set the alias in the unit relation databag of the specific relation.
        relation = self.charm.model.get_relation(self.relation_name, relation_id)
        relation.data[self.local_unit].update({"alias": available_aliases[0]})

    def _emit_aliased_event(self, event: RelationChangedEvent, event_name: str) -> None:
        """Emit an aliased event to a particular relation if it has an alias.

        Args:
            event: the relation changed event that was received.
            event_name: the name of the event to emit.
        """
        alias = self._get_relation_alias(event.relation.id)
        if alias:
            getattr(self.on, f"{alias}_{event_name}").emit(
                event.relation, app=event.app, unit=event.unit
            )

    def _get_relation_alias(self, relation_id: int) -> Optional[str]:
        """Returns the relation alias.

        Args:
            relation_id: the identifier for a particular relation.

        Returns:
            the relation alias or None if the relation was not found.
        """
        for relation in self.charm.model.relations[self.relation_name]:
            if relation.id == relation_id:
                return relation.data[self.local_unit].get("alias")
        return None

    def _on_relation_joined_event(self, event: RelationJoinedEvent) -> None:
        """Event emitted when the application joins the database relation."""
        # If relations aliases were provided, assign one to the relation.
        self._assign_relation_alias(event.relation.id)

        # Sets both database and extra user roles in the relation
        # if the roles are provided. Otherwise, sets only the database.
        if self.extra_user_roles:
            self._update_relation_data(
                event.relation.id,
                {
                    "database": self.database,
                    "extra-user-roles": self.extra_user_roles,
                },
            )
        else:
            self._update_relation_data(event.relation.id, {"database": self.database})

    def _on_relation_changed_event(self, event: RelationChangedEvent) -> None:
        """Event emitted when the database relation has changed."""
        # Check which data has changed to emit customs events.
        diff = self._diff(event)

        # Check if the database is created
        # (the database charm shared the credentials).
        if "username" in diff.added and "password" in diff.added:
            # Emit the default event (the one without an alias).
            logger.info("database created at %s", datetime.now())
            self.on.database_created.emit(event.relation, app=event.app, unit=event.unit)

            # Emit the aliased event (if any).
            self._emit_aliased_event(event, "database_created")

            # To avoid unnecessary application restarts do not trigger
            # “endpoints_changed“ event if “database_created“ is triggered.
            return

        # Emit an endpoints changed event if the database
        # added or changed this info in the relation databag.
        if "endpoints" in diff.added or "endpoints" in diff.changed:
            # Emit the default event (the one without an alias).
            logger.info("endpoints changed on %s", datetime.now())
            self.on.endpoints_changed.emit(event.relation, app=event.app, unit=event.unit)

            # Emit the aliased event (if any).
            self._emit_aliased_event(event, "endpoints_changed")

            # To avoid unnecessary application restarts do not trigger
            # “read_only_endpoints_changed“ event if “endpoints_changed“ is triggered.
            return

        # Emit a read only endpoints changed event if the database
        # added or changed this info in the relation databag.
        if "read-only-endpoints" in diff.added or "read-only-endpoints" in diff.changed:
            # Emit the default event (the one without an alias).
            logger.info("read-only-endpoints changed on %s", datetime.now())
            self.on.read_only_endpoints_changed.emit(
                event.relation, app=event.app, unit=event.unit
            )

            # Emit the aliased event (if any).
            self._emit_aliased_event(event, "read_only_endpoints_changed")


# Kafka related events


class KafkaProvidesEvent(RelationEvent):
    """Base class for Kafka events."""

    @property
    def topic(self) -> Optional[str]:
        """Returns the topic that was requested."""
        return self.relation.data[self.relation.app].get("topic")


class TopicRequestedEvent(KafkaProvidesEvent, ExtraRoleEvent):
    """Event emitted when a new topic is requested for use on this relation."""


class KafkaProvidesEvents(CharmEvents):
    """Kafka events.

    This class defines the events that the Kafka can emit.
    """

    topic_requested = EventSource(TopicRequestedEvent)


class KafkaRequiresEvent(RelationEvent):
    """Base class for Kafka events."""

    @property
    def bootstrap_server(self) -> Optional[str]:
        """Returns a a comma-separated list of broker uris."""
        return self.relation.data[self.relation.app].get("endpoints")

    @property
    def consumer_group_prefix(self) -> Optional[str]:
        """Returns the consumer-group-prefix."""
        return self.relation.data[self.relation.app].get("consumer-group-prefix")

    @property
    def zookeeper_uris(self) -> Optional[str]:
        """Returns a comma separated list of Zookeeper uris."""
        return self.relation.data[self.relation.app].get("zookeeper-uris")


class TopicCreatedEvent(AuthenticationEvent, KafkaRequiresEvent):
    """Event emitted when a new topic is created for use on this relation."""


class BootstrapServerChangedEvent(AuthenticationEvent, KafkaRequiresEvent):
    """Event emitted when the bootstrap server is changed."""


class KafkaRequiresEvents(CharmEvents):
    """Kafka events.

    This class defines the events that the Kafka can emit.
    """

    topic_created = EventSource(TopicCreatedEvent)
    bootstrap_server_changed = EventSource(BootstrapServerChangedEvent)


# Kafka Provides and Requires


class KafkaProvides(DataProvides):
    """Provider-side of the Kafka relation."""

    on = KafkaProvidesEvents()

    def __init__(self, charm: CharmBase, relation_name: str) -> None:
        super().__init__(charm, relation_name)

    def _on_relation_changed(self, event: RelationChangedEvent) -> None:
        """Event emitted when the relation has changed."""
        # Only the leader should handle this event.
        if not self.local_unit.is_leader():
            return

        # Check which data has changed to emit customs events.
        diff = self._diff(event)

        # Emit a topic requested event if the setup key (topic name and optional
        # extra user roles) was added to the relation databag by the application.
        if "topic" in diff.added:
            self.on.topic_requested.emit(event.relation, app=event.app, unit=event.unit)

    def set_bootstrap_server(self, relation_id: int, bootstrap_server: str) -> None:
        """Set the bootstrap server in the application relation databag.

        Args:
            relation_id: the identifier for a particular relation.
            bootstrap_server: the bootstrap server address.
        """
        self._update_relation_data(relation_id, {"endpoints": bootstrap_server})

    def set_consumer_group_prefix(self, relation_id: int, consumer_group_prefix: str) -> None:
        """Set the consumer group prefix in the application relation databag.

        Args:
            relation_id: the identifier for a particular relation.
            consumer_group_prefix: the consumer group prefix string.
        """
        self._update_relation_data(relation_id, {"consumer-group-prefix": consumer_group_prefix})

    def set_zookeeper_uris(self, relation_id: int, zookeeper_uris: str) -> None:
        """Set the zookeeper uris in the application relation databag.

        Args:
            relation_id: the identifier for a particular relation.
            zookeeper_uris: comma-separated list of ZooKeeper server uris.
        """
        self._update_relation_data(relation_id, {"zookeeper-uris": zookeeper_uris})


class KafkaRequires(DataRequires):
    """Requires-side of the Kafka relation."""

    on = KafkaRequiresEvents()

    def __init__(self, charm, relation_name: str, topic: str, extra_user_roles: str = None):
        """Manager of Kafka client relations."""
        # super().__init__(charm, relation_name)
        super().__init__(charm, relation_name, extra_user_roles)
        self.charm = charm
        self.topic = topic

    def _on_relation_joined_event(self, event: RelationJoinedEvent) -> None:
        """Event emitted when the application joins the Kafka relation."""
        # Sets both topic and extra user roles in the relation
        # if the roles are provided. Otherwise, sets only the topic.
        self._update_relation_data(
            event.relation.id,
            {
                "topic": self.topic,
                "extra-user-roles": self.extra_user_roles,
            }
            if self.extra_user_roles is not None
            else {"topic": self.topic},
        )

    def _on_relation_changed_event(self, event: RelationChangedEvent) -> None:
        """Event emitted when the Kafka relation has changed."""
        # Check which data has changed to emit customs events.
        diff = self._diff(event)

        # Check if the topic is created
        # (the Kafka charm shared the credentials).
        if "username" in diff.added and "password" in diff.added:
            # Emit the default event (the one without an alias).
            logger.info("topic created at %s", datetime.now())
            self.on.topic_created.emit(event.relation, app=event.app, unit=event.unit)

            # To avoid unnecessary application restarts do not trigger
            # “endpoints_changed“ event if “topic_created“ is triggered.
            return

        # Emit an endpoints (bootstrap-server) changed event if the Kakfa endpoints
        # added or changed this info in the relation databag.
        if "endpoints" in diff.added or "endpoints" in diff.changed:
            # Emit the default event (the one without an alias).
            logger.info("endpoints changed on %s", datetime.now())
            self.on.bootstrap_server_changed.emit(
                event.relation, app=event.app, unit=event.unit
            )  # here check if this is the right design
            return


# Opensearch related events


class OpenSearchProvidesEvent(RelationEvent):
    """Base class for OpenSearch events."""

    @property
    def index(self) -> Optional[str]:
        """Returns the index that was requested."""
        return self.relation.data[self.relation.app].get("index")


class IndexRequestedEvent(OpenSearchProvidesEvent, ExtraRoleEvent):
    """Event emitted when a new index is requested for use on this relation."""


class OpenSearchProvidesEvents(CharmEvents):
    """OpenSearch events.

<<<<<<< HEAD
    # TODO maybe rename this, it's hard to read

=======
>>>>>>> 775cc599
    This class defines the events that OpenSearch can emit.
    """

    index_requested = EventSource(IndexRequestedEvent)


<<<<<<< HEAD
class OpenSearchRequiresEvent(DatabaseRequiresEvent):
    """Base class for OpenSearch requirer events."""
=======
class OpenSearchRequiresEvent(RelationEvent):
    """Base class for OpenSearch events."""
>>>>>>> 775cc599


class IndexCreatedEvent(AuthenticationEvent, OpenSearchRequiresEvent):
    """Event emitted when a new index is created for use on this relation."""


class OpenSearchRequiresEvents(CharmEvents):
    """OpenSearch events.

<<<<<<< HEAD
    # TODO maybe rename this, it's hard to read

    This class defines the events that the opensearch requirer can emit.
=======
    This class defines the events that the Kafka can emit.
>>>>>>> 775cc599
    """

    index_created = EventSource(IndexCreatedEvent)
    endpoints_changed = EventSource(DatabaseEndpointsChangedEvent)
<<<<<<< HEAD
    authentication_updated = EventSource(AuthenticationEvent)
=======
>>>>>>> 775cc599


# OpenSearch Provides and Requires Objects


class OpenSearchProvides(DataProvides):
    """Provider-side of the OpenSearch relation."""

    on = OpenSearchProvidesEvents()

    def __init__(self, charm: CharmBase, relation_name: str) -> None:
        super().__init__(charm, relation_name)

    def _on_relation_changed(self, event: RelationChangedEvent) -> None:
        """Event emitted when the relation has changed."""
        # Only the leader should handle this event.
        if not self.local_unit.is_leader():
            return

        # Check which data has changed to emit customs events.
        diff = self._diff(event)

        # Emit an index requested event if the setup key (index name and optional extra user roles)
<<<<<<< HEAD
        # hhave been added to the relation databag by the application.
=======
        # have been added to the relation databag by the application.
>>>>>>> 775cc599
        if "index" in diff.added:
            self.on.index_requested.emit(event.relation, app=event.app, unit=event.unit)

    def set_endpoints(self, relation_id: int, endpoints: str) -> None:
        """Set the endpoints in the application relation databag.

        Args:
            relation_id: the identifier for a particular relation.
            endpoints: the endpoint addresses for opensearch nodes.
        """
        self._update_relation_data(relation_id, {"endpoints": endpoints})

    @property
    def version(self) -> Optional[str]:
        """Returns the version of the database.

        Version as informed by the database daemon.
        """
        return self.relation.data[self.relation.app].get("version")

    def set_version(self, relation_id: int, version: str) -> None:
        """Set the database version in the application relation databag.

        Args:
            relation_id: the identifier for a particular relation.
            version: database version.
        """
        self._update_relation_data(relation_id, {"version": version})


<<<<<<< HEAD
=======

>>>>>>> 775cc599
class OpenSearchRequires(DataRequires):
    """Requires-side of the OpenSearch relation."""

    on = OpenSearchRequiresEvents()

<<<<<<< HEAD
    def __init__(self, charm, relation_name: str, index: str, extra_user_roles: str = None):
=======
    def __init__(self, charm, relation_name: str, index: str, extra_user_roles: Optional[str] = None):
>>>>>>> 775cc599
        """Manager of OpenSearch client relations."""
        super().__init__(charm, relation_name, extra_user_roles)
        self.charm = charm
        self.index = index

    def _on_relation_joined_event(self, event: RelationJoinedEvent) -> None:
        """Event emitted when the application joins the OpenSearch relation."""
        # Sets both index and extra user roles in the relation if the roles are provided.
        # Otherwise, sets only the index.
        data = {"index": self.index}
<<<<<<< HEAD
        if self.extra_user_roles is not None:
=======
        if self.extra_user_roles:
>>>>>>> 775cc599
            data["extra-user-roles"] = self.extra_user_roles

        self._update_relation_data(event.relation.id, data)

    def _on_relation_changed_event(self, event: RelationChangedEvent) -> None:
<<<<<<< HEAD
        """Event emitted when the OpenSearch relation has changed.

        This event triggers individual custom events depending on the changing relation.
        """
=======
        """Event emitted when the OpenSearch relation has changed."""
>>>>>>> 775cc599
        # Check which data has changed to emit customs events.
        diff = self._diff(event)

        # Check if the index is created
        # (the OpenSearch charm shares the credentials).
        if "username" in diff.added and "password" in diff.added:
            # Emit the default event (the one without an alias).
<<<<<<< HEAD
            logger.info("index created at: %s", datetime.now())
            self.on.index_created.emit(event.relation, app=event.app, unit=event.unit)

            # To avoid unnecessary application restarts do not trigger
            # “endpoints_changed“ or "authentication_updated" event if “index_created“ is
            # triggered.
            return

        # Check if authentication has updated, emit event if so
        updates = {"password", "tls", "tls-ca"}
        if len(set(diff._asdict().keys()) - updates) < len(diff):
            logger.info("authentication updated at: %s", datetime.now())
            self.on.authentication_updated.emit(event.relation, app=event.app, unit=event.unit)

=======
            logger.info("index created at %s", datetime.now())
            self.on.index_created.emit(event.relation, app=event.app, unit=event.unit)

            # To avoid unnecessary application restarts do not trigger
            # “endpoints_changed“ event if “index_created“ is triggered.
>>>>>>> 775cc599
            return

        # Emit a endpoints changed event if the OpenSearch application added or changed this info
        # in the relation databag.
        if "endpoints" in diff.added or "endpoints" in diff.changed:
            # Emit the default event (the one without an alias).
            logger.info("endpoints changed on %s", datetime.now())
            self.on.endpoints_changed.emit(
                event.relation, app=event.app, unit=event.unit
            )  # here check if this is the right design
            return<|MERGE_RESOLUTION|>--- conflicted
+++ resolved
@@ -1126,24 +1126,16 @@
 class OpenSearchProvidesEvents(CharmEvents):
     """OpenSearch events.
 
-<<<<<<< HEAD
     # TODO maybe rename this, it's hard to read
 
-=======
->>>>>>> 775cc599
     This class defines the events that OpenSearch can emit.
     """
 
     index_requested = EventSource(IndexRequestedEvent)
 
 
-<<<<<<< HEAD
 class OpenSearchRequiresEvent(DatabaseRequiresEvent):
     """Base class for OpenSearch requirer events."""
-=======
-class OpenSearchRequiresEvent(RelationEvent):
-    """Base class for OpenSearch events."""
->>>>>>> 775cc599
 
 
 class IndexCreatedEvent(AuthenticationEvent, OpenSearchRequiresEvent):
@@ -1153,21 +1145,14 @@
 class OpenSearchRequiresEvents(CharmEvents):
     """OpenSearch events.
 
-<<<<<<< HEAD
     # TODO maybe rename this, it's hard to read
 
     This class defines the events that the opensearch requirer can emit.
-=======
-    This class defines the events that the Kafka can emit.
->>>>>>> 775cc599
     """
 
     index_created = EventSource(IndexCreatedEvent)
     endpoints_changed = EventSource(DatabaseEndpointsChangedEvent)
-<<<<<<< HEAD
     authentication_updated = EventSource(AuthenticationEvent)
-=======
->>>>>>> 775cc599
 
 
 # OpenSearch Provides and Requires Objects
@@ -1191,11 +1176,7 @@
         diff = self._diff(event)
 
         # Emit an index requested event if the setup key (index name and optional extra user roles)
-<<<<<<< HEAD
-        # hhave been added to the relation databag by the application.
-=======
         # have been added to the relation databag by the application.
->>>>>>> 775cc599
         if "index" in diff.added:
             self.on.index_requested.emit(event.relation, app=event.app, unit=event.unit)
 
@@ -1226,20 +1207,12 @@
         self._update_relation_data(relation_id, {"version": version})
 
 
-<<<<<<< HEAD
-=======
-
->>>>>>> 775cc599
 class OpenSearchRequires(DataRequires):
     """Requires-side of the OpenSearch relation."""
 
     on = OpenSearchRequiresEvents()
 
-<<<<<<< HEAD
-    def __init__(self, charm, relation_name: str, index: str, extra_user_roles: str = None):
-=======
     def __init__(self, charm, relation_name: str, index: str, extra_user_roles: Optional[str] = None):
->>>>>>> 775cc599
         """Manager of OpenSearch client relations."""
         super().__init__(charm, relation_name, extra_user_roles)
         self.charm = charm
@@ -1250,24 +1223,16 @@
         # Sets both index and extra user roles in the relation if the roles are provided.
         # Otherwise, sets only the index.
         data = {"index": self.index}
-<<<<<<< HEAD
-        if self.extra_user_roles is not None:
-=======
         if self.extra_user_roles:
->>>>>>> 775cc599
             data["extra-user-roles"] = self.extra_user_roles
 
         self._update_relation_data(event.relation.id, data)
 
     def _on_relation_changed_event(self, event: RelationChangedEvent) -> None:
-<<<<<<< HEAD
         """Event emitted when the OpenSearch relation has changed.
 
         This event triggers individual custom events depending on the changing relation.
         """
-=======
-        """Event emitted when the OpenSearch relation has changed."""
->>>>>>> 775cc599
         # Check which data has changed to emit customs events.
         diff = self._diff(event)
 
@@ -1275,7 +1240,6 @@
         # (the OpenSearch charm shares the credentials).
         if "username" in diff.added and "password" in diff.added:
             # Emit the default event (the one without an alias).
-<<<<<<< HEAD
             logger.info("index created at: %s", datetime.now())
             self.on.index_created.emit(event.relation, app=event.app, unit=event.unit)
 
@@ -1290,13 +1254,6 @@
             logger.info("authentication updated at: %s", datetime.now())
             self.on.authentication_updated.emit(event.relation, app=event.app, unit=event.unit)
 
-=======
-            logger.info("index created at %s", datetime.now())
-            self.on.index_created.emit(event.relation, app=event.app, unit=event.unit)
-
-            # To avoid unnecessary application restarts do not trigger
-            # “endpoints_changed“ event if “index_created“ is triggered.
->>>>>>> 775cc599
             return
 
         # Emit a endpoints changed event if the OpenSearch application added or changed this info

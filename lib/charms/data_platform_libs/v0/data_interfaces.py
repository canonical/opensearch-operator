--- conflicted
+++ resolved
@@ -303,13 +303,9 @@
 
 # Increment this PATCH version before using `charmcraft publish-lib` or reset
 # to 0 if you are raising the major API version
-<<<<<<< HEAD
-LIBPATCH = 6
-=======
-LIBPATCH = 7
+LIBPATCH = 8
 
 PYDEPS = ["ops>=2.0.0"]
->>>>>>> 28af8f71
 
 logger = logging.getLogger(__name__)
 

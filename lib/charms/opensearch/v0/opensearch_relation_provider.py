# Copyright 2023 Canonical Ltd.
# See LICENSE file for licensing details.

"""OpenSearch client relation hooks & helpers.

The read-only-endpoints field of DatabaseProvides is unused in this relation because this concept
is irrelevant to OpenSearch. In this relation, the application charm should have control over node
& index security policies, and therefore differentiating between types of network endpoints is
unnecessary.

A role will be created for the relation with the permissions and action groups applied, and these
roles will be mapped to a dedicated user for the relation, which will be removed with the relation.
Default security values can be found in the opensearch documentation here:
https://opensearch.org/docs/latest/security/access-control/index/.

<<<<<<< HEAD
=======
TODO add databag reference information
>>>>>>> 63b13c14
"""
import logging
<<<<<<< HEAD
from copy import deepcopy
from enum import Enum
from typing import Dict
=======
from typing import Dict, List, Optional, Set
>>>>>>> 63b13c14

from charms.data_platform_libs.v0.data_interfaces import (
    IndexRequestedEvent,
    OpenSearchProvides,
)
<<<<<<< HEAD
from charms.opensearch.v0.constants_charm import ClientRelationName, PeerRelationName
=======
from charms.opensearch.v0.constants_charm import (
    ClientRelationBadRoleRequestMessage,
    ClientRelationName,
)
from charms.opensearch.v0.constants_tls import CertType
>>>>>>> 63b13c14
from charms.opensearch.v0.helper_databag import Scope
from charms.opensearch.v0.helper_security import generate_hashed_password
from charms.opensearch.v0.opensearch_users import OpenSearchUserMgmtError
from ops.charm import (
    CharmBase,
    RelationBrokenEvent,
    RelationChangedEvent,
    RelationDepartedEvent,
)
from ops.framework import Object
from ops.model import BlockedStatus, Relation

# The unique Charmhub library identifier, never change it
LIBID = "c0f1d8f94bdd41a781fe2871e1922480"

# Increment this major API version when introducing breaking changes
LIBAPI = 0

# Increment this PATCH version before using `charmcraft publish-lib` or reset
# to 0 if you are raising the major API version
LIBPATCH = 1

logger = logging.getLogger(__name__)

# The unique Charmhub library identifier, never change it
LIBID = "c0f1d8f94bdd41a781fe2871e1922480"

# Increment this major API version when introducing breaking changes
LIBAPI = 0

# Increment this PATCH version before using `charmcraft publish-lib` or reset
# to 0 if you are raising the major API version
LIBPATCH = 1


class ExtraUserRolePermissions(Enum):
    """An enum of user types and their associated permissions."""

    # Default user has CRUD in a specific index. Update index_patterns to include the index to
    # which these permissions are applied.
    DEFAULT = {
        "cluster_permissions": ["cluster_monitor"],
        "index_permissions": [
            {
                "index_patterns": [],
                "dls": "",
                "fls": [],
                "masked_fields": [],
                "allowed_actions": [
                    "indices_monitor",
                    "create_index",
                    "crud",
                    "data_access",
                    "indices:data/read/search",
                    "indices:admin/create",
                ],
            }
        ],
    }

    # Admin user has control over:
    # - creating multiple indices
    # - creating and deleting users and assigning their access controls
    # - Removing indices they have created
    # - Node roles
    ADMIN = {}


class OpenSearchProvider(Object):
    """Defines functionality for the 'provides' side of the 'opensearch-client' relation.

    Hook events observed:
        - database-requested
        - relation-departed
        - relation-broken
    """

    def __init__(self, charm: CharmBase) -> None:
        """Constructor for OpenSearchProvider object.

        Args:
            charm: the charm for which this relation is provided
        """
        super().__init__(charm, ClientRelationName)

        self.charm = charm
        self.unit = self.charm.unit
        self.app = self.charm.app
        self.opensearch = self.charm.opensearch
        self.user_manager = self.charm.user_manager

        self.relation_name = ClientRelationName
        self.opensearch_provides = OpenSearchProvides(self.charm, relation_name=self.relation_name)
        self.relations = self.opensearch_provides.relations

        self.framework.observe(
            self.opensearch_provides.on.index_requested, self._on_index_requested
        )
        self.framework.observe(
            charm.on[self.relation_name].relation_departed, self._on_relation_departed
        )
        self.framework.observe(
            charm.on[self.relation_name].relation_broken, self._on_relation_broken
        )

    def _relation_username(self, relation: Relation) -> str:
        return f"{self.relation_name}_{relation.id}"

    def _depart_flag(self, relation: Relation):
        return f"{self.relation_name}_{relation.id}_departing"

    def _unit_departing(self, relation):
        return self.charm.peers_data.get(Scope.UNIT, self._depart_flag(relation))

    def _on_index_requested(self, event: IndexRequestedEvent) -> None:
        """Handle client index-requested event.

        The read-only-endpoints field of DatabaseProvides is unused in this relation because this
        concept is irrelevant to OpenSearch. In this relation, the application charm should have
        control over node & index security policies, and therefore differentiating between types of
        network endpoints is unnecessary.
        """
        if not self.unit.is_leader():
            return
        if not self.opensearch.is_node_up():
            event.defer()
            return

        username = self._relation_username(event.relation)
        hashed_pwd, pwd = generate_hashed_password()
        extra_user_roles = event.extra_user_roles if event.extra_user_roles else "default"
        try:
            self.create_opensearch_users(username, hashed_pwd, event.index, extra_user_roles)
        except OpenSearchUserMgmtError as err:
            logger.error(err)
            self.unit.status = BlockedStatus(str(err))
            return

        rel_id = event.relation.id

        # Share the credentials and updated connection info with the client application.
        self.opensearch_provides.set_credentials(rel_id, username, pwd)
        self.update_endpoints(event.relation)
        self.opensearch_provides.set_version(rel_id, self.opensearch.version)
        self.update_certs(rel_id)

    def create_opensearch_users(
        self,
        username: str,
        hashed_pwd: str,
        index: str,
        extra_user_roles: str,
    ):
        """Creates necessary opensearch users and permissions for this relation.

        Args:
            username: Username to be created
            hashed_pwd: the hash of the password to be assigned to the user
            index: the index to which the users must be granted access
            extra_user_roles: the level of permissions that the user should be given.

        Raises:
            OpenSearchUserMgmtError if user creation fails
        """
        try:
            # Create a new role for this relation, encapsulating the permissions we care about. We
            # can't create a "default" and an "admin" role once because the permissions need to be
            # set to this relation's specific index.
            self.user_manager.create_role(
                role_name=username,
                permissions=self.get_extra_user_role_permissions(extra_user_roles, index),
            )
            roles = [username]
            self.user_manager.create_user(username, roles, hashed_pwd)
            self.user_manager.patch_user(
                username,
                [{"op": "replace", "path": "/opendistro_security_roles", "value": roles}],
            )
        except OpenSearchUserMgmtError as err:
            logger.error(err)
            raise

<<<<<<< HEAD
    def get_extra_user_role_permissions(self, extra_user_roles: str, index: str) -> Dict[str, any]:
        """Get relation role permissions from the extra_user_roles field.

        Args:
            extra_user_roles: role requested by the requirer unit, provided in relation databag.
                This needs to be one of "admin" or "default", or it will be set to "default".
                TODO should this fail and raise an error instead so provider charm authors can
                guarantee they're getting the perms they expect?
            index: if these permissions are index-specific, they will be assigned to this index.

        Returns:
            A dict containing the required permissions for the requested role.
        """
        logger.error(ExtraUserRolePermissions._member_names_)
        if extra_user_roles.upper() not in ExtraUserRolePermissions._member_names_:
            extra_user_roles = "default"

        permissions = deepcopy(ExtraUserRolePermissions[extra_user_roles.upper()])

        # TODO verify if this needs to be applied to admin role. Probably does.
        if extra_user_roles == "default":
            for perm_set in permissions["index_permissions"]:
                perm_set["index_patterns"] = [index]
=======
    def update_certs(self, relation_id, ca_chain=None):
        """Update TLS certs passed into this relation.

        If ca_chain is not provided, it'll get the app-admin CA generated by the TLS charm.
        """
        if not self.unit.is_leader():
            # We're updating app databags in this function, so it can't be called on follower
            # units.
            return
        if not ca_chain:
            try:
                ca_chain = self.charm.secrets.get_object(Scope.APP, CertType.APP_ADMIN.val).get(
                    "chain"
                )
            except AttributeError:
                # cert doesn't exist - presumably we don't yet have a TLS relation.
                return
        self.opensearch_provides.set_tls_ca(relation_id, "\n".join(ca_chain[::-1]))
        self.opensearch_provides.set_tls(relation_id, "True")

    def _on_relation_changed(self, event: RelationChangedEvent) -> None:
        self.update_endpoints(event.relation)
>>>>>>> 63b13c14

    def _on_relation_departed(self, event: RelationDepartedEvent) -> None:
        """Check if this relation is being removed, and update the peer databag accordingly."""
        departing = event.departing_unit == self.charm.unit
        if departing:
            self.charm.peers_data.put(Scope.UNIT, self._depart_flag(event.relation), True)

    def _on_relation_broken(self, event: RelationBrokenEvent) -> None:
        """Handle client relation-broken event."""
        if not self.unit.is_leader():
            return
        if self._unit_departing(event.relation):
            # This unit is being removed, so don't update the relation.
            self.charm.peers_data.delete(Scope.UNIT, self._depart_flag(event.relation))
            return

        self.user_manager.remove_users_and_roles(event.relation.id)

    def update_endpoints(self, relation: Relation, omit_endpoints: Optional[Set[str]] = None):
        """Updates endpoints in the databag for the given relation."""
        # we can only set endpoints if we're the leader
        if not self.unit.is_leader():
            return

        if not omit_endpoints:
            omit_endpoints = set()

        port = self.opensearch.port
        ips = set([node.ip for node in self.charm._get_nodes(use_localhost=True)])
        endpoints = ",".join([f"{ip}:{port}" for ip in ips - omit_endpoints])
        databag_endpoints = relation.data[relation.app].get("endpoints")

        if endpoints and endpoints != databag_endpoints:
            self.opensearch_provides.set_endpoints(relation.id, endpoints)<|MERGE_RESOLUTION|>--- conflicted
+++ resolved
@@ -13,33 +13,18 @@
 Default security values can be found in the opensearch documentation here:
 https://opensearch.org/docs/latest/security/access-control/index/.
 
-<<<<<<< HEAD
-=======
-TODO add databag reference information
->>>>>>> 63b13c14
 """
 import logging
-<<<<<<< HEAD
 from copy import deepcopy
 from enum import Enum
-from typing import Dict
-=======
-from typing import Dict, List, Optional, Set
->>>>>>> 63b13c14
+from typing import Dict, Optional, Set
 
 from charms.data_platform_libs.v0.data_interfaces import (
     IndexRequestedEvent,
     OpenSearchProvides,
 )
-<<<<<<< HEAD
-from charms.opensearch.v0.constants_charm import ClientRelationName, PeerRelationName
-=======
-from charms.opensearch.v0.constants_charm import (
-    ClientRelationBadRoleRequestMessage,
-    ClientRelationName,
-)
+from charms.opensearch.v0.constants_charm import ClientRelationName
 from charms.opensearch.v0.constants_tls import CertType
->>>>>>> 63b13c14
 from charms.opensearch.v0.helper_databag import Scope
 from charms.opensearch.v0.helper_security import generate_hashed_password
 from charms.opensearch.v0.opensearch_users import OpenSearchUserMgmtError
@@ -222,7 +207,6 @@
             logger.error(err)
             raise
 
-<<<<<<< HEAD
     def get_extra_user_role_permissions(self, extra_user_roles: str, index: str) -> Dict[str, any]:
         """Get relation role permissions from the extra_user_roles field.
 
@@ -246,7 +230,7 @@
         if extra_user_roles == "default":
             for perm_set in permissions["index_permissions"]:
                 perm_set["index_patterns"] = [index]
-=======
+
     def update_certs(self, relation_id, ca_chain=None):
         """Update TLS certs passed into this relation.
 
@@ -269,7 +253,6 @@
 
     def _on_relation_changed(self, event: RelationChangedEvent) -> None:
         self.update_endpoints(event.relation)
->>>>>>> 63b13c14
 
     def _on_relation_departed(self, event: RelationDepartedEvent) -> None:
         """Check if this relation is being removed, and update the peer databag accordingly."""

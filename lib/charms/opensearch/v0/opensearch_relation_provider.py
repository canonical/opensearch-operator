--- conflicted
+++ resolved
@@ -172,7 +172,6 @@
             logger.error(err)
             raise
 
-<<<<<<< HEAD
     def update_certs(self, relation_id, ca_chain=None):
         """Update TLS certs passed into this relation.
 
@@ -184,16 +183,6 @@
             return
         if not ca_chain:
             try:
-                logger.error(self.charm.secrets.all(Scope.APP))
-                logger.error(CertType.APP_ADMIN.val)
-                logger.error(self.charm.secrets.get(Scope.APP, CertType.APP_ADMIN.val))
-                logger.error(self.charm.secrets.get_object(Scope.APP, CertType.APP_ADMIN.val))
-                logger.error(
-                    self.charm.secrets.get_object(Scope.APP, CertType.APP_ADMIN.val).get("chain")
-                )
-                logger.error(
-                    self.charm.secrets.get_object(Scope.APP, CertType.APP_ADMIN.val).get("ca")
-                )
                 ca_chain = self.charm.secrets.get_object(Scope.APP, CertType.APP_ADMIN.val).get(
                     "chain"
                 )
@@ -202,10 +191,9 @@
                 return
         self.opensearch_provides.set_tls_ca(relation_id, "\n".join(ca_chain[::-1]))
         self.opensearch_provides.set_tls(relation_id, "True")
-=======
+
     def _on_relation_changed(self, event: RelationChangedEvent) -> None:
         self.update_endpoints(event.relation)
->>>>>>> f8c271af
 
     def _on_relation_departed(self, event: RelationDepartedEvent) -> None:
         """Check if this relation is being removed, and update the peer databag accordingly."""

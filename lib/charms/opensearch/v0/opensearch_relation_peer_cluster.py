--- conflicted
+++ resolved
@@ -635,15 +635,12 @@
         # store the app admin TLS resources if not stored
         self.charm.tls.store_new_tls_resources(CertType.APP_ADMIN, data.credentials.admin_tls)
         self.charm.tls.update_request_ca_bundle()
-<<<<<<< HEAD
-=======
 
         # take over the internal users from the main orchestrator
         self.charm.user_manager.put_internal_user(AdminUser, data.credentials.admin_password_hash)
         self.charm.user_manager.put_internal_user(
             KibanaserverUser, data.credentials.kibana_password_hash
         )
->>>>>>> 7614a186
 
         self.charm.peers_data.put(Scope.APP, "admin_user_initialized", True)
         if self.charm.alt_hosts:

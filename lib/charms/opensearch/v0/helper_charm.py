--- conflicted
+++ resolved
@@ -3,16 +3,17 @@
 
 """Utility functions for charms related operations."""
 import re
-<<<<<<< HEAD
 from time import time_ns
 from typing import TYPE_CHECKING
-=======
-import typing
->>>>>>> 5f2d6cd4
 
+from charms.data_platform_libs.v0.data_interfaces import Scope
+from charms.opensearch.v0.constants_charm import PeerRelationName
 from charms.opensearch.v0.helper_enums import BaseStrEnum
 from ops import CharmBase
 from ops.model import ActiveStatus, StatusBase
+
+if TYPE_CHECKING:
+    from charms.opensearch.v0.opensearch_base_charm import OpenSearchBaseCharm
 
 # The unique Charmhub library identifier, never change it
 LIBID = "293db55a2d8949f8aa5906d04cd541ba"
@@ -23,10 +24,6 @@
 # Increment this PATCH version before using `charmcraft publish-lib` or reset
 # to 0 if you are raising the major API version
 LIBPATCH = 1
-
-
-if TYPE_CHECKING:
-    from charms.opensearch.v0.opensearch_base_charm import OpenSearchBaseCharm
 
 
 class Status:
@@ -120,7 +117,6 @@
     if any(dying_units):
         return RelDepartureReason.SCALE_DOWN
 
-<<<<<<< HEAD
     return RelDepartureReason.REL_BROKEN
 
 
@@ -133,7 +129,4 @@
     if only_by_leader:
         charm.on[PeerRelationName].relation_changed.emit(
             charm.model.get_relation(PeerRelationName)
-        )
-=======
-    return RelDepartureReason.REL_BROKEN
->>>>>>> 5f2d6cd4
+        )
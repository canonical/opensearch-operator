# Copyright 2024 Canonical Ltd.
# See LICENSE file for licensing details.

"""Base class for the OpenSearch Operators."""
import abc
import logging
import random
import typing
from datetime import datetime
from typing import Any, Dict, List, Optional, Type

from charms.grafana_agent.v0.cos_agent import COSAgentProvider
from charms.opensearch.v0.constants_charm import (
    AdminUser,
    AdminUserInitProgress,
    AdminUserNotConfigured,
    CertsExpirationError,
    ClientRelationName,
    ClusterHealthRed,
    ClusterHealthUnknown,
    COSPort,
    COSRelationName,
    COSUser,
    OpenSearchSystemUsers,
    OpenSearchUsers,
    PeerClusterRelationName,
    PeerRelationName,
    PluginConfigChangeError,
    PluginConfigCheck,
    RequestUnitServiceOps,
    SecurityIndexInitProgress,
    ServiceIsStopping,
    ServiceStartError,
    ServiceStopped,
    TLSCaRotation,
    TLSNewCertsRequested,
    TLSNotFullyConfigured,
    TLSRelationBrokenError,
    TLSRelationMissing,
    WaitingToStart,
)
from charms.opensearch.v0.constants_tls import CertType
from charms.opensearch.v0.helper_charm import Status, all_units, format_unit_name
from charms.opensearch.v0.helper_cluster import ClusterTopology, Node
from charms.opensearch.v0.helper_networking import get_host_ip, units_ips
from charms.opensearch.v0.helper_security import (
    cert_expiration_remaining_hours,
    generate_hashed_password,
    generate_password,
)
from charms.opensearch.v0.models import DeploymentDescription, DeploymentType
from charms.opensearch.v0.opensearch_backups import backup
from charms.opensearch.v0.opensearch_config import OpenSearchConfig
from charms.opensearch.v0.opensearch_distro import OpenSearchDistribution
from charms.opensearch.v0.opensearch_exceptions import (
    OpenSearchError,
    OpenSearchHAError,
    OpenSearchHttpError,
    OpenSearchMissingError,
    OpenSearchNotFullyReadyError,
    OpenSearchStartError,
    OpenSearchStartTimeoutError,
    OpenSearchStopError,
)
from charms.opensearch.v0.opensearch_fixes import OpenSearchFixes
from charms.opensearch.v0.opensearch_health import HealthColors, OpenSearchHealth
from charms.opensearch.v0.opensearch_internal_data import RelationDataStore, Scope
from charms.opensearch.v0.opensearch_locking import OpenSearchNodeLock
from charms.opensearch.v0.opensearch_nodes_exclusions import OpenSearchExclusions
from charms.opensearch.v0.opensearch_peer_clusters import (
    OpenSearchPeerClustersManager,
    OpenSearchProvidedRolesException,
    StartMode,
)
from charms.opensearch.v0.opensearch_plugin_manager import OpenSearchPluginManager
from charms.opensearch.v0.opensearch_plugins import OpenSearchPluginError
from charms.opensearch.v0.opensearch_relation_peer_cluster import (
    OpenSearchPeerClusterProvider,
    OpenSearchPeerClusterRequirer,
)
from charms.opensearch.v0.opensearch_relation_provider import OpenSearchProvider
from charms.opensearch.v0.opensearch_secrets import OpenSearchSecrets
from charms.opensearch.v0.opensearch_tls import OpenSearchTLS
from charms.opensearch.v0.opensearch_users import (
    OpenSearchUserManager,
    OpenSearchUserMgmtError,
)
from charms.tls_certificates_interface.v3.tls_certificates import (
    CertificateAvailableEvent,
)
from ops.charm import (
    ActionEvent,
    CharmBase,
    ConfigChangedEvent,
    LeaderElectedEvent,
    RelationBrokenEvent,
    RelationChangedEvent,
    RelationCreatedEvent,
    RelationDepartedEvent,
    RelationJoinedEvent,
    StartEvent,
    StorageDetachingEvent,
    UpdateStatusEvent,
)
from ops.framework import EventBase, EventSource
from ops.model import BlockedStatus, MaintenanceStatus, WaitingStatus
from tenacity import RetryError, Retrying, stop_after_attempt, wait_fixed

import lifecycle
import upgrade

# The unique Charmhub library identifier, never change it
LIBID = "cba015bae34642baa1b6bb27bb35a2f7"

# Increment this major API version when introducing breaking changes
LIBAPI = 0

# Increment this PATCH version before using `charmcraft publish-lib` or reset
# to 0 if you are raising the major API version
LIBPATCH = 2


SERVICE_MANAGER = "service"
STORAGE_NAME = "opensearch-data"


logger = logging.getLogger(__name__)


class _StartOpenSearch(EventBase):
    """Attempt to acquire lock & start OpenSearch.

    This event will be deferred until OpenSearch starts.
    """

    def __init__(self, handle, *, ignore_lock=False, after_upgrade=False):
        super().__init__(handle)
        # Only used for force upgrade
        self.ignore_lock = ignore_lock
        self.after_upgrade = after_upgrade

    def snapshot(self) -> Dict[str, Any]:
        return {"ignore_lock": self.ignore_lock, "after_upgrade": self.after_upgrade}

    def restore(self, snapshot: Dict[str, Any]):
        self.ignore_lock = snapshot["ignore_lock"]
        self.after_upgrade = snapshot["after_upgrade"]


class _RestartOpenSearch(EventBase):
    """Attempt to acquire lock & restart OpenSearch.

    This event will be deferred until OpenSearch stops. Then, `_StartOpenSearch` will be emitted.
    """


class _UpgradeOpenSearch(_StartOpenSearch):
    """Attempt to acquire lock & upgrade OpenSearch.

    This event will be deferred until OpenSearch stops. Then, the snap will be upgraded and
    `_StartOpenSearch` will be emitted.
    """

    def __init__(self, handle, *, ignore_lock=False):
        super().__init__(handle, ignore_lock=ignore_lock)


class OpenSearchBaseCharm(CharmBase, abc.ABC):
    """Base class for OpenSearch charms."""

    _start_opensearch_event = EventSource(_StartOpenSearch)
    _restart_opensearch_event = EventSource(_RestartOpenSearch)
    _upgrade_opensearch_event = EventSource(_UpgradeOpenSearch)

    def __init__(self, *args, distro: Type[OpenSearchDistribution] = None):
        super().__init__(*args)
        # Instantiate before registering other event observers
        self._unit_lifecycle = lifecycle.Unit(self, subordinated_relation_endpoint_names=None)

        if distro is None:
            raise ValueError("The type of the opensearch distro must be specified.")

        self.opensearch = distro(self, PeerRelationName)
        self.opensearch_peer_cm = OpenSearchPeerClustersManager(self)
        self.opensearch_config = OpenSearchConfig(self.opensearch)
        self.opensearch_exclusions = OpenSearchExclusions(self)
        self.opensearch_fixes = OpenSearchFixes(self)

        self.peers_data = RelationDataStore(self, PeerRelationName)
        self.secrets = OpenSearchSecrets(self, PeerRelationName)
        self.tls = OpenSearchTLS(
            self, PeerRelationName, self.opensearch.paths.jdk, self.opensearch.paths.certs
        )
        self.status = Status(self)
        self.health = OpenSearchHealth(self)
        self.node_lock = OpenSearchNodeLock(self)

        self.plugin_manager = OpenSearchPluginManager(self)
        self.backup = backup(self)

        self.user_manager = OpenSearchUserManager(self)
        self.opensearch_provider = OpenSearchProvider(self)
        self.peer_cluster_provider = OpenSearchPeerClusterProvider(self)
        self.peer_cluster_requirer = OpenSearchPeerClusterRequirer(self)

        self.framework.observe(self._start_opensearch_event, self._start_opensearch)
        self.framework.observe(self._restart_opensearch_event, self._restart_opensearch)
        self.framework.observe(self._upgrade_opensearch_event, self._upgrade_opensearch)

        self.framework.observe(self.on.leader_elected, self._on_leader_elected)
        self.framework.observe(self.on.start, self._on_start)
        self.framework.observe(self.on.update_status, self._on_update_status)
        self.framework.observe(self.on.config_changed, self._on_config_changed)

        self.framework.observe(
            self.on[PeerRelationName].relation_created, self._on_peer_relation_created
        )
        self.framework.observe(
            self.on[PeerRelationName].relation_joined, self._on_peer_relation_joined
        )
        self.framework.observe(
            self.on[PeerRelationName].relation_changed, self._on_peer_relation_changed
        )
        self.framework.observe(
            self.on[PeerRelationName].relation_departed, self._on_peer_relation_departed
        )
        self.framework.observe(
            self.on[STORAGE_NAME].storage_detaching, self._on_opensearch_data_storage_detaching
        )

        self.framework.observe(self.on.set_password_action, self._on_set_password_action)
        self.framework.observe(self.on.get_password_action, self._on_get_password_action)

        self.cos_integration = COSAgentProvider(
            self,
            relation_name=COSRelationName,
            metrics_endpoints=[],
            scrape_configs=self._scrape_config,
            refresh_events=[
                self.on.set_password_action,
                self.on.secret_changed,
                self.on[PeerRelationName].relation_changed,
                self.on[PeerClusterRelationName].relation_changed,
            ],
            metrics_rules_dir="./src/alert_rules/prometheus",
            log_slots=["opensearch:logs"],
        )
        # Ensure that only one instance of the `_on_peer_relation_changed` handler exists
        # in the deferred event queue
        self._is_peer_rel_changed_deferred = False

    @property
    @abc.abstractmethod
    def _upgrade(self) -> typing.Optional[upgrade.Upgrade]:
        pass

    @property
    def upgrade_in_progress(self):
        """Whether upgrade is in progress"""
        if not self._upgrade:
            return False
        return self._upgrade.in_progress

    @abc.abstractmethod
    def _reconcile_upgrade(self, _=None):
        pass

    def _on_leader_elected(self, event: LeaderElectedEvent):
        """Handle leader election event."""
        if self.peers_data.get(Scope.APP, "security_index_initialised", False):
            # Leader election event happening after a previous leader got killed
            if not self.opensearch.is_node_up():
                event.defer()
                return

            if self.health.apply() in [HealthColors.UNKNOWN, HealthColors.YELLOW_TEMP]:
                event.defer()

            self._compute_and_broadcast_updated_topology(self._get_nodes(True))
            return

        # TODO: check if cluster can start independently

        # User config is currently in a default state, which contains multiple insecure default
        # users. Purge the user list before initialising the users the charm requires.
        self._purge_users()

        if not (deployment_desc := self.opensearch_peer_cm.deployment_desc()):
            event.defer()
            return

        if deployment_desc.typ != DeploymentType.MAIN_ORCHESTRATOR:
            return

        if not self.peers_data.get(Scope.APP, "admin_user_initialized"):
            self.status.set(MaintenanceStatus(AdminUserInitProgress))

        # Restore purged system users in local `internal_users.yml`
        # with corresponding credentials
        for user in OpenSearchSystemUsers:
            self._put_or_update_internal_user_leader(user)

        self.status.clear(AdminUserInitProgress)

    def _on_start(self, event: StartEvent):  # noqa C901
        """Triggered when on start. Set the right node role."""

        def cleanup():
            if self.peers_data.get(Scope.APP, "security_index_initialised"):
                # in the case where it was on WaitingToStart status, event got deferred
                # and the service started in between, put status back to active
                self.status.clear(WaitingToStart)

            # cleanup bootstrap conf in the node if existing
            if self.peers_data.get(Scope.UNIT, "bootstrap_contributor"):
                self._cleanup_bootstrap_conf_if_applies()

        if self.opensearch.is_node_up():
            cleanup()
            return

        elif (
            self.peers_data.get(Scope.UNIT, "started")
            and "cluster_manager" in self.opensearch.roles
            and not self.opensearch.is_service_started()
        ):
            # This logic will only be triggered if the service has started (i.e. "started")
            # if we had a "start" hook (i.e. the actual machine has rebooted)
            # and we are a cluster_manager with the service down
            # After these conditions are met, then we can simply restart the service.
            logger.debug(
                "Start hook: snap already installed and service should be up, but it is not. Restarting it..."
            )

            # We had a reboot in this node.
            # We execute the same logic as above:
            cleanup()

            # Now, reissue a restart: we should not have stopped in the first place
            # as "started" flag is still set to True.
            # We do not wait for the 200 return, as maybe more than one unit is coming back
            try:
                self.opensearch.start_service_only()
                # We're done here, we can return
                return
            except OpenSearchStartError as e:
                logger.warning(f"Machine restart detected but error at service start with: {e}")
                # Defer and retry later
                event.defer()
                return
            except OpenSearchMissingError:
                # This is unlike to happen, unless the snap has been manually removed
                logger.error("Service previously started but now misses the snap.")
                return

        # apply the directives computed and emitted by the peer cluster manager
        if not self._apply_peer_cm_directives_and_check_if_can_start():
            event.defer()
            return

        if not self.is_admin_user_configured() or not self.tls.is_fully_configured():
            if not self.model.get_relation("certificates"):
                status = BlockedStatus(TLSRelationMissing)
            else:
                status = MaintenanceStatus(
                    TLSNotFullyConfigured
                    if self.is_admin_user_configured()
                    else AdminUserNotConfigured
                )
            self.status.set(status)
            event.defer()
            return

        self.status.clear(AdminUserNotConfigured)
        self.status.clear(TLSNotFullyConfigured)
        self.status.clear(TLSRelationMissing)

        # Since system users are initialized, we should take them to local internal_users.yml
        # Leader should be done already
        if not self.unit.is_leader():
            self._purge_users()
            for user in OpenSearchSystemUsers:
                self._put_or_update_internal_user_unit(user)

        # configure clients auth
        self.opensearch_config.set_client_auth()

        # request the start of OpenSearch
        self.status.set(WaitingStatus(RequestUnitServiceOps.format("start")))
        self._start_opensearch_event.emit()

    def _apply_peer_cm_directives_and_check_if_can_start(self) -> bool:
        """Apply the directives computed by the opensearch peer cluster manager."""
        if not (deployment_desc := self.opensearch_peer_cm.deployment_desc()):
            # the deployment description hasn't finished being computed by the leader
            return False

        # check possibility to start
        if self.opensearch_peer_cm.can_start(deployment_desc):
            try:
                nodes = self._get_nodes(False)
                self.opensearch_peer_cm.validate_roles(nodes, on_new_unit=True)
            except OpenSearchHttpError:
                return False
            except OpenSearchProvidedRolesException as e:
                self.unit.status = BlockedStatus(str(e))
                return False

            return True

        if self.unit.is_leader():
            self.opensearch_peer_cm.apply_status_if_needed(
                deployment_desc, show_status_only_once=False
            )

        return False

    def _on_peer_relation_created(self, event: RelationCreatedEvent):
        """Event received by the new node joining the cluster."""
        if self.upgrade_in_progress:
            logger.warning(
                "Adding units during an upgrade is not supported. The charm may be in a broken, unrecoverable state"
            )

    def _on_peer_relation_joined(self, event: RelationJoinedEvent):
        """Event received by all units when a new node joins the cluster."""
        if self.upgrade_in_progress:
            logger.warning(
                "Adding units during an upgrade is not supported. The charm may be in a broken, unrecoverable state"
            )

    def _on_peer_relation_changed(self, event: RelationChangedEvent):
        """Handle peer relation changes."""
        if self.unit.is_leader() and self.opensearch.is_node_up():
            health = self.health.apply()
            if self._is_peer_rel_changed_deferred:
                # We already deferred this event during this Juju event. Retry on the next
                # Juju event.
                return

            if health in [HealthColors.UNKNOWN, HealthColors.YELLOW_TEMP]:
                # we defer because we want the temporary status to be updated
                event.defer()
                # If the handler is called again within this Juju hook, we will abandon the event
                self._is_peer_rel_changed_deferred = True

        # we want to have the most up-to-date info broadcasted to related sub-clusters
        if self.opensearch_peer_cm.is_provider():
            self.peer_cluster_provider.refresh_relation_data(event, can_defer=False)

        for relation in self.model.relations.get(ClientRelationName, []):
            self.opensearch_provider.update_endpoints(relation)

        # register new cm addresses on every node
        self._add_cm_addresses_to_conf()

        # TODO remove the data role of the first CM to start if applies needed
        # we no longer need this once we delay the security index init to *after* the
        # first data node joins
        # if self._remove_data_role_from_dedicated_cm_if_needed(event):
        #    return

        if self.unit.is_leader():
            # Recompute the node roles in case self-healing didn't trigger leader related event
            self._recompute_roles_if_needed(event)
        elif event.relation.data.get(event.app):
            # if app_data + app_data["nodes_config"]: Reconfigure + restart node on the unit
            self._reconfigure_and_restart_unit_if_needed()

        if not (unit_data := event.relation.data.get(event.unit)):
            return

        self.opensearch_exclusions.cleanup()

        if self.unit.is_leader() and unit_data.get("bootstrap_contributor"):
            contributor_count = self.peers_data.get(Scope.APP, "bootstrap_contributors_count", 0)
            self.peers_data.put(Scope.APP, "bootstrap_contributors_count", contributor_count + 1)

    def _on_peer_relation_departed(self, event: RelationDepartedEvent):
        """Relation departed event."""
        if self.upgrade_in_progress:
            logger.warning(
                "Removing units during an upgrade is not supported. The charm may be in a broken, unrecoverable state"
            )
        if not (self.unit.is_leader() and self.opensearch.is_node_up()):
            return

        current_app = self.opensearch_peer_cm.deployment_desc().app
        remaining_nodes = [
            node
            for node in self._get_nodes(True)
            if node.name != format_unit_name(event.departing_unit, app=current_app)
        ]

        self.health.apply(wait_for_green_first=True)

        if len(remaining_nodes) == self.app.planned_units():
            self._compute_and_broadcast_updated_topology(remaining_nodes)
        else:
            event.defer()

    def _on_opensearch_data_storage_detaching(self, _: StorageDetachingEvent):  # noqa: C901
        """Triggered when removing unit, Prior to the storage being detached."""
        if self.upgrade_in_progress:
            logger.warning(
                "Removing units during an upgrade is not supported. The charm may be in a broken, unrecoverable state"
            )
        # acquire lock to ensure only 1 unit removed at a time
        # Closes canonical/opensearch-operator#378
        if self.app.planned_units() > 1 and not self.node_lock.acquired:
            # Raise uncaught exception to prevent Juju from removing unit
            raise Exception("Unable to acquire lock: Another unit is starting or stopping.")

        # if the leader is departing, and this hook fails "leader elected" won"t trigger,
        # so we want to re-balance the node roles from here
        if self.unit.is_leader():
            if self.app.planned_units() > 1 and (self.opensearch.is_node_up() or self.alt_hosts):
                remaining_nodes = [
                    node
                    for node in self._get_nodes(self.opensearch.is_node_up())
                    if node.name != self.unit_name
                ]
                self._compute_and_broadcast_updated_topology(remaining_nodes)
            elif self.app.planned_units() == 0 and self.model.get_relation(PeerRelationName):
                self.peers_data.delete(Scope.APP, "bootstrap_contributors_count")
                self.peers_data.delete(Scope.APP, "nodes_config")

        # we attempt to flush the translog to disk
        if self.opensearch.is_node_up():
            try:
                self.opensearch.request("POST", "/_flush")
            except OpenSearchHttpError:
                # if it's a failed attempt we move on
                pass
        try:
            self._stop_opensearch()

            # safeguards in case planned_units > 0
            if self.app.planned_units() > 0:
                # check cluster status
                if self.alt_hosts:
                    health_color = self.health.apply(
                        wait_for_green_first=True, use_localhost=False
                    )
                    if health_color == HealthColors.RED:
                        raise OpenSearchHAError(ClusterHealthRed)
                else:
                    raise OpenSearchHAError(ClusterHealthUnknown)
        finally:
            if self.app.planned_units() > 1 and (self.opensearch.is_node_up() or self.alt_hosts):
                # release lock
                self.node_lock.release()

    def _on_update_status(self, event: UpdateStatusEvent):  # noqa: C901
        """On update status event.

        We want to periodically check for the following:
        1- Do we have users that need to be deleted, and if so we need to delete them.
        2- The system requirements are still met
        3- every 6 hours check if certs are expiring soon (in 7 days),
            as a safeguard in case relation broken. As there will be data loss
            without the user noticing in case the cert of the unit transport layer expires.
            So we want to stop opensearch in that case, since it cannot be recovered from.
        """
        # if there are missing system requirements defer
        if len(missing_sys_reqs := self.opensearch.missing_sys_requirements()) > 0:
            self.status.set(BlockedStatus(" - ".join(missing_sys_reqs)))
            return

        # if node already shutdown - leave
        if not self.opensearch.is_node_up():
            return

        # review available CMs
        self._add_cm_addresses_to_conf()

        # if there are exclusions to be removed
        if self.unit.is_leader():
            self.opensearch_exclusions.cleanup()

            if (health := self.health.apply(wait_for_green_first=True)) not in [
                HealthColors.GREEN,
                HealthColors.IGNORE,
            ]:
                event.defer()

            if health == HealthColors.UNKNOWN:
                return

        for relation in self.model.relations.get(ClientRelationName, []):
            self.opensearch_provider.update_endpoints(relation)

        deployment_desc = self.opensearch_peer_cm.deployment_desc()
        if self.upgrade_in_progress:
            logger.debug("Skipping `remove_users_and_roles()` because upgrade is in-progress")
        elif (
            self.unit.is_leader()
            and deployment_desc
            and deployment_desc.typ == DeploymentType.MAIN_ORCHESTRATOR
        ):
            self.user_manager.remove_users_and_roles()

        # If relation not broken - leave
        if self.model.get_relation("certificates") is not None:
            return

        # handle when/if certificates are expired
        self._check_certs_expiration(event)

    def _on_config_changed(self, event: ConfigChangedEvent):  # noqa C901
        """On config changed event. Useful for IP changes or for user provided config changes."""
        if self.opensearch_config.update_host_if_needed():
            self.status.set(MaintenanceStatus(TLSNewCertsRequested))
            self.tls.delete_stored_tls_resources()
            self.tls.request_new_unit_certificates()

            # since when an IP change happens, "_on_peer_relation_joined" won't be called,
            # we need to alert the leader that it must recompute the node roles for any unit whose
            # roles were changed while the current unit was cut-off from the rest of the network
            self._on_peer_relation_joined(
                RelationJoinedEvent(event.handle, PeerRelationName, self.app, self.unit)
            )

        previous_deployment_desc = self.opensearch_peer_cm.deployment_desc()
        if self.unit.is_leader():
            # run peer cluster manager processing
            # todo add check here if the diff can be known from now on already
            self.opensearch_peer_cm.run()

            # handle cluster change to main-orchestrator (i.e: init_hold: true -> false)
            self._handle_change_to_main_orchestrator_if_needed(event, previous_deployment_desc)

        # todo: handle gracefully configuration setting at start of the charm
        if not self.plugin_manager.check_plugin_manager_ready():
            return

        try:
            if not self.plugin_manager.check_plugin_manager_ready():
                raise OpenSearchNotFullyReadyError()

            if self.unit.is_leader():
                self.status.set(MaintenanceStatus(PluginConfigCheck), app=True)

            if self.plugin_manager.run():
                if self.upgrade_in_progress:
                    logger.warning(
                        "Changing config during an upgrade is not supported. The charm may be in a broken, "
                        "unrecoverable state"
                    )
                    event.defer()
                    return

                self._restart_opensearch_event.emit()
        except (OpenSearchNotFullyReadyError, OpenSearchPluginError) as e:
            if isinstance(e, OpenSearchNotFullyReadyError):
                logger.warning("Plugin management: cluster not ready yet at config changed")
            else:
                self.status.set(BlockedStatus(PluginConfigChangeError), app=True)
            event.defer()
            # Decided to defer the event. We can clean up the status and reset it once the
            # config-changed is called again.
            if self.unit.is_leader():
                self.status.clear(PluginConfigCheck, app=True)
            return

        if self.unit.is_leader():
            self.status.clear(PluginConfigCheck, app=True)
            self.status.clear(PluginConfigChangeError, app=True)

    def _on_set_password_action(self, event: ActionEvent):
        """Set new admin password from user input or generate if not passed."""
        if self.upgrade_in_progress:
            event.fail("Setting password not supported while upgrade in-progress")
            return
        if self.opensearch_peer_cm.deployment_desc().typ != DeploymentType.MAIN_ORCHESTRATOR:
            event.fail("The action can be run only on the leader unit of the main cluster.")
            return

        if not self.unit.is_leader():
            event.fail("The action can be run only on leader unit.")
            return

        user_name = event.params.get("username")
        if user_name not in OpenSearchUsers:
            event.fail(f"Only the {OpenSearchUsers} usernames are allowed for this action.")
            return

        password = event.params.get("password") or generate_password()
        try:
            self._put_or_update_internal_user_leader(user_name, password)
            label = self.secrets.password_key(user_name)
            event.set_results({label: password})
            # We know we are already running for MAIN_ORCH. and its leader unit
            self.peer_cluster_provider.refresh_relation_data(event)
        except OpenSearchError as e:
            event.fail(f"Failed changing the password: {e}")
        except RuntimeError as e:
            # From:
            # https://github.com/canonical/operator/blob/ \
            #     eb52cef1fba4df2f999f88902fb39555fb6de52f/ops/charm.py
            if str(e) == "cannot defer action events":
                event.fail("Cluster is not ready to update this password. Try again later.")
            else:
                event.fail(f"Failed with unknown error: {e}")

    def _on_get_password_action(self, event: ActionEvent):
        """Return the password and cert chain for the admin user of the cluster."""
        user_name = event.params.get("username")
        if user_name not in OpenSearchUsers:
            event.fail(f"Only the {OpenSearchUsers} username is allowed for this action.")
            return

        if not self.is_admin_user_configured():
            event.fail(f"{user_name} user not configured yet.")
            return

        if not self.tls.is_fully_configured():
            event.fail("TLS certificates not configured yet.")
            return

        password = self.secrets.get(Scope.APP, self.secrets.password_key(user_name))
        cert = self.secrets.get_object(
            Scope.APP, CertType.APP_ADMIN.val
        )  # replace later with new user certs

        event.set_results(
            {
                "username": user_name,
                "password": password,
                "ca-chain": cert["chain"],
            }
        )

    def on_tls_ca_rotation(self):
        """Called when adding new CA to the trust store."""
        self.status.set(MaintenanceStatus(TLSCaRotation))
        self._restart_opensearch_event.emit()

    def on_tls_conf_set(
        self, event: CertificateAvailableEvent, scope: Scope, cert_type: CertType, renewal: bool
    ):
        """Called after certificate ready and stored on the corresponding scope databag.

        - Store the cert on the file system, on all nodes for APP certificates
        - Update the corresponding yaml conf files
        - Run the security admin script
        """
        if scope == Scope.UNIT:
            admin_secrets = self.secrets.get_object(Scope.APP, CertType.APP_ADMIN.val) or {}
            if not (truststore_pwd := admin_secrets.get("truststore-password")):
                event.defer()
                return

            keystore_pwd = self.secrets.get_object(scope, cert_type.val)["keystore-password"]

            # node http or transport cert
            self.opensearch_config.set_node_tls_conf(
                cert_type,
                truststore_pwd=truststore_pwd,
                keystore_pwd=keystore_pwd,
            )

            # write the admin cert conf on all units, in case there is a leader loss + cert renewal
            if not admin_secrets.get("subject"):
                return
            self.opensearch_config.set_admin_tls_conf(admin_secrets)

        self.tls.store_admin_tls_secrets_if_applies()

        # In case of renewal of the unit transport layer cert - restart opensearch
        if renewal and self.is_admin_user_configured():
            if self.tls.is_fully_configured():
                try:
                    self.tls.reload_tls_certificates()
                except OpenSearchHttpError:
                    logger.error("Could not reload TLS certificates via API, will restart.")
                    self._restart_opensearch_event.emit()
<<<<<<< HEAD
                self.tls.reset_ca_rotation_state()
                self.status.clear(TLSNotFullyConfigured)
                # the chain.pem file should only be updated after applying the new certs
                # otherwise there could be TLS verification errors after renewing the CA
                self.tls.update_request_ca_bundle()
                # cleaning the former CA certificate from the truststore
                # must only be done AFTER all renewed certificates are available and loaded
                self.tls.remove_old_ca()
=======
                else:
                    # the chain.pem file should only be updated after applying the new certs
                    # otherwise there could be TLS verification errors after renewing the CA
                    self.tls.update_request_ca_bundle()
                    self.status.clear(TLSNotFullyConfigured)
                    self.tls.reset_ca_rotation_state()
                    # cleaning the former CA certificate from the truststore
                    # must only be done AFTER all renewed certificates are available and loaded
                    self.tls.remove_old_ca()
>>>>>>> ef93cdd5
            else:
                event.defer()
                return

    def on_tls_relation_broken(self, _: RelationBrokenEvent):
        """As long as all certificates are produced, we don't do anything."""
        if self.tls.all_tls_resources_stored():
            return

        # Otherwise, we block.
        self.status.set(BlockedStatus(TLSRelationBrokenError))

    def is_every_unit_marked_as_started(self) -> bool:
        """Check if every unit in the cluster is marked as started."""
        rel = self.model.get_relation(PeerRelationName)
        all_started = True
        for unit in all_units(self):
            if rel.data[unit].get("started") != "True":
                all_started = False
                break

        if all_started:
            return True

        try:
            current_app_nodes = [
                node
                for node in self._get_nodes(self.opensearch.is_node_up())
                if node.app.id == self.opensearch_peer_cm.deployment_desc().app.id
            ]
            return len(current_app_nodes) == self.app.planned_units()
        except OpenSearchHttpError:
            return False

    def is_tls_full_configured_in_cluster(self) -> bool:
        """Check if TLS is configured in all the units of the current cluster."""
        rel = self.model.get_relation(PeerRelationName)
        for unit in all_units(self):
            if (
                rel.data[unit].get("tls_configured") != "True"
                or "tls_ca_renewing" in rel.data[unit]
                or "tls_ca_renewed" in rel.data[unit]
            ):
                return False
        return True

    def is_admin_user_configured(self) -> bool:
        """Check if admin user configured."""
        # In case the initialisation of the admin user is not finished yet
        return self.peers_data.get(Scope.APP, "admin_user_initialized", False)

    def _handle_change_to_main_orchestrator_if_needed(
        self, event: ConfigChangedEvent, previous_deployment_desc: Optional[DeploymentDescription]
    ) -> None:
        """Handle when the user changes the roles or init_hold config from True to False."""
        # if the current cluster wasn't already a "main-Orchestrator" and we're now updating
        # the roles for it to become one. We need to: create the admin user if missing, and
        # generate the admin certificate if missing and the TLS relation is established.
        cluster_changed_to_main_cm = (
            previous_deployment_desc is not None
            and previous_deployment_desc.typ != DeploymentType.MAIN_ORCHESTRATOR
            and self.opensearch_peer_cm.deployment_desc().typ == DeploymentType.MAIN_ORCHESTRATOR
        )
        if not cluster_changed_to_main_cm:
            return
        if self.upgrade_in_progress:
            logger.warning(
                "Changing config during an upgrade is not supported. The charm may be in a broken, unrecoverable state"
            )
            event.defer()
            return

        # we check if we need to create the admin user
        if not self.is_admin_user_configured():
            self._put_or_update_internal_user_leader(AdminUser)

        # we check if we need to generate the admin certificate if missing
        if not self.tls.all_tls_resources_stored():
            if not self.model.get_relation("certificates"):
                event.defer()
                return

            self.tls.request_new_admin_certificate()

    def _start_opensearch(self, event: _StartOpenSearch) -> None:  # noqa: C901
        """Start OpenSearch, with a generated or passed conf, if all resources configured."""
        if self.opensearch.is_started():
            try:
                self._post_start_init(event)
            except (
                OpenSearchHttpError,
                OpenSearchNotFullyReadyError,
            ):
                event.defer()
            except OpenSearchUserMgmtError as e:
                # Either generic start failure or cluster is not read to create the internal users
                logger.warning(e)
                self.node_lock.release()
                self.status.set(BlockedStatus(ServiceStartError))
                event.defer()
            return

        self.peers_data.delete(Scope.UNIT, "started")

        if event.ignore_lock:
            # Only used for force upgrades
            logger.debug("Starting without lock")
        elif not self.node_lock.acquired:
            logger.debug("Lock to start opensearch not acquired. Will retry next event")
            event.defer()
            return

        if not self._can_service_start():
            # after rotating the CA and certificates:
            # the last host in the cluster to restart might not be able to connect to the other
            # hosts anymore, because it is the last to renew the pem-file for requests
            # in this case we update the pem-file to be able to connect and start the host
            if self.peers_data.get(Scope.UNIT, "tls_ca_renewed", False):
                self.tls.update_request_ca_bundle()
            self.node_lock.release()
            logger.info("Could not start opensearch service. Will retry next event.")
            event.defer()
            return

        if self.opensearch.is_failed():
            self.node_lock.release()
            self.status.set(BlockedStatus(ServiceStartError))
            event.defer()
            return

        self.unit.status = WaitingStatus(WaitingToStart)

        try:
            # Retrieve the nodes of the cluster, needed to configure this node
            nodes = self._get_nodes(False)

            # validate the roles prior to starting
            self.opensearch_peer_cm.validate_roles(nodes, on_new_unit=True)

            # Set the configuration of the node
            self._set_node_conf(nodes)
        except OpenSearchHttpError:
            self.node_lock.release()
            event.defer()
            return
        except OpenSearchProvidedRolesException as e:
            logger.exception(e)
            self.node_lock.release()
            event.defer()
            self.unit.status = BlockedStatus(str(e))
            return

        # we should update the chain.pem file to avoid TLS verification errors
        # this happens on restarts after applying a new admin cert on CA rotation
        if self.peers_data.get(Scope.UNIT, "tls_ca_renewed", False):
            self.tls.update_request_ca_bundle()

        try:
            self.opensearch.start(
                wait_until_http_200=(
                    not self.unit.is_leader()
                    or self.peers_data.get(Scope.APP, "security_index_initialised", False)
                )
            )
            self._post_start_init(event)
        except (
            OpenSearchHttpError,
            OpenSearchStartTimeoutError,
            OpenSearchNotFullyReadyError,
        ) as e:
            event.defer()
            logger.warning(e)
        except (OpenSearchStartError, OpenSearchUserMgmtError) as e:
            logger.warning(e)
            self.node_lock.release()
            self.status.set(BlockedStatus(ServiceStartError))
            event.defer()

    def _post_start_init(self, event: _StartOpenSearch):  # noqa: C901
        """Initialization post OpenSearch start."""
        # initialize the security index if needed (and certs written on disk etc.)
        if self.unit.is_leader() and not self.peers_data.get(
            Scope.APP, "security_index_initialised"
        ):
            admin_secrets = self.secrets.get_object(Scope.APP, CertType.APP_ADMIN.val)
            self._initialize_security_index(admin_secrets)
            self.peers_data.put(Scope.APP, "security_index_initialised", True)

        # it sometimes takes a few seconds before the node is fully "up" otherwise a 503 error
        # may be thrown when calling a node - we want to ensure this node is perfectly ready
        # before marking it as ready
        if not self.opensearch.is_node_up():
            raise OpenSearchNotFullyReadyError("Node started but not full ready yet.")

        try:
            nodes = self._get_nodes(use_localhost=self.opensearch.is_node_up())
        except OpenSearchHttpError:
            logger.info("Failed to get online nodes")
            event.defer()
            return

        for node in nodes:
            if node.name == self.unit_name:
                break
        else:
            raise OpenSearchNotFullyReadyError("Node online but not in cluster.")

        # cleanup bootstrap conf in the node
        if self.peers_data.get(Scope.UNIT, "bootstrap_contributor"):
            self._cleanup_bootstrap_conf_if_applies()

        # Remove the exclusions that could not be removed when no units were online
        self.opensearch_exclusions.delete_current()

        self.node_lock.release()

        if event.after_upgrade:
            try:
                self.opensearch.request(
                    "PUT",
                    "/_cluster/settings",
                    # Reset to default value
                    payload={"persistent": {"cluster.routing.allocation.enable": None}},
                )
            except OpenSearchHttpError:
                logger.exception("Failed to re-enable allocation after upgrade")
                event.defer()
                return

        self.peers_data.put(Scope.UNIT, "started", True)

        # apply post_start fixes to resolve start related upstream bugs
        self.opensearch_fixes.apply_on_start()

        # apply cluster health
        self.health.apply(wait_for_green_first=True, app=self.unit.is_leader())

        if (
            self.unit.is_leader()
            and self.opensearch_peer_cm.deployment_desc().typ == DeploymentType.MAIN_ORCHESTRATOR
        ):
            # Creating the monitoring user
            self._put_or_update_internal_user_leader(COSUser, update=False)

        self.unit.open_port("tcp", 9200)

        # clear waiting to start status
        self.status.clear(WaitingToStart)
        self.status.clear(ServiceStartError)

        if event.after_upgrade:
            health = self.health.get(local_app_only=False, wait_for_green_first=True)
            self.health.apply_for_unit_during_upgrade(health)

            # Cluster is considered healthy if green or yellow
            # TODO future improvement: try to narrow scope to just green or green + yellow in
            # specific cases
            # https://github.com/canonical/opensearch-operator/issues/268
            # See https://chat.canonical.com/canonical/pl/s5j64ekxwi8epq53kzhd8fhrco and
            # https://chat.canonical.com/canonical/pl/zaizx3bu3j8ftfcw67qozw9dbo
            # For now, we need to allow yellow because
            # "During a rolling upgrade, primary shards assigned to a node running the new
            # version cannot have their replicas assigned to a node with the old version. The new
            # version might have a different data format that is not understood by the old
            # version.
            #
            # "If it is not possible to assign the replica shards to another node (there is only
            # one upgraded node in the cluster), the replica shards remain unassigned and status
            # stays `yellow`.
            #
            # "In this case, you can proceed once there are no initializing or relocating shards
            # (check the `init` and `relo` columns).
            #
            # "As soon as another node is upgraded, the replicas can be assigned and the status
            # will change to `green`."
            #
            # from
            # https://www.elastic.co/guide/en/elastic-stack/8.13/upgrading-elasticsearch.html#upgrading-elasticsearch
            #
            # If `health_ == HealthColors.YELLOW`, no shards are initializing or relocating
            # (otherwise `health_` would be `HealthColors.YELLOW_TEMP`)
            if health not in (HealthColors.GREEN, HealthColors.YELLOW):
                logger.error(
                    "Cluster is not healthy after upgrade. Manual intervention required. To rollback, "
                    "`juju refresh` to the previous revision"
                )
                event.defer()
                return
            elif health == HealthColors.YELLOW:
                # TODO future improvement:
                # https://github.com/canonical/opensearch-operator/issues/268
                logger.warning(
                    "Cluster is yellow. Upgrade may cause data loss if cluster is yellow for reason "
                    "other than primary shards on upgraded unit & not enough upgraded units available "
                    "for replica shards"
                )

        self._upgrade.unit_state = upgrade.UnitState.HEALTHY
        logger.debug("Set upgrade unit state to healthy")
        self._reconcile_upgrade()

        # update the peer cluster rel data with new IP in case of main cluster manager
        if self.opensearch_peer_cm.is_provider():
            self.peer_cluster_provider.refresh_relation_data(event, can_defer=False)

        # update the peer relation data for TLS CA rotation routine
        self.tls.reset_ca_rotation_state()
        if self.is_tls_full_configured_in_cluster():
            self.status.clear(TLSCaRotation)
<<<<<<< HEAD
=======
            self.status.clear(TLSNotFullyConfigured)
>>>>>>> ef93cdd5

        # request new certificates after rotating the CA
        if self.peers_data.get(Scope.UNIT, "tls_ca_renewing", False) and self.peers_data.get(
            Scope.UNIT, "tls_ca_renewed", False
        ):
            self.status.set(MaintenanceStatus(TLSNotFullyConfigured))
            self.tls.request_new_unit_certificates()
            if self.unit.is_leader():
                self.tls.request_new_admin_certificate()
            else:
                self.tls.store_admin_tls_secrets_if_applies()

    def _stop_opensearch(self, *, restart=False) -> None:
        """Stop OpenSearch if possible."""
        self.status.set(WaitingStatus(ServiceIsStopping))

        if self.opensearch.is_node_up():
            try:
                nodes = self._get_nodes(True)
                # do not add exclusions if it's the last unit to stop
                # otherwise cluster manager election will be blocked when starting up again
                # and re-using storage
                if len(nodes) > 1:
                    # 1. Add current node to the voting + alloc exclusions
                    self.opensearch_exclusions.add_current(restart=restart)
            except OpenSearchHttpError:
                logger.debug("Failed to get online nodes, voting and alloc exclusions not added")

        # block until all primary shards are moved away from the unit that is stopping
        self.health.wait_for_shards_relocation()

        # 2. stop the service
        self.opensearch.stop()
        self.peers_data.delete(Scope.UNIT, "started")
        self.status.set(WaitingStatus(ServiceStopped))

        # 3. Remove the exclusions
        if not restart:
            try:
                self.opensearch_exclusions.delete_current()
            except Exception:
                # It is purposefully broad - as this can fail for HTTP reasons,
                # or if the config wasn't set on disk etc. In any way, this operation is on
                # a best attempt basis, as this is called upon start as well,
                # failure is not blocking at this point of the lifecycle
                pass

    def _restart_opensearch(self, event: _RestartOpenSearch) -> None:
        """Restart OpenSearch if possible."""
        if not self.node_lock.acquired:
            logger.debug("Lock to restart opensearch not acquired. Will retry next event")
            event.defer()
            return

        try:
            self._stop_opensearch(restart=True)
            logger.info("Restarting OpenSearch.")
        except OpenSearchStopError as e:
            logger.info(f"Error while Restarting Opensearch: {e}")
            logger.exception(e)
            self.node_lock.release()
            event.defer()
            self.status.set(WaitingStatus(ServiceIsStopping))
            return

        self._start_opensearch_event.emit()

    def _upgrade_opensearch(self, event: _UpgradeOpenSearch) -> None:  # noqa: C901
        """Upgrade OpenSearch."""
        logger.debug("Attempting to acquire lock for upgrade")
        if not self.node_lock.acquired:
            # (Attempt to acquire lock even if `event.ignore_lock`)
            if event.ignore_lock:
                logger.debug("Upgrading without lock")
            else:
                logger.debug("Lock to upgrade opensearch not acquired. Will retry next event")
                event.defer()
                return
        logger.debug("Acquired lock for upgrade")

        # https://www.elastic.co/guide/en/elastic-stack/8.13/upgrading-elasticsearch.html
        try:
            self.opensearch.request(
                "PUT",
                "/_cluster/settings",
                payload={"persistent": {"cluster.routing.allocation.enable": "primaries"}},
            )
        except OpenSearchHttpError:
            logger.exception("Failed to disable shard allocation before upgrade")
            self.node_lock.release()
            event.defer()
            return
        try:
            self.opensearch.request("POST", "/_flush", retries=3)
        except OpenSearchHttpError as e:
            logger.debug("Failed to flush before upgrade", exc_info=e)

        logger.debug("Stopping OpenSearch before upgrade")
        try:
            self._stop_opensearch(restart=True)
        except OpenSearchStopError as e:
            logger.exception(e)
            self.node_lock.release()
            event.defer()
            self.status.set(WaitingStatus(ServiceIsStopping))
            return
        logger.debug("Stopped OpenSearch before upgrade")

        self._upgrade.upgrade_unit(snap=self.opensearch)

        logger.debug("Starting OpenSearch after upgrade")
        self._start_opensearch_event.emit(ignore_lock=event.ignore_lock, after_upgrade=True)

    def _can_service_start(self) -> bool:
        """Return if the opensearch service can start."""
        # if there are any missing system requirements leave
        if missing_sys_reqs := self.opensearch.missing_sys_requirements():
            self.status.set(BlockedStatus(" - ".join(missing_sys_reqs)))
            return False

        if not (deployment_desc := self.opensearch_peer_cm.deployment_desc()):
            return False

        if not self.opensearch_peer_cm.can_start(deployment_desc):
            return False

        if not self.is_admin_user_configured():
            return False

        # Case of the first "main" cluster to get started.
        if (
            not self.peers_data.get(Scope.APP, "security_index_initialised", False)
            or not self.alt_hosts
        ):
            return (
                self.unit.is_leader() and deployment_desc.typ == DeploymentType.MAIN_ORCHESTRATOR
            )

        # When a new unit joins, replica shards are automatically added to it. In order to prevent
        # overloading the cluster, units must be started one at a time. So we defer starting
        # opensearch until all shards in other units are in a "started" or "unassigned" state.
        try:
            if (
                self.health.apply(wait_for_green_first=True, use_localhost=False, app=False)
                == HealthColors.YELLOW_TEMP
            ):
                return False
        except OpenSearchHttpError:
            # this means that the leader unit is not reachable (not started yet),
            # meaning it's a new cluster, so we can safely start the OpenSearch service
            pass

        return True

    def _remove_data_role_from_dedicated_cm_if_needed(  # noqa: C901
        self, event: EventBase
    ) -> bool:
        """Remove the data role from the first started CM node."""
        # TODO: this method should be deleted in favor of delaying the init of the sec. index
        # until after a node with the "data" role joined the cluster.
        deployment_desc = self.opensearch_peer_cm.deployment_desc()
        if not deployment_desc or deployment_desc.typ != DeploymentType.MAIN_ORCHESTRATOR:
            return False

        if not self.peers_data.get(Scope.UNIT, "remove-data-role", default=False):
            return False

        try:
            nodes = self._get_nodes(self.opensearch.is_node_up())
        except OpenSearchHttpError:
            return False

        if len([node for node in nodes if node.is_data() and node.name != self.unit_name]) == 0:
            event.defer()
            return False

        if not self.is_every_unit_marked_as_started():
            return False

        self.peers_data.delete(Scope.UNIT, "remove-data-role")
        self.opensearch_config.remove_temporary_data_role()

        # wait until data moves out completely
        self.opensearch_exclusions.add_current()

        try:
            for attempt in Retrying(stop=stop_after_attempt(3), wait=wait_fixed(0.5)):
                with attempt:
                    search_shards_info = self.opensearch.request(
                        "GET", "/*/_search_shards?expand_wildcards=all"
                    )

                    # find the node id of the current unit
                    node_id = None
                    for node_id, node in search_shards_info["nodes"].items():
                        if node["name"] == self.unit_name:
                            break
                    assert node_id is not None  # should never happen

                    # check if the node has any shards assigned to it
                    for shard_data in search_shards_info["shards"]:
                        if shard_data[0]["node"] == node_id:
                            raise Exception
                    return True
        except RetryError:
            self.opensearch_exclusions.delete_current()
            event.defer()
            return False

        self.status.set(WaitingStatus(WaitingToStart))
        self._restart_opensearch_event.emit()
        return True

    def _purge_users(self):
        """Removes all users from internal_users yaml config.

        This is to be used when starting up the charm, to remove unnecessary default users.
        """
        try:
            internal_users = self.opensearch.config.load(
                "opensearch-security/internal_users.yml"
            ).keys()
        except FileNotFoundError:
            # internal_users.yml hasn't been initialised yet, so skip purging for now.
            return

        for user in internal_users:
            if user != "_meta":
                self.opensearch.config.delete("opensearch-security/internal_users.yml", user)

    def _put_or_update_internal_user_leader(
        self, user: str, pwd: Optional[str] = None, update: bool = True
    ) -> None:
        """Create system user or update it with a new password."""
        # Leader is to set new password and hash, others populate existing hash locally
        if not self.unit.is_leader():
            logger.error("Credential change can be only performed by the leader unit.")
            return

        secret = self.secrets.get(Scope.APP, self.secrets.password_key(user))
        if secret and not update:
            self._put_or_update_internal_user_unit(user)
            return

        hashed_pwd, pwd = generate_hashed_password(pwd)

        # Updating security index
        # We need to do this for all credential changes
        if secret:
            self.user_manager.update_user_password(user, hashed_pwd)

        # In case it's a new user, OR it's a system user (that has an entry in internal_users.yml)
        # we either need to initialize or update (local) credentials as well
        if not secret or user in OpenSearchSystemUsers:
            self.user_manager.put_internal_user(user, hashed_pwd)

        # Secrets need to be maintained
        # For System Users we also save the hash key
        # so all units can fetch it for local users (internal_users.yml) updates.
        self.secrets.put(Scope.APP, self.secrets.password_key(user), pwd)

        if user in OpenSearchSystemUsers:
            self.secrets.put(Scope.APP, self.secrets.hash_key(user), hashed_pwd)

        if user == AdminUser:
            self.peers_data.put(Scope.APP, "admin_user_initialized", True)

    def _put_or_update_internal_user_unit(self, user: str) -> None:
        """Create system user or update it with a new password."""
        # Leader is to set new password and hash, others populate existing hash locally
        hashed_pwd = self.secrets.get(Scope.APP, self.secrets.hash_key(user))

        # System users have to be saved locally in internal_users.yml
        if user in OpenSearchSystemUsers:
            self.user_manager.put_internal_user(user, hashed_pwd)

    def _initialize_security_index(self, admin_secrets: Dict[str, any]) -> None:
        """Run the security_admin script, it creates and initializes the opendistro_security index.

        IMPORTANT: must only run once per cluster, otherwise the index gets overrode
        """
        args = [
            f"-cd {self.opensearch.paths.conf}/opensearch-security/",
            f"-cn {self.opensearch_peer_cm.deployment_desc().config.cluster_name}",
            f"-h {self.unit_ip}",
            f"-ts {self.opensearch.paths.certs}/ca.p12",
            f"-tspass {self.secrets.get_object(Scope.APP, CertType.APP_ADMIN.val)['truststore-password']}",
            "-tsalias ca",
            "-tst PKCS12",
            f"-ks {self.opensearch.paths.certs}/{CertType.APP_ADMIN}.p12",
            f"-kspass {self.secrets.get_object(Scope.APP, CertType.APP_ADMIN.val)['keystore-password']}",
            f"-ksalias {CertType.APP_ADMIN}",
            "-kst PKCS12",
        ]

        admin_key_pwd = admin_secrets.get("key-password", None)
        if admin_key_pwd is not None:
            args.append(f"-keypass {admin_key_pwd}")

        self.status.set(MaintenanceStatus(SecurityIndexInitProgress))
        self.opensearch.run_script(
            "plugins/opensearch-security/tools/securityadmin.sh", " ".join(args)
        )
        self.status.clear(SecurityIndexInitProgress)

    def _get_nodes(self, use_localhost: bool) -> List[Node]:
        """Fetch the list of nodes of the cluster, depending on the requester."""
        # This means it's the first unit on the cluster.
        if self.unit.is_leader() and not self.peers_data.get(
            Scope.APP, "security_index_initialised", False
        ):
            return []

        return ClusterTopology.nodes(self.opensearch, use_localhost, self.alt_hosts)

    def _set_node_conf(self, nodes: List[Node]) -> None:
        """Set the configuration of the current node / unit."""
        # set user provided roles if any, else generate base roles
        if (
            deployment_desc := self.opensearch_peer_cm.deployment_desc()
        ).start == StartMode.WITH_PROVIDED_ROLES:
            computed_roles = deployment_desc.config.roles

            # This is the case where the 1st and main orchestrator to be deployed with no
            # "data" role in the provided roles, we need to add the role to be able to create
            # and store the security index
            # todo: rework: delay sec index init until 1st data node / handle red health
            if (
                self.unit.is_leader()
                and deployment_desc.typ == DeploymentType.MAIN_ORCHESTRATOR
                and "data" not in computed_roles
                and not self.peers_data.get(Scope.APP, "security_index_initialised", False)
            ):
                computed_roles.append("data")
                self.peers_data.put(Scope.UNIT, "remove-data-role", True)
        else:
            computed_roles = ClusterTopology.generated_roles()

        cm_names = ClusterTopology.get_cluster_managers_names(nodes)
        cm_ips = ClusterTopology.get_cluster_managers_ips(nodes)

        contribute_to_bootstrap = False
        if computed_roles == ["coordinating"]:
            computed_roles = []  # to mark a node as dedicated coordinating only, we clear the list
        elif "cluster_manager" in computed_roles:
            cm_names.append(self.unit_name)
            cm_ips.append(self.unit_ip)

            if (
                self.opensearch_peer_cm.deployment_desc().typ == DeploymentType.MAIN_ORCHESTRATOR
                and not self.peers_data.get(Scope.APP, "bootstrapped", False)
            ):
                cms_in_bootstrap = self.peers_data.get(
                    Scope.APP, "bootstrap_contributors_count", 0
                )
                if cms_in_bootstrap < self.app.planned_units():
                    contribute_to_bootstrap = True

                    if self.unit.is_leader():
                        self.peers_data.put(
                            Scope.APP, "bootstrap_contributors_count", cms_in_bootstrap + 1
                        )

                    # indicates that this unit is part of the "initial cm nodes"
                    self.peers_data.put(Scope.UNIT, "bootstrap_contributor", True)

        deployment_desc = self.opensearch_peer_cm.deployment_desc()
        self.opensearch_config.set_node(
            app=deployment_desc.app,
            cluster_name=deployment_desc.config.cluster_name,
            unit_name=self.unit_name,
            roles=computed_roles,
            cm_names=list(set(cm_names)),
            cm_ips=list(set(cm_ips)),
            contribute_to_bootstrap=contribute_to_bootstrap,
            node_temperature=deployment_desc.config.data_temperature,
        )

    def _cleanup_bootstrap_conf_if_applies(self) -> None:
        """Remove some conf props in the CM nodes that contributed to the cluster bootstrapping."""
        if self.unit.is_leader():
            self.peers_data.put(Scope.APP, "bootstrapped", True)
        self.peers_data.delete(Scope.UNIT, "bootstrap_contributor")
        self.opensearch_config.cleanup_bootstrap_conf()

    def _add_cm_addresses_to_conf(self):
        """Add the new IP addresses of the current CM units."""
        try:
            # fetch nodes
            nodes = ClusterTopology.nodes(
                self.opensearch, use_localhost=self.opensearch.is_node_up(), hosts=self.alt_hosts
            )
            # update (append) CM IPs
            self.opensearch_config.add_seed_hosts(
                [node.ip for node in nodes if node.is_cm_eligible()]
            )
        except OpenSearchHttpError:
            return

    def _reconfigure_and_restart_unit_if_needed(self):
        """Reconfigure the current unit if a new config was computed for it, then restart."""
        if not (nodes_config := self.peers_data.get_object(Scope.APP, "nodes_config")):
            return

        nodes_config = {name: Node.from_dict(node) for name, node in nodes_config.items()}

        # update (append) CM IPs
        self.opensearch_config.add_seed_hosts(
            [node.ip for node in list(nodes_config.values()) if node.is_cm_eligible()]
        )

        if not (new_node_conf := nodes_config.get(self.unit_name)):
            # the conf could not be computed / broadcast, because this node is
            # "starting" and is not online "yet" - either barely being configured (i.e. TLS)
            # or waiting to start.
            return

        current_conf = self.opensearch_config.load_node()
        stored_roles = current_conf["node.roles"] or ["coordinating"]
        new_conf_roles = new_node_conf.roles or ["coordinating"]
        if (
            sorted(stored_roles) == sorted(new_conf_roles)
            and current_conf.get("node.attr.temp") == new_node_conf.temperature
        ):
            # no conf change (roles for now)
            return

        self.status.set(WaitingStatus(WaitingToStart))
        self._restart_opensearch_event.emit()

    def _recompute_roles_if_needed(self, event: RelationChangedEvent):
        """Recompute node roles:self-healing that didn't trigger leader related event occurred."""
        try:
            if not (nodes := self._get_nodes(self.opensearch.is_node_up())):
                return

            if len(nodes) < self.app.planned_units():
                return

            self._compute_and_broadcast_updated_topology(nodes)
        except OpenSearchHttpError:
            pass

    def _compute_and_broadcast_updated_topology(self, current_nodes: List[Node]) -> None:
        """Compute cluster topology and broadcast node configs (roles for now) to change if any."""
        if not current_nodes:
            return

        current_reported_nodes = {
            name: Node.from_dict(node)
            for name, node in (self.peers_data.get_object(Scope.APP, "nodes_config") or {}).items()
        }

        if (
            deployment_desc := self.opensearch_peer_cm.deployment_desc()
        ).start == StartMode.WITH_GENERATED_ROLES:
            updated_nodes = ClusterTopology.recompute_nodes_conf(
                app_id=deployment_desc.app.id, nodes=current_nodes
            )
        else:
            first_dedicated_cm_node = None
            rel = self.model.get_relation(PeerRelationName)
            for unit in all_units(self):
                if rel.data[unit].get("remove-data-role") == "True":
                    first_dedicated_cm_node = format_unit_name(unit, app=deployment_desc.app)
                    break

            updated_nodes = {}
            for node in current_nodes:
                roles = node.roles
                temperature = node.temperature

                # only change the roles of the nodes of the current cluster
                if node.app.id == deployment_desc.app.id and node.name != first_dedicated_cm_node:
                    roles = deployment_desc.config.roles
                    temperature = deployment_desc.config.data_temperature

                updated_nodes[node.name] = Node(
                    name=node.name,
                    roles=roles,
                    ip=node.ip,
                    app=node.app,
                    unit_number=self.unit_id,
                    temperature=temperature,
                )

            # TODO: remove this when we get rid of roles recomputing logic
            try:
                self.opensearch_peer_cm.validate_roles(current_nodes, on_new_unit=False)
            except OpenSearchProvidedRolesException as e:
                logger.exception(e)
                self.app.status = BlockedStatus(str(e))

        if current_reported_nodes == updated_nodes:
            return

        self.peers_data.put_object(Scope.APP, "nodes_config", updated_nodes)

        # all units will get a peer_rel_changed event, for leader we do as follows
        self._reconfigure_and_restart_unit_if_needed()

    def _check_certs_expiration(self, event: UpdateStatusEvent) -> None:
        """Checks the certificates' expiration."""
        date_format = "%Y-%m-%d %H:%M:%S"
        last_cert_check = datetime.strptime(
            self.peers_data.get(Scope.UNIT, "certs_exp_checked_at", "1970-01-01 00:00:00"),
            date_format,
        )

        # See if the last check was made less than 6h ago, if yes - leave
        if (datetime.now() - last_cert_check).seconds < 6 * 3600:
            return

        certs = self.tls.get_unit_certificates()

        # keep certificates that are expiring in less than 24h
        for cert_type in list(certs.keys()):
            hours = cert_expiration_remaining_hours(certs[cert_type])
            if hours > 24 * 7:
                del certs[cert_type]

        if certs:
            missing = [cert.val for cert in certs.keys()]
            self.status.set(BlockedStatus(CertsExpirationError.format(", ".join(missing))))

            # stop opensearch in case the Node-transport certificate expires.
            if certs.get(CertType.UNIT_TRANSPORT) is not None:
                try:
                    self._stop_opensearch()
                except OpenSearchStopError:
                    event.defer()
                    return

        self.peers_data.put(
            Scope.UNIT, "certs_exp_checked_at", datetime.now().strftime(date_format)
        )

    def _get_prometheus_labels(self) -> Optional[Dict[str, str]]:
        """Return the labels for the prometheus scrape."""
        try:
            if not self.opensearch.roles:
                return None
            taggable_roles = ClusterTopology.generated_roles() + ["voting"]
            roles = set(
                role if role in taggable_roles else "other" for role in self.opensearch.roles
            )
            roles = sorted(roles)
            return {"roles": ",".join(roles)}
        except KeyError:
            # At very early stages of the deployment, "node.roles" may not be yet present
            # in the opensearch.yml, nor APIs is responding. Therefore, we need to catch
            # the KeyError here and report the appropriate response.
            return None

    def _scrape_config(self) -> List[Dict]:
        """Generates the scrape config as needed."""
        if (
            not (app_secrets := self.secrets.get_object(Scope.APP, CertType.APP_ADMIN.val))
            or not (ca := app_secrets.get("ca-cert"))
            or not (pwd := self.secrets.get(Scope.APP, self.secrets.password_key(COSUser)))
            or not self._get_prometheus_labels()
        ):
            # Not yet ready, waiting for certain values to be set
            return []
        return [
            {
                "metrics_path": "/_prometheus/metrics",
                "static_configs": [
                    {
                        "targets": [f"{self.unit_ip}:{COSPort}"],
                        "labels": self._get_prometheus_labels(),
                    }
                ],
                "tls_config": {"ca": ca},
                "scheme": "https" if self.tls.all_tls_resources_stored() else "http",
                "basic_auth": {"username": f"{COSUser}", "password": f"{pwd}"},
            }
        ]

    @property
    def unit_ip(self) -> str:
        """IP address of the current unit."""
        return get_host_ip(self, PeerRelationName)

    @property
    def unit_name(self) -> str:
        """Name of the current unit."""
        return format_unit_name(self.unit, app=self.opensearch_peer_cm.deployment_desc().app)

    @property
    def unit_id(self) -> int:
        """ID of the current unit."""
        return int(self.unit.name.split("/")[-1])

    @property
    def alt_hosts(self) -> Optional[List[str]]:
        """Return an alternative host (of another node) in case the current is offline."""
        all_units_ips = units_ips(self, PeerRelationName)
        all_hosts = list(all_units_ips.values())

        if nodes_conf := self.peers_data.get_object(Scope.APP, "nodes_config"):
            all_hosts.extend([Node.from_dict(node).ip for node in nodes_conf.values()])

        if peer_cm_rel_data := self.opensearch_peer_cm.rel_data():
            all_hosts.extend([node.ip for node in peer_cm_rel_data.cm_nodes])

        random.shuffle(all_hosts)

        if not all_hosts:
            return None

        return [
            host for host in all_hosts if host != self.unit_ip and self.opensearch.is_node_up(host)
        ]<|MERGE_RESOLUTION|>--- conflicted
+++ resolved
@@ -775,16 +775,6 @@
                 except OpenSearchHttpError:
                     logger.error("Could not reload TLS certificates via API, will restart.")
                     self._restart_opensearch_event.emit()
-<<<<<<< HEAD
-                self.tls.reset_ca_rotation_state()
-                self.status.clear(TLSNotFullyConfigured)
-                # the chain.pem file should only be updated after applying the new certs
-                # otherwise there could be TLS verification errors after renewing the CA
-                self.tls.update_request_ca_bundle()
-                # cleaning the former CA certificate from the truststore
-                # must only be done AFTER all renewed certificates are available and loaded
-                self.tls.remove_old_ca()
-=======
                 else:
                     # the chain.pem file should only be updated after applying the new certs
                     # otherwise there could be TLS verification errors after renewing the CA
@@ -794,7 +784,6 @@
                     # cleaning the former CA certificate from the truststore
                     # must only be done AFTER all renewed certificates are available and loaded
                     self.tls.remove_old_ca()
->>>>>>> ef93cdd5
             else:
                 event.defer()
                 return
@@ -1104,10 +1093,7 @@
         self.tls.reset_ca_rotation_state()
         if self.is_tls_full_configured_in_cluster():
             self.status.clear(TLSCaRotation)
-<<<<<<< HEAD
-=======
             self.status.clear(TLSNotFullyConfigured)
->>>>>>> ef93cdd5
 
         # request new certificates after rotating the CA
         if self.peers_data.get(Scope.UNIT, "tls_ca_renewing", False) and self.peers_data.get(

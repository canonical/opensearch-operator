# Copyright 2023 Canonical Ltd.
# See LICENSE file for licensing details.

"""Base class for the OpenSearch Operators."""
import logging
import random
from abc import abstractmethod
from datetime import datetime
from typing import Dict, List, Optional, Type

from charms.grafana_agent.v0.cos_agent import COSAgentProvider
from charms.opensearch.v0.constants_charm import (
    AdminUserInitProgress,
    AdminUserNotConfigured,
    CertsExpirationError,
    ClientRelationName,
    ClusterHealthRed,
    ClusterHealthUnknown,
    COSPort,
    COSRelationName,
    COSRole,
    COSUser,
    PeerRelationName,
    PluginConfigChangeError,
    PluginConfigStart,
    RequestUnitServiceOps,
    SecurityIndexInitProgress,
    ServiceIsStopping,
    ServiceStartError,
    ServiceStopped,
    TLSNewCertsRequested,
    TLSNotFullyConfigured,
    TLSRelationBrokenError,
    TLSRelationMissing,
    WaitingToStart,
)
from charms.opensearch.v0.constants_secrets import ADMIN_PW, ADMIN_PW_HASH
from charms.opensearch.v0.constants_tls import TLS_RELATION, CertType
from charms.opensearch.v0.helper_charm import DeferTriggerEvent, Status
from charms.opensearch.v0.helper_cluster import ClusterTopology, Node
from charms.opensearch.v0.helper_networking import (
    get_host_ip,
    is_reachable,
    reachable_hosts,
    unit_ip,
    units_ips,
)
from charms.opensearch.v0.helper_security import (
    cert_expiration_remaining_hours,
    generate_hashed_password,
    generate_password,
)
from charms.opensearch.v0.models import DeploymentDescription, DeploymentType
from charms.opensearch.v0.opensearch_backups import OpenSearchBackup
from charms.opensearch.v0.opensearch_config import OpenSearchConfig
from charms.opensearch.v0.opensearch_distro import OpenSearchDistribution
from charms.opensearch.v0.opensearch_exceptions import (
    OpenSearchError,
    OpenSearchHAError,
    OpenSearchHttpError,
    OpenSearchNotFullyReadyError,
    OpenSearchStartError,
    OpenSearchStartTimeoutError,
    OpenSearchStopError,
)
from charms.opensearch.v0.opensearch_fixes import OpenSearchFixes
from charms.opensearch.v0.opensearch_health import HealthColors, OpenSearchHealth
from charms.opensearch.v0.opensearch_internal_data import RelationDataStore, Scope
from charms.opensearch.v0.opensearch_locking import OpenSearchOpsLock
from charms.opensearch.v0.opensearch_nodes_exclusions import (
    ALLOCS_TO_DELETE,
    VOTING_TO_DELETE,
    OpenSearchExclusions,
)
from charms.opensearch.v0.opensearch_peer_clusters import (
    OpenSearchPeerClustersManager,
    OpenSearchProvidedRolesException,
    StartMode,
)
from charms.opensearch.v0.opensearch_plugin_manager import OpenSearchPluginManager
from charms.opensearch.v0.opensearch_plugins import (
    OpenSearchPluginError,
    OpenSearchPluginRelationClusterNotReadyError,
)
from charms.opensearch.v0.opensearch_relation_peer_cluster import (
    OpenSearchPeerClusterProvider,
    OpenSearchPeerClusterRequirer,
)
from charms.opensearch.v0.opensearch_relation_provider import OpenSearchProvider
from charms.opensearch.v0.opensearch_secrets import OpenSearchSecrets
from charms.opensearch.v0.opensearch_tls import OpenSearchTLS
from charms.opensearch.v0.opensearch_users import OpenSearchUserManager
from charms.rolling_ops.v0.rollingops import RollingOpsManager
from charms.tls_certificates_interface.v3.tls_certificates import (
    CertificateAvailableEvent,
)
from ops.charm import (
    ActionEvent,
    CharmBase,
    ConfigChangedEvent,
    LeaderElectedEvent,
    RelationBrokenEvent,
    RelationChangedEvent,
    RelationCreatedEvent,
    RelationDepartedEvent,
    RelationJoinedEvent,
    StartEvent,
    StorageDetachingEvent,
    UpdateStatusEvent,
)
from ops.framework import EventBase, EventSource
from ops.model import BlockedStatus, MaintenanceStatus, WaitingStatus
<<<<<<< HEAD
from tenacity import RetryError, Retrying, stop_after_attempt, wait_fixed
=======
>>>>>>> e9aeb154

# The unique Charmhub library identifier, never change it
LIBID = "cba015bae34642baa1b6bb27bb35a2f7"

# Increment this major API version when introducing breaking changes
LIBAPI = 0

# Increment this PATCH version before using `charmcraft publish-lib` or reset
# to 0 if you are raising the major API version
LIBPATCH = 2


SERVICE_MANAGER = "service"
STORAGE_NAME = "opensearch-data"


logger = logging.getLogger(__name__)


class OpenSearchBaseCharm(CharmBase):
    """Base class for OpenSearch charms."""

    defer_trigger_event = EventSource(DeferTriggerEvent)

    def __init__(self, *args, distro: Type[OpenSearchDistribution] = None):
        super().__init__(*args)

        if distro is None:
            raise ValueError("The type of the opensearch distro must be specified.")

        self.opensearch = distro(self, PeerRelationName)
        self.opensearch_peer_cm = OpenSearchPeerClustersManager(self)
        self.opensearch_config = OpenSearchConfig(self.opensearch)
        self.opensearch_exclusions = OpenSearchExclusions(self)
        self.opensearch_fixes = OpenSearchFixes(self)

        self.peers_data = RelationDataStore(self, PeerRelationName)
        self.secrets = OpenSearchSecrets(self, PeerRelationName)
        self.tls = OpenSearchTLS(self, TLS_RELATION)
        self.status = Status(self)
        self.health = OpenSearchHealth(self)
        self.ops_lock = OpenSearchOpsLock(self)
        self.cos_integration = COSAgentProvider(
            self,
            relation_name=COSRelationName,
            metrics_endpoints=[],
            scrape_configs=self._scrape_config,
            refresh_events=[self.on.set_password_action, self.on.secret_changed],
            metrics_rules_dir="./src/alert_rules/prometheus",
            log_slots=["opensearch:logs"],
        )

        self.plugin_manager = OpenSearchPluginManager(self)
        self.backup = OpenSearchBackup(self)

        self.service_manager = RollingOpsManager(
            self, relation=SERVICE_MANAGER, callback=self._start_opensearch
        )
        self.user_manager = OpenSearchUserManager(self)
        self.opensearch_provider = OpenSearchProvider(self)
        self.peer_cluster_provider = OpenSearchPeerClusterProvider(self)
        self.peer_cluster_requirer = OpenSearchPeerClusterRequirer(self)

        # helper to defer events without any additional logic
        self.framework.observe(self.defer_trigger_event, self._on_defer_trigger)

        self.framework.observe(self.on.leader_elected, self._on_leader_elected)
        self.framework.observe(self.on.start, self._on_start)
        self.framework.observe(self.on.update_status, self._on_update_status)
        self.framework.observe(self.on.config_changed, self._on_config_changed)

        self.framework.observe(
            self.on[PeerRelationName].relation_created, self._on_peer_relation_created
        )
        self.framework.observe(
            self.on[PeerRelationName].relation_joined, self._on_peer_relation_joined
        )
        self.framework.observe(
            self.on[PeerRelationName].relation_changed, self._on_peer_relation_changed
        )
        self.framework.observe(
            self.on[PeerRelationName].relation_departed, self._on_peer_relation_departed
        )
        self.framework.observe(
            self.on[STORAGE_NAME].storage_detaching, self._on_opensearch_data_storage_detaching
        )

        self.framework.observe(self.on.set_password_action, self._on_set_password_action)
        self.framework.observe(self.on.get_password_action, self._on_get_password_action)

    def _on_defer_trigger(self, _: DeferTriggerEvent):
        """Hook for the trigger_defer event."""
        pass

    def _on_leader_elected(self, event: LeaderElectedEvent):
        """Handle leader election event."""
        if self.peers_data.get(Scope.APP, "security_index_initialised", False):
            # Leader election event happening after a previous leader got killed
            if not self.opensearch.is_node_up():
                event.defer()
                return

            if self.health.apply() in [HealthColors.UNKNOWN, HealthColors.YELLOW_TEMP]:
                event.defer()

            self._compute_and_broadcast_updated_topology(self._get_nodes(True))
            return

        # TODO: check if cluster can start independently

        # User config is currently in a default state, which contains multiple insecure default
        # users. Purge the user list before initialising the users the charm requires.
        self._purge_users()

        deployment_desc = self.opensearch_peer_cm.deployment_desc()
        if not deployment_desc:
            event.defer()
            return

        if deployment_desc.typ != DeploymentType.MAIN_ORCHESTRATOR:
            return

        if not self.peers_data.get(Scope.APP, "admin_user_initialized"):
            self.status.set(MaintenanceStatus(AdminUserInitProgress))

        # this is in case we're coming from 0 to N units, we don't want to use the rest api
        self._put_admin_user()

        self.status.clear(AdminUserInitProgress)

    def _on_start(self, event: StartEvent):
        """Triggered when on start. Set the right node role."""
        if self.opensearch.is_node_up():
            if self.peers_data.get(Scope.APP, "security_index_initialised"):
                # in the case where it was on WaitingToStart status, event got deferred
                # and the service started in between, put status back to active
                self.status.clear(WaitingToStart)

            # cleanup bootstrap conf in the node if existing
            if self.peers_data.get(Scope.UNIT, "bootstrap_contributor"):
                self._cleanup_bootstrap_conf_if_applies()

            return

        # apply the directives computed and emitted by the peer cluster manager
        if not self._apply_peer_cm_directives_and_check_if_can_start():
            event.defer()
            return

        if not self.is_admin_user_configured() or not self.is_tls_fully_configured():
            if not self.model.get_relation("certificates"):
                status = BlockedStatus(TLSRelationMissing)
            else:
                status = MaintenanceStatus(
                    TLSNotFullyConfigured
                    if self.is_admin_user_configured()
                    else AdminUserNotConfigured
                )
            self.status.set(status)
            event.defer()
            return

        self.status.clear(AdminUserNotConfigured)
        self.status.clear(TLSNotFullyConfigured)
        self.status.clear(TLSRelationMissing)

        self.peers_data.put(Scope.UNIT, "tls_configured", True)

        # configure clients auth
        self.opensearch_config.set_client_auth()

        # request the start of OpenSearch
        self.status.set(WaitingStatus(RequestUnitServiceOps.format("start")))
        self.on[self.service_manager.name].acquire_lock.emit(callback_override="_start_opensearch")

    def _apply_peer_cm_directives_and_check_if_can_start(self) -> bool:
        """Apply the directives computed by the opensearch peer cluster manager."""
        if not (deployment_desc := self.opensearch_peer_cm.deployment_desc()):
            # the deployment description hasn't finished being computed by the leader
            return False

        # check possibility to start
        if self.opensearch_peer_cm.can_start(deployment_desc):
            try:
                nodes = self._get_nodes(False)
                self.opensearch_peer_cm.validate_roles(nodes, on_new_unit=True)
            except OpenSearchHttpError:
                return False
            except OpenSearchProvidedRolesException as e:
                self.unit.status = BlockedStatus(str(e))
                return False

            return True

        if self.unit.is_leader():
            self.opensearch_peer_cm.apply_status_if_needed(deployment_desc)

        return False

    def _on_peer_relation_created(self, event: RelationCreatedEvent):
        """Event received by the new node joining the cluster."""
        current_secrets = self.secrets.get_object(Scope.APP, CertType.APP_ADMIN.val)

        # In the case of the first units before TLS is initialized
        if not current_secrets:
            if not self.unit.is_leader():
                event.defer()
            return

        # in the case the cluster was bootstrapped with multiple units at the same time
        # and the certificates have not been generated yet
        if not current_secrets.get("cert") or not current_secrets.get("chain"):
            event.defer()
            return

        # Store the "Admin" certificate, key and CA on the disk of the new unit
        self.store_tls_resources(CertType.APP_ADMIN, current_secrets, override_admin=False)

    def _on_peer_relation_joined(self, event: RelationJoinedEvent):
        """Event received by all units when a new node joins the cluster."""
        if not self.unit.is_leader():
            return

        if (
            not self.peers_data.get(Scope.APP, "security_index_initialised")
            or not self.opensearch.is_node_up()
        ):
            return

        new_unit_host = unit_ip(self, event.unit, PeerRelationName)
        if not is_reachable(new_unit_host, self.opensearch.port):
            event.defer()
            return

        try:
            nodes = self._get_nodes(True)
        except OpenSearchHttpError:
            event.defer()
            return

        # we want to re-calculate the topology only once when latest unit joins
        if len(nodes) == self.app.planned_units():
            self._compute_and_broadcast_updated_topology(nodes)
        else:
            event.defer()

    def _on_peer_relation_changed(self, event: RelationChangedEvent):
        """Handle peer relation changes."""
        if (
            self.unit.is_leader()
            and self.opensearch.is_node_up()
            and self.health.apply() in [HealthColors.UNKNOWN, HealthColors.YELLOW_TEMP]
        ):
            # we defer because we want the temporary status to be updated
            event.defer()
            # self.defer_trigger_event.emit()

        for relation in self.model.relations.get(ClientRelationName, []):
            self.opensearch_provider.update_endpoints(relation)

        # register new cm addresses on every node
        self._add_cm_addresses_to_conf()

        # TODO remove the data role of the first CM to start if applies needed
        # we no longer need this once we delay the security index init to *after* the
        # first data node joins
        # if self._remove_data_role_from_dedicated_cm_if_needed(event):
        #    return

        app_data = event.relation.data.get(event.app)
        if self.unit.is_leader():
            # Recompute the node roles in case self-healing didn't trigger leader related event
            self._recompute_roles_if_needed(event)
        elif app_data:
            # if app_data + app_data["nodes_config"]: Reconfigure + restart node on the unit
            self._reconfigure_and_restart_unit_if_needed()

        unit_data = event.relation.data.get(event.unit)
        if not unit_data:
            return

        if unit_data.get(VOTING_TO_DELETE) or unit_data.get(ALLOCS_TO_DELETE):
            self.opensearch_exclusions.cleanup()

        if self.unit.is_leader() and unit_data.get("bootstrap_contributor"):
            contributor_count = self.peers_data.get(Scope.APP, "bootstrap_contributors_count", 0)
            self.peers_data.put(Scope.APP, "bootstrap_contributors_count", contributor_count + 1)

    def _on_peer_relation_departed(self, event: RelationDepartedEvent):
        """Relation departed event."""
        if not (self.unit.is_leader() and self.opensearch.is_node_up()):
            return

        remaining_nodes = [
            node
            for node in self._get_nodes(True)
            if node.name != event.departing_unit.name.replace("/", "-")
        ]

        if len(remaining_nodes) == self.app.planned_units():
            self._compute_and_broadcast_updated_topology(remaining_nodes)
        else:
            event.defer()

    def _on_opensearch_data_storage_detaching(self, _: StorageDetachingEvent):  # noqa: C901
        """Triggered when removing unit, Prior to the storage being detached."""
        # acquire lock to ensure only 1 unit removed at a time
        self.ops_lock.acquire()

        # if the leader is departing, and this hook fails "leader elected" won"t trigger,
        # so we want to re-balance the node roles from here
        if self.unit.is_leader():
            if self.app.planned_units() > 1 and (self.opensearch.is_node_up() or self.alt_hosts):
                remaining_nodes = [
                    node
                    for node in self._get_nodes(self.opensearch.is_node_up())
                    if node.name != self.unit_name
                ]
                self._compute_and_broadcast_updated_topology(remaining_nodes)
            elif self.app.planned_units() == 0:
                self.peers_data.delete(Scope.APP, "bootstrap_contributors_count")
                self.peers_data.delete(Scope.APP, "nodes_config")

                # todo: remove this if snap storage reuse is solved.
                self.peers_data.delete(Scope.APP, "security_index_initialised")

        # we attempt to flush the translog to disk
        if self.opensearch.is_node_up():
            try:
                self.opensearch.request("POST", "/_flush?wait_for_ongoing")
            except OpenSearchHttpError:
                # if it's a failed attempt we move on
                pass
        try:
            self._stop_opensearch()

            # safeguards in case planned_units > 0
            if self.app.planned_units() > 0:
                # check cluster status
                if self.alt_hosts:
                    health_color = self.health.apply(
                        wait_for_green_first=True, use_localhost=False
                    )
                    if health_color == HealthColors.RED:
                        raise OpenSearchHAError(ClusterHealthRed)
                else:
                    raise OpenSearchHAError(ClusterHealthUnknown)
        finally:
            # release lock
            self.ops_lock.release()

    def _on_update_status(self, event: UpdateStatusEvent):
        """On update status event.

        We want to periodically check for the following:
        1- Do we have users that need to be deleted, and if so we need to delete them.
        2- The system requirements are still met
        3- every 6 hours check if certs are expiring soon (in 7 days),
            as a safeguard in case relation broken. As there will be data loss
            without the user noticing in case the cert of the unit transport layer expires.
            So we want to stop opensearch in that case, since it cannot be recovered from.
        """
        # if there are missing system requirements defer
        missing_sys_reqs = self.opensearch.missing_sys_requirements()
        if len(missing_sys_reqs) > 0:
            self.status.set(BlockedStatus(" - ".join(missing_sys_reqs)))
            return

        # if node already shutdown - leave
        if not self.opensearch.is_node_up():
            return

        # if there are exclusions to be removed
        if self.unit.is_leader():
            self.opensearch_exclusions.cleanup()

            health = self.health.apply()
            if health not in [HealthColors.GREEN, HealthColors.IGNORE]:
                event.defer()

            if health == HealthColors.UNKNOWN:
                return

        for relation in self.model.relations.get(ClientRelationName, []):
            self.opensearch_provider.update_endpoints(relation)

        self.user_manager.remove_users_and_roles()

        # If relation not broken - leave
        if self.model.get_relation("certificates") is not None:
            return

        # handle when/if certificates are expired
        self._check_certs_expiration(event)

    def _on_config_changed(self, event: ConfigChangedEvent):
        """On config changed event. Useful for IP changes or for user provided config changes."""
        if self.opensearch_config.update_host_if_needed():
            self.status.set(MaintenanceStatus(TLSNewCertsRequested))
            self._delete_stored_tls_resources()
            self.tls.request_new_unit_certificates()

            # since when an IP change happens, "_on_peer_relation_joined" won't be called,
            # we need to alert the leader that it must recompute the node roles for any unit whose
            # roles were changed while the current unit was cut-off from the rest of the network
            self.on[PeerRelationName].relation_joined.emit(
                self.model.get_relation(PeerRelationName)
            )

        previous_deployment_desc = self.opensearch_peer_cm.deployment_desc()
        if self.unit.is_leader():
            # run peer cluster manager processing
            self.opensearch_peer_cm.run()

            # handle cluster change to main-orchestrator (i.e: init_hold: true -> false)
            self._handle_change_to_main_orchestrator_if_needed(event, previous_deployment_desc)
        elif not previous_deployment_desc:
            # deployment desc not initialized yet by leader
            event.defer()
            return

        self.status.set(MaintenanceStatus(PluginConfigStart))
        try:
            if self.opensearch.is_started() and self.plugin_manager.run():
                self.on[self.service_manager.name].acquire_lock.emit(
                    callback_override="_restart_opensearch"
                )
<<<<<<< HEAD
        except OpenSearchPluginError as e:
            logger.exception(e)
            if isinstance(e, OpenSearchPluginRelationClusterNotReadyError):
                logger.warning("Plugin management: cluster not ready yet at config changed")
            else:
                # There was an unexpected error, log it and block the unit
                self.status.set(BlockedStatus(PluginConfigChangeError))
            event.defer()
=======
        except OpenSearchPluginRelationClusterNotReadyError:
            logger.warning("Plugin management: cluster not ready yet at config changed")
            event.defer()
            return
        except OpenSearchPluginError:
            self.status.set(BlockedStatus(PluginConfigChangeError))
            event.defer()
            return
        self.status.clear(PluginConfigChangeError)
        self.status.clear(PluginConfigStart)
>>>>>>> e9aeb154

    def _on_set_password_action(self, event: ActionEvent):
        """Set new admin password from user input or generate if not passed."""
        if not self.opensearch_peer_cm.deployment_desc().typ != DeploymentType.MAIN_ORCHESTRATOR:
            event.fail("The action can be run only on the leader unit of the main cluster.")
            return

        if not self.unit.is_leader():
            event.fail("The action can be run only on leader unit.")
            return

        user_name = event.params.get("username")
        if user_name not in ["admin", COSUser]:
            event.fail(f"Only the 'admin' and {COSUser} username is allowed for this action.")
            return

        password = event.params.get("password") or generate_password()
        try:
            label = self.secrets.password_key(user_name)
            self._put_admin_user(password)
            password = self.secrets.get(Scope.APP, label)
            event.set_results({label: password})
        except OpenSearchError as e:
            event.fail(f"Failed changing the password: {e}")

    def _on_get_password_action(self, event: ActionEvent):
        """Return the password and cert chain for the admin user of the cluster."""
        user_name = event.params.get("username")
        if user_name not in ["admin", COSUser]:
            event.fail(f"Only the 'admin' and {COSUser} username is allowed for this action.")
            return

        if not self.is_admin_user_configured():
            event.fail(f"{user_name} user not configured yet.")
            return

        if not self.is_tls_fully_configured():
            event.fail("TLS certificates not configured yet.")
            return

        password = self.secrets.get(Scope.APP, self.secrets.password_key(user_name))
        cert = self.secrets.get_object(
            Scope.APP, CertType.APP_ADMIN.val
        )  # replace later with new user certs

        event.set_results(
            {
                "username": user_name,
                "password": password,
                "ca-chain": cert["chain"],
            }
        )

    def on_tls_conf_set(
        self, _: CertificateAvailableEvent, scope: Scope, cert_type: CertType, renewal: bool
    ):
        """Called after certificate ready and stored on the corresponding scope databag.

        - Store the cert on the file system, on all nodes for APP certificates
        - Update the corresponding yaml conf files
        - Run the security admin script
        """
        # Get the list of stored secrets for this cert
        current_secrets = self.secrets.get_object(scope, cert_type.val)

        # Store cert/key on disk - must happen after opensearch stop for transport certs renewal
        self.store_tls_resources(cert_type, current_secrets)

        if scope == Scope.UNIT:
            # node http or transport cert
            self.opensearch_config.set_node_tls_conf(cert_type, current_secrets)
        else:
            # write the admin cert conf on all units, in case there is a leader loss + cert renewal
            self.opensearch_config.set_admin_tls_conf(current_secrets)

        # In case of renewal of the unit transport layer cert - restart opensearch
        if renewal and self.is_admin_user_configured() and self.is_tls_fully_configured():
            self.on[self.service_manager.name].acquire_lock.emit(
                callback_override="_restart_opensearch"
            )

    def on_tls_relation_broken(self, _: RelationBrokenEvent):
        """As long as all certificates are produced, we don't do anything."""
        if self.is_tls_fully_configured():
            return

        # Otherwise, we block.
        self.status.set(BlockedStatus(TLSRelationBrokenError))

    def is_tls_fully_configured(self) -> bool:
        """Check if TLS fully configured meaning the 3 certificates are present."""
        # In case the initialisation of the admin user is not finished yet
        admin_secrets = self.secrets.get_object(Scope.APP, CertType.APP_ADMIN.val)
        if not admin_secrets or not admin_secrets.get("cert") or not admin_secrets.get("chain"):
            return False

        unit_transport_secrets = self.secrets.get_object(Scope.UNIT, CertType.UNIT_TRANSPORT.val)
        if not unit_transport_secrets or not unit_transport_secrets.get("cert"):
            return False

        unit_http_secrets = self.secrets.get_object(Scope.UNIT, CertType.UNIT_HTTP.val)
        if not unit_http_secrets or not unit_http_secrets.get("cert"):
            return False

        stored = self._are_all_tls_resources_stored()
        if stored:
            self.peers_data.put(Scope.UNIT, "tls_configured", True)

        return stored

    def is_every_unit_marked_as_started(self) -> bool:
        """Check if every unit in the cluster is marked as started."""
        rel = self.model.get_relation(PeerRelationName)
        for unit in rel.units.union({self.unit}):
            if rel.data[unit].get("started") != "True":
                return False
        return True

    def is_tls_full_configured_in_cluster(self) -> bool:
        """Check if TLS is configured in all the units of the current cluster."""
        rel = self.model.get_relation(PeerRelationName)
        for unit in rel.units.union({self.unit}):
            if rel.data[unit].get("tls_configured") != "True":
                return False
        return True

    def is_admin_user_configured(self) -> bool:
        """Check if admin user configured."""
        # In case the initialisation of the admin user is not finished yet
        return self.peers_data.get(Scope.APP, "admin_user_initialized", False)

    def _handle_change_to_main_orchestrator_if_needed(
        self, event: ConfigChangedEvent, previous_deployment_desc: Optional[DeploymentDescription]
    ) -> None:
        """Handle when the user changes the roles or init_hold config from True to False."""
        # if the current cluster wasn't already a "main-Orchestrator" and we're now updating
        # the roles for it to become one. We need to: create the admin user if missing, and
        # generate the admin certificate if missing and the TLS relation is established.
        cluster_changed_to_main_cm = (
            previous_deployment_desc is not None
            and previous_deployment_desc.typ != DeploymentType.MAIN_ORCHESTRATOR
            and self.opensearch_peer_cm.deployment_desc().typ == DeploymentType.MAIN_ORCHESTRATOR
        )
        if not cluster_changed_to_main_cm:
            return

        # we check if we need to create the admin user
        if not self.is_admin_user_configured():
            self._put_admin_user()

        # we check if we need to generate the admin certificate if missing
        if not self.is_tls_fully_configured():
            if not self.model.get_relation("certificates"):
                event.defer()
                return

            self.tls.request_new_admin_certificate()

    def _start_opensearch(self, event: EventBase) -> None:  # noqa: C901
        """Start OpenSearch, with a generated or passed conf, if all resources configured."""
        self.peers_data.delete(Scope.UNIT, "started")
        if self.opensearch.is_started():
            try:
                self._post_start_init(event)
            except (OpenSearchHttpError, OpenSearchNotFullyReadyError):
                event.defer()
                # self.defer_trigger_event.emit()
            return

        if not self._can_service_start():
            self.peers_data.delete(Scope.UNIT, "starting")
            event.defer()
            return

        if self.peers_data.get(Scope.UNIT, "starting", False) and self.opensearch.is_failed():
            self.peers_data.delete(Scope.UNIT, "starting")
            event.defer()
            return

        self.unit.status = WaitingStatus(WaitingToStart)

        rel = self.model.get_relation(PeerRelationName)
        for unit in rel.units.union({self.unit}):
            if rel.data[unit].get("starting") == "True":
                event.defer()
                return

        self.peers_data.put(Scope.UNIT, "starting", True)

        try:
            # Retrieve the nodes of the cluster, needed to configure this node
            nodes = self._get_nodes(False)

            # validate the roles prior to starting
            self.opensearch_peer_cm.validate_roles(nodes, on_new_unit=True)

            # Set the configuration of the node
            self._set_node_conf(nodes)
        except OpenSearchHttpError:
            self.peers_data.delete(Scope.UNIT, "starting")
            event.defer()
            self._post_start_init(event)
            return
        except OpenSearchProvidedRolesException as e:
            logger.exception(e)
            self.peers_data.delete(Scope.UNIT, "starting")
            event.defer()
            self.unit.status = BlockedStatus(str(e))
            return

        try:
            self.opensearch.start(
                wait_until_http_200=(
                    not self.unit.is_leader()
                    or self.peers_data.get(Scope.APP, "security_index_initialised", False)
                )
            )
            self._post_start_init(event)
        except (OpenSearchStartTimeoutError, OpenSearchNotFullyReadyError):
            event.defer()
            # emit defer_trigger event which won't do anything to force retry of current event
            # self.defer_trigger_event.emit()
        except OpenSearchStartError as e:
            logger.exception(e)
            self.peers_data.delete(Scope.UNIT, "starting")
            self.status.set(BlockedStatus(ServiceStartError))
            event.defer()
            # self.defer_trigger_event.emit()

    def _post_start_init(self, event: EventBase):
        """Initialization post OpenSearch start."""
        # initialize the security index if needed (and certs written on disk etc.)
        if self.unit.is_leader() and not self.peers_data.get(
            Scope.APP, "security_index_initialised"
        ):
            admin_secrets = self.secrets.get_object(Scope.APP, CertType.APP_ADMIN.val)
            self._initialize_security_index(admin_secrets)
            self.peers_data.put(Scope.APP, "security_index_initialised", True)

        # it sometimes takes a few seconds before the node is fully "up" otherwise a 503 error
        # may be thrown when calling a node - we want to ensure this node is perfectly ready
        # before marking it as ready
        if not self.opensearch.is_node_up():
            raise OpenSearchNotFullyReadyError("Node started but not full ready yet.")

        # cleanup bootstrap conf in the node
        if self.peers_data.get(Scope.UNIT, "bootstrap_contributor"):
            self._cleanup_bootstrap_conf_if_applies()

        # Remove the exclusions that could not be removed when no units were online
        self.opensearch_exclusions.delete_current()

        # Remove the 'starting' flag on the unit
        self.peers_data.delete(Scope.UNIT, "starting")
        self.peers_data.put(Scope.UNIT, "started", True)

        # apply post_start fixes to resolve start related upstream bugs
        self.opensearch_fixes.apply_on_start()

        # apply cluster health
        self.health.apply()

        # Creating the monitoring user
        self._put_monitoring_user()

        # clear waiting to start status
        self.status.clear(WaitingToStart)

        # update the peer cluster rel data with new IP in case of main cluster manager
        if self.opensearch_peer_cm.deployment_desc().typ != DeploymentType.OTHER:
            if self.opensearch_peer_cm.is_peer_cluster_manager_relation_set():
                self.peer_cluster_provider.refresh_relation_data(event)

    def _stop_opensearch(self) -> None:
        """Stop OpenSearch if possible."""
        self.status.set(WaitingStatus(ServiceIsStopping))

        if self.opensearch.is_node_up():
            # 1. Add current node to the voting + alloc exclusions
            self.opensearch_exclusions.add_current()

        # TODO: should be block until all shards move ?

        # 2. stop the service
        self.opensearch.stop()
        self.status.set(WaitingStatus(ServiceStopped))

        # 3. Remove the exclusions
        self.opensearch_exclusions.delete_current()

    def _restart_opensearch(self, event: EventBase) -> None:
        """Restart OpenSearch if possible."""
        if not self.peers_data.get(Scope.UNIT, "starting", False):
            try:
                self._stop_opensearch()
            except OpenSearchStopError as e:
                logger.exception(e)
                event.defer()
                self.status.set(WaitingStatus(ServiceIsStopping))
                return

        self._start_opensearch(event)

    def _can_service_start(self) -> bool:
        """Return if the opensearch service can start."""
        # if there are any missing system requirements leave
        missing_sys_reqs = self.opensearch.missing_sys_requirements()
        if len(missing_sys_reqs) > 0:
            self.status.set(BlockedStatus(" - ".join(missing_sys_reqs)))
            return False

        if self.unit.is_leader():
            return True

        if not self.peers_data.get(Scope.APP, "security_index_initialised", False):
            return False

        if not self.alt_hosts:
            return False

        # When a new unit joins, replica shards are automatically added to it. In order to prevent
        # overloading the cluster, units must be started one at a time. So we defer starting
        # opensearch until all shards in other units are in a "started" or "unassigned" state.
        try:
            if self.health.apply(use_localhost=False, app=False) == HealthColors.YELLOW_TEMP:
                return False
        except OpenSearchHttpError:
            # this means that the leader unit is not reachable (not started yet),
            # meaning it's a new cluster, so we can safely start the OpenSearch service
            pass

        return True

    def _remove_data_role_from_dedicated_cm_if_needed(  # noqa: C901
        self, event: EventBase
    ) -> bool:
        """Remove the data role from the first started CM node."""
        # TODO: this method should be deleted in favor of delaying the init of the sec. index
        # until after a node with the "data" role joined the cluster.
        deployment_desc = self.opensearch_peer_cm.deployment_desc()
        if not deployment_desc or deployment_desc.typ != DeploymentType.MAIN_ORCHESTRATOR:
            return False

        if not self.peers_data.get(Scope.UNIT, "remove-data-role", default=False):
            return False

        try:
            nodes = self._get_nodes(self.opensearch.is_node_up())
        except OpenSearchHttpError:
            return False

        if len([node for node in nodes if node.is_data() and node.name != self.unit_name]) == 0:
            event.defer()
            return False

        if not self.is_every_unit_marked_as_started():
            return False

        self.peers_data.delete(Scope.UNIT, "remove-data-role")
        self.opensearch_config.remove_temporary_data_role()

        # wait until data moves out completely
        self.opensearch_exclusions.add_current()

        try:
            for attempt in Retrying(stop=stop_after_attempt(3), wait=wait_fixed(0.5)):
                with attempt:
                    resp = self.opensearch.request(
                        "GET", endpoint=f"/_cat/allocation/{self.unit_name}?format=json"
                    )
                    for entry in resp:
                        if entry.get("node") == self.unit_name and entry.get("shards") != 0:
                            raise Exception
                    return True
        except RetryError:
            self.opensearch_exclusions.delete_current()
            event.defer()
            return False

        self.status.set(WaitingStatus(WaitingToStart))
        self.on[self.service_manager.name].acquire_lock.emit(
            callback_override="_restart_opensearch"
        )
        return True

    def _purge_users(self):
        """Removes all users from internal_users yaml config.

        This is to be used when starting up the charm, to remove unnecessary default users.
        """
        try:
            internal_users = self.opensearch.config.load(
                "opensearch-security/internal_users.yml"
            ).keys()
        except FileNotFoundError:
            # internal_users.yml hasn't been initialised yet, so skip purging for now.
            return

        for user in internal_users:
            if user != "_meta":
                self.opensearch.config.delete("opensearch-security/internal_users.yml", user)

    def _put_admin_user(self, pwd: Optional[str] = None):
        """Change password of Admin user."""
        # update
        if pwd is not None:
            hashed_pwd, pwd = generate_hashed_password(pwd)
            resp = self.opensearch.request(
                "PATCH",
                "/_plugins/_security/api/internalusers/admin",
                [{"op": "replace", "path": "/hash", "value": hashed_pwd}],
            )
            if resp.get("status") != "OK":
                raise OpenSearchError(f"{resp}")
        else:
            hashed_pwd = self.secrets.get(Scope.APP, ADMIN_PW_HASH)
            if not hashed_pwd:
                hashed_pwd, pwd = generate_hashed_password()

            # reserved: False, prevents this resource from being update-protected from:
            # updates made on the dashboard or the rest api.
            # we grant the admin user all opensearch access + security_rest_api_access
            self.opensearch.config.put(
                "opensearch-security/internal_users.yml",
                "admin",
                {
                    "hash": hashed_pwd,
                    "reserved": False,
                    "backend_roles": ["admin"],
                    "opendistro_security_roles": [
                        "security_rest_api_access",
                        "all_access",
                    ],
                    "description": "Admin user",
                },
            )

        self.secrets.put(Scope.APP, ADMIN_PW, pwd)
        self.secrets.put(Scope.APP, ADMIN_PW_HASH, hashed_pwd)
        self.peers_data.put(Scope.APP, "admin_user_initialized", True)

    def _put_monitoring_user(self):
        """Create the monitoring user, with the right security role."""
        users = self.user_manager.get_users()

        if users and COSUser in users:
            return

        hashed_pwd, pwd = generate_hashed_password()
        roles = [COSRole]
        self.user_manager.create_user(COSUser, roles, hashed_pwd)
        self.user_manager.patch_user(
            COSUser,
            [{"op": "replace", "path": "/opendistro_security_roles", "value": roles}],
        )
        self.secrets.put(Scope.APP, self.secrets.password_key(COSUser), pwd)

    def _initialize_security_index(self, admin_secrets: Dict[str, any]) -> None:
        """Run the security_admin script, it creates and initializes the opendistro_security index.

        IMPORTANT: must only run once per cluster, otherwise the index gets overrode
        """
        args = [
            f"-cd {self.opensearch.paths.conf}/opensearch-security/",
            f"-cn {self.opensearch_peer_cm.deployment_desc().config.cluster_name}",
            f"-h {self.unit_ip}",
            f"-cacert {self.opensearch.paths.certs}/root-ca.cert",
            f"-cert {self.opensearch.paths.certs}/{CertType.APP_ADMIN}.cert",
            f"-key {self.opensearch.paths.certs}/{CertType.APP_ADMIN}.key",
        ]

        admin_key_pwd = admin_secrets.get("key-password", None)
        if admin_key_pwd is not None:
            args.append(f"-keypass {admin_key_pwd}")

        self.status.set(MaintenanceStatus(SecurityIndexInitProgress))
        self.opensearch.run_script(
            "plugins/opensearch-security/tools/securityadmin.sh", " ".join(args)
        )
        self.status.clear(SecurityIndexInitProgress)

    def _get_nodes(self, use_localhost: bool) -> List[Node]:
        """Fetch the list of nodes of the cluster, depending on the requester."""
        # This means it's the first unit on the cluster.
        if self.unit.is_leader() and not self.peers_data.get(
            Scope.APP, "security_index_initialised", False
        ):
            return []

        # add CM nodes reported in the peer cluster relation if any
        hosts = self.alt_hosts
        if (
            self.opensearch_peer_cm.deployment_desc().typ != DeploymentType.MAIN_ORCHESTRATOR
            and (peer_cm_rel_data := self.opensearch_peer_cm.rel_data()) is not None
        ):
            hosts.extend([node.ip for node in peer_cm_rel_data.cm_nodes])

        return ClusterTopology.nodes(self.opensearch, use_localhost, hosts)

    def _set_node_conf(self, nodes: List[Node]) -> None:
        """Set the configuration of the current node / unit."""
        # retrieve the updated conf if exists
        update_conf = (self.peers_data.get_object(Scope.APP, "nodes_config") or {}).get(
            self.unit_name
        )
        if update_conf:
            update_conf = Node.from_dict(update_conf)

        # set default generated roles, or the ones passed in the updated conf
        if (
            deployment_desc := self.opensearch_peer_cm.deployment_desc()
        ).start == StartMode.WITH_PROVIDED_ROLES:
            computed_roles = deployment_desc.config.roles

            # This is the case where the 1st and main orchestrator to be deployed with no
            # "data" role in the provided roles, we need to add the role to be able to create
            # and store the security index
            if (
                self.unit.is_leader()
                and deployment_desc.typ == DeploymentType.MAIN_ORCHESTRATOR
                and "data" not in computed_roles
                and not self.peers_data.get(Scope.APP, "security_index_initialised", False)
            ):
                computed_roles.append("data")
                self.peers_data.put(Scope.UNIT, "remove-data-role", True)
        else:
            computed_roles = (
                update_conf.roles
                if update_conf
                else ClusterTopology.suggest_roles(nodes, self.app.planned_units())
            )

        cm_names = ClusterTopology.get_cluster_managers_names(nodes)
        cm_ips = ClusterTopology.get_cluster_managers_ips(nodes)

        contribute_to_bootstrap = False
        if "cluster_manager" in computed_roles:
            cm_names.append(self.unit_name)
            cm_ips.append(self.unit_ip)

            cms_in_bootstrap = self.peers_data.get(Scope.APP, "bootstrap_contributors_count", 0)
            if cms_in_bootstrap < self.app.planned_units():
                contribute_to_bootstrap = True

                if self.unit.is_leader():
                    self.peers_data.put(
                        Scope.APP, "bootstrap_contributors_count", cms_in_bootstrap + 1
                    )

                # indicates that this unit is part of the "initial cm nodes"
                self.peers_data.put(Scope.UNIT, "bootstrap_contributor", True)

        deployment_desc = self.opensearch_peer_cm.deployment_desc()
        self.opensearch_config.set_node(
            cluster_name=deployment_desc.config.cluster_name,
            unit_name=self.unit_name,
            roles=computed_roles,
            cm_names=list(set(cm_names)),
            cm_ips=list(set(cm_ips)),
            contribute_to_bootstrap=contribute_to_bootstrap,
            node_temperature=deployment_desc.config.data_temperature,
        )

    def _cleanup_bootstrap_conf_if_applies(self) -> None:
        """Remove some conf props in the CM nodes that contributed to the cluster bootstrapping."""
        self.peers_data.delete(Scope.UNIT, "bootstrap_contributor")
        self.opensearch_config.cleanup_bootstrap_conf()

    def _add_cm_addresses_to_conf(self):
        """Add the new IP addresses of the current CM units."""
        try:
            # fetch nodes
            nodes = ClusterTopology.nodes(
                self.opensearch, use_localhost=self.opensearch.is_node_up(), hosts=self.alt_hosts
            )
            # update (append) CM IPs
            self.opensearch_config.add_seed_hosts(
                [node.ip for node in nodes if node.is_cm_eligible()]
            )
        except OpenSearchHttpError:
            return

    def _reconfigure_and_restart_unit_if_needed(self):
        """Reconfigure the current unit if a new config was computed for it, then restart."""
        nodes_config = self.peers_data.get_object(Scope.APP, "nodes_config")
        if not nodes_config:
            return

        nodes_config = {name: Node.from_dict(node) for name, node in nodes_config.items()}

        # update (append) CM IPs
        self.opensearch_config.add_seed_hosts(
            [node.ip for node in list(nodes_config.values()) if node.is_cm_eligible()]
        )

        new_node_conf = nodes_config.get(self.unit_name)
        if not new_node_conf:
            # the conf could not be computed / broadcast, because this node is
            # "starting" and is not online "yet" - either barely being configured (i.e. TLS)
            # or waiting to start.
            return

        current_conf = self.opensearch_config.load_node()
        if (
            sorted(current_conf["node.roles"]) == sorted(new_node_conf.roles)
            and current_conf.get("node.attr.temp") == new_node_conf.temperature
        ):
            # no conf change (roles for now)
            return

        self.status.set(WaitingStatus(WaitingToStart))
        self.on[self.service_manager.name].acquire_lock.emit(
            callback_override="_restart_opensearch"
        )

    def _recompute_roles_if_needed(self, event: RelationChangedEvent):
        """Recompute node roles:self-healing that didn't trigger leader related event occurred."""
        try:
            nodes = self._get_nodes(self.opensearch.is_node_up())
            if len(nodes) < self.app.planned_units():
                event.defer()
                return

            self._compute_and_broadcast_updated_topology(nodes)
        except OpenSearchHttpError:
            pass

    def _compute_and_broadcast_updated_topology(self, current_nodes: List[Node]) -> None:
        """Compute cluster topology and broadcast node configs (roles for now) to change if any."""
        if not current_nodes:
            return

        current_reported_nodes = {
            name: Node.from_dict(node)
            for name, node in (self.peers_data.get_object(Scope.APP, "nodes_config") or {}).items()
        }

        if (
            deployment_desc := self.opensearch_peer_cm.deployment_desc()
        ).start == StartMode.WITH_GENERATED_ROLES:
            updated_nodes = ClusterTopology.recompute_nodes_conf(
                app_name=self.app.name, nodes=current_nodes
            )
        else:
            first_dedicated_cm_node = None
            rel = self.model.get_relation(PeerRelationName)
            for unit in rel.units.union({self.unit}):
                if rel.data[unit].get("remove-data-role") == "True":
                    first_dedicated_cm_node = unit.name.replace("/", "-")
                    break

            updated_nodes = {}
            for node in current_nodes:
                roles = node.roles
                temperature = node.temperature

                # only change the roles of the nodes of the current cluster
                if node.app_name == self.app.name and node.name != first_dedicated_cm_node:
                    roles = deployment_desc.config.roles
                    temperature = deployment_desc.config.data_temperature

                updated_nodes[node.name] = Node(
                    name=node.name,
                    roles=roles,
                    ip=node.ip,
                    app_name=node.app_name,
                    temperature=temperature,
                )

            try:
                self.opensearch_peer_cm.validate_roles(current_nodes, on_new_unit=False)
            except OpenSearchProvidedRolesException as e:
                logger.exception(e)
                self.app.status = BlockedStatus(str(e))

        if current_reported_nodes == updated_nodes:
            return

        self.peers_data.put_object(Scope.APP, "nodes_config", updated_nodes)

        # all units will get a peer_rel_changed event, for leader we do as follows
        self._reconfigure_and_restart_unit_if_needed()

    def _check_certs_expiration(self, event: UpdateStatusEvent) -> None:
        """Checks the certificates' expiration."""
        date_format = "%Y-%m-%d %H:%M:%S"
        last_cert_check = datetime.strptime(
            self.peers_data.get(Scope.UNIT, "certs_exp_checked_at", "1970-01-01 00:00:00"),
            date_format,
        )

        # See if the last check was made less than 6h ago, if yes - leave
        if (datetime.now() - last_cert_check).seconds < 6 * 3600:
            return

        certs = self.tls.get_unit_certificates()

        # keep certificates that are expiring in less than 24h
        for cert_type in list(certs.keys()):
            hours = cert_expiration_remaining_hours(certs[cert_type])
            if hours > 24 * 7:
                del certs[cert_type]

        if certs:
            missing = [cert.val for cert in certs.keys()]
            self.status.set(BlockedStatus(CertsExpirationError.format(", ".join(missing))))

            # stop opensearch in case the Node-transport certificate expires.
            if certs.get(CertType.UNIT_TRANSPORT) is not None:
                try:
                    self._stop_opensearch()
                except OpenSearchStopError:
                    event.defer()
                    return

        self.peers_data.put(
            Scope.UNIT, "certs_exp_checked_at", datetime.now().strftime(date_format)
        )

    def _scrape_config(self) -> List[Dict]:
        """Generates the scrape config as needed."""
        app_secrets = self.secrets.get_object(Scope.APP, CertType.APP_ADMIN.val)
        ca = app_secrets.get("ca-cert")
        pwd = self.secrets.get(Scope.APP, self.secrets.password_key(COSUser))
        return [
            {
                "metrics_path": "/_prometheus/metrics",
                "static_configs": [{"targets": [f"{self.unit_ip}:{COSPort}"]}],
                "tls_config": {"ca": ca},
                "scheme": "https" if self.is_tls_fully_configured() else "http",
                "basic_auth": {"username": f"{COSUser}", "password": f"{pwd}"},
            }
        ]

    @abstractmethod
    def store_tls_resources(
        self, cert_type: CertType, secrets: Dict[str, any], override_admin: bool = True
    ):
        """Write certificates and keys on disk."""
        pass

    @abstractmethod
    def _are_all_tls_resources_stored(self):
        """Check if all TLS resources are stored on disk."""
        pass

    @abstractmethod
    def _delete_stored_tls_resources(self):
        """Delete the TLS resources of the unit that are stored on disk."""
        pass

    @property
    def unit_ip(self) -> str:
        """IP address of the current unit."""
        return get_host_ip(self, PeerRelationName)

    @property
    def unit_name(self) -> str:
        """Name of the current unit."""
        return self.unit.name.replace("/", "-")

    @property
    def unit_id(self) -> int:
        """ID of the current unit."""
        return int(self.unit.name.split("/")[1])

    @property
    def alt_hosts(self) -> Optional[List[str]]:
        """Return an alternative host (of another node) in case the current is offline."""
        all_units_ips = units_ips(self, PeerRelationName)
        all_hosts = list(all_units_ips.values())
        random.shuffle(all_hosts)

        if not all_hosts:
            return None

        return reachable_hosts([host for host in all_hosts if host != self.unit_ip])<|MERGE_RESOLUTION|>--- conflicted
+++ resolved
@@ -110,10 +110,7 @@
 )
 from ops.framework import EventBase, EventSource
 from ops.model import BlockedStatus, MaintenanceStatus, WaitingStatus
-<<<<<<< HEAD
 from tenacity import RetryError, Retrying, stop_after_attempt, wait_fixed
-=======
->>>>>>> e9aeb154
 
 # The unique Charmhub library identifier, never change it
 LIBID = "cba015bae34642baa1b6bb27bb35a2f7"
@@ -541,16 +538,6 @@
                 self.on[self.service_manager.name].acquire_lock.emit(
                     callback_override="_restart_opensearch"
                 )
-<<<<<<< HEAD
-        except OpenSearchPluginError as e:
-            logger.exception(e)
-            if isinstance(e, OpenSearchPluginRelationClusterNotReadyError):
-                logger.warning("Plugin management: cluster not ready yet at config changed")
-            else:
-                # There was an unexpected error, log it and block the unit
-                self.status.set(BlockedStatus(PluginConfigChangeError))
-            event.defer()
-=======
         except OpenSearchPluginRelationClusterNotReadyError:
             logger.warning("Plugin management: cluster not ready yet at config changed")
             event.defer()
@@ -561,7 +548,6 @@
             return
         self.status.clear(PluginConfigChangeError)
         self.status.clear(PluginConfigStart)
->>>>>>> e9aeb154
 
     def _on_set_password_action(self, event: ActionEvent):
         """Set new admin password from user input or generate if not passed."""
@@ -843,7 +829,7 @@
             # 1. Add current node to the voting + alloc exclusions
             self.opensearch_exclusions.add_current()
 
-        # TODO: should be block until all shards move ?
+        # TODO: should block until all shards move addressed in PR DPE-2234
 
         # 2. stop the service
         self.opensearch.stop()

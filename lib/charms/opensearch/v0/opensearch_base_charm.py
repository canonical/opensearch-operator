# Copyright 2024 Canonical Ltd.
# See LICENSE file for licensing details.

"""Base class for the OpenSearch Operators."""
import abc
import logging
import random
import typing
from datetime import datetime
from typing import Any, Dict, List, Optional, Type

from charms.grafana_agent.v0.cos_agent import COSAgentProvider
from charms.opensearch.v0.constants_charm import (
    AdminUser,
    AdminUserInitProgress,
    AdminUserNotConfigured,
    CertsExpirationError,
    ClientRelationName,
    ClusterHealthRed,
    ClusterHealthUnknown,
    COSPort,
    COSRelationName,
    COSUser,
    OpenSearchSystemUsers,
    OpenSearchUsers,
    PeerClusterRelationName,
    PeerRelationName,
    PluginConfigChangeError,
    PluginConfigCheck,
    RequestUnitServiceOps,
    SecurityIndexInitProgress,
    ServiceIsStopping,
    ServiceStartError,
    ServiceStopped,
    TLSNewCertsRequested,
    TLSNotFullyConfigured,
    TLSRelationBrokenError,
    TLSRelationMissing,
    WaitingToStart,
)
from charms.opensearch.v0.constants_tls import TLS_RELATION, CertType
from charms.opensearch.v0.helper_charm import Status, all_units, format_unit_name
from charms.opensearch.v0.helper_cluster import ClusterTopology, Node
from charms.opensearch.v0.helper_networking import get_host_ip, units_ips
from charms.opensearch.v0.helper_security import (
    cert_expiration_remaining_hours,
    generate_hashed_password,
    generate_password,
)
from charms.opensearch.v0.models import DeploymentDescription, DeploymentType
from charms.opensearch.v0.opensearch_backups import backup
from charms.opensearch.v0.opensearch_config import OpenSearchConfig
from charms.opensearch.v0.opensearch_distro import OpenSearchDistribution
from charms.opensearch.v0.opensearch_exceptions import (
    OpenSearchError,
    OpenSearchHAError,
    OpenSearchHttpError,
    OpenSearchNotFullyReadyError,
    OpenSearchStartError,
    OpenSearchStartTimeoutError,
    OpenSearchStopError,
)
from charms.opensearch.v0.opensearch_fixes import OpenSearchFixes
from charms.opensearch.v0.opensearch_health import HealthColors, OpenSearchHealth
from charms.opensearch.v0.opensearch_internal_data import RelationDataStore, Scope
from charms.opensearch.v0.opensearch_locking import OpenSearchNodeLock
from charms.opensearch.v0.opensearch_nodes_exclusions import (
    OpenSearchExclusionError,
    OpenSearchExclusionNodeNotRegisteredError,
    OpenSearchExclusions,
)
from charms.opensearch.v0.opensearch_peer_clusters import (
    OpenSearchPeerClustersManager,
    OpenSearchProvidedRolesException,
    StartMode,
)
from charms.opensearch.v0.opensearch_plugin_manager import OpenSearchPluginManager
from charms.opensearch.v0.opensearch_plugins import OpenSearchPluginError
from charms.opensearch.v0.opensearch_relation_peer_cluster import (
    OpenSearchPeerClusterProvider,
    OpenSearchPeerClusterRequirer,
)
from charms.opensearch.v0.opensearch_relation_provider import OpenSearchProvider
from charms.opensearch.v0.opensearch_secrets import OpenSearchSecrets
from charms.opensearch.v0.opensearch_tls import OpenSearchTLS
from charms.opensearch.v0.opensearch_users import (
    OpenSearchUserManager,
    OpenSearchUserMgmtError,
)
from charms.tls_certificates_interface.v3.tls_certificates import (
    CertificateAvailableEvent,
)
from ops.charm import (
    ActionEvent,
    CharmBase,
    ConfigChangedEvent,
    LeaderElectedEvent,
    RelationBrokenEvent,
    RelationChangedEvent,
    RelationCreatedEvent,
    RelationDepartedEvent,
    RelationJoinedEvent,
    StartEvent,
    StorageDetachingEvent,
    UpdateStatusEvent,
)
from ops.framework import EventBase, EventSource
from ops.model import BlockedStatus, MaintenanceStatus, WaitingStatus
from tenacity import (
    RetryError,
    Retrying,
    stop_after_attempt,
    stop_after_delay,
    wait_fixed,
)

import lifecycle
import upgrade

# The unique Charmhub library identifier, never change it
LIBID = "cba015bae34642baa1b6bb27bb35a2f7"

# Increment this major API version when introducing breaking changes
LIBAPI = 0

# Increment this PATCH version before using `charmcraft publish-lib` or reset
# to 0 if you are raising the major API version
LIBPATCH = 2


SERVICE_MANAGER = "service"
STORAGE_NAME = "opensearch-data"


logger = logging.getLogger(__name__)


class _StartOpenSearch(EventBase):
    """Attempt to acquire lock & start OpenSearch.

    This event will be deferred until OpenSearch starts.
    """

    def __init__(self, handle, *, ignore_lock=False, after_upgrade=False):
        super().__init__(handle)
        # Only used for force upgrade
        self.ignore_lock = ignore_lock
        self.after_upgrade = after_upgrade

    def snapshot(self) -> Dict[str, Any]:
        return {"ignore_lock": self.ignore_lock, "after_upgrade": self.after_upgrade}

    def restore(self, snapshot: Dict[str, Any]):
        self.ignore_lock = snapshot["ignore_lock"]
        self.after_upgrade = snapshot["after_upgrade"]


class _RestartOpenSearch(EventBase):
    """Attempt to acquire lock & restart OpenSearch.

    This event will be deferred until OpenSearch stops. Then, `_StartOpenSearch` will be emitted.
    """


class _UpgradeOpenSearch(_StartOpenSearch):
    """Attempt to acquire lock & upgrade OpenSearch.

    This event will be deferred until OpenSearch stops. Then, the snap will be upgraded and
    `_StartOpenSearch` will be emitted.
    """

    def __init__(self, handle, *, ignore_lock=False):
        super().__init__(handle, ignore_lock=ignore_lock)


class OpenSearchBaseCharm(CharmBase, abc.ABC):
    """Base class for OpenSearch charms."""

    _start_opensearch_event = EventSource(_StartOpenSearch)
    _restart_opensearch_event = EventSource(_RestartOpenSearch)
    _upgrade_opensearch_event = EventSource(_UpgradeOpenSearch)

    def __init__(self, *args, distro: Type[OpenSearchDistribution] = None):
        super().__init__(*args)
        # Instantiate before registering other event observers
        self._unit_lifecycle = lifecycle.Unit(self, subordinated_relation_endpoint_names=None)

        if distro is None:
            raise ValueError("The type of the opensearch distro must be specified.")

        self.opensearch = distro(self, PeerRelationName)
        self.opensearch_peer_cm = OpenSearchPeerClustersManager(self)
        self.opensearch_config = OpenSearchConfig(self.opensearch)
        self.opensearch_exclusions = OpenSearchExclusions(self)
        self.opensearch_fixes = OpenSearchFixes(self)

        self.peers_data = RelationDataStore(self, PeerRelationName)
        self.secrets = OpenSearchSecrets(self, PeerRelationName)
        self.tls = OpenSearchTLS(
            self, TLS_RELATION, self.opensearch.paths.jdk, self.opensearch.paths.certs
        )
        self.status = Status(self)
        self.health = OpenSearchHealth(self)
        self.node_lock = OpenSearchNodeLock(self)

        self.plugin_manager = OpenSearchPluginManager(self)
        self.backup = backup(self)

        self.user_manager = OpenSearchUserManager(self)
        self.opensearch_provider = OpenSearchProvider(self)
        self.peer_cluster_provider = OpenSearchPeerClusterProvider(self)
        self.peer_cluster_requirer = OpenSearchPeerClusterRequirer(self)

        self.framework.observe(self._start_opensearch_event, self._start_opensearch)
        self.framework.observe(self._restart_opensearch_event, self._restart_opensearch)
        self.framework.observe(self._upgrade_opensearch_event, self._upgrade_opensearch)

        self.framework.observe(self.on.leader_elected, self._on_leader_elected)
        self.framework.observe(self.on.start, self._on_start)
        self.framework.observe(self.on.update_status, self._on_update_status)
        self.framework.observe(self.on.config_changed, self._on_config_changed)

        self.framework.observe(
            self.on[PeerRelationName].relation_created, self._on_peer_relation_created
        )
        self.framework.observe(
            self.on[PeerRelationName].relation_joined, self._on_peer_relation_joined
        )
        self.framework.observe(
            self.on[PeerRelationName].relation_changed, self._on_peer_relation_changed
        )
        self.framework.observe(
            self.on[PeerRelationName].relation_departed, self._on_peer_relation_departed
        )
        self.framework.observe(
            self.on[STORAGE_NAME].storage_detaching, self._on_opensearch_data_storage_detaching
        )

        self.framework.observe(self.on.set_password_action, self._on_set_password_action)
        self.framework.observe(self.on.get_password_action, self._on_get_password_action)

        self.cos_integration = COSAgentProvider(
            self,
            relation_name=COSRelationName,
            metrics_endpoints=[],
            scrape_configs=self._scrape_config,
            refresh_events=[
                self.on.set_password_action,
                self.on.secret_changed,
                self.on[PeerRelationName].relation_changed,
                self.on[PeerClusterRelationName].relation_changed,
            ],
            metrics_rules_dir="./src/alert_rules/prometheus",
            log_slots=["opensearch:logs"],
        )
        # Ensure that only one instance of the `_on_peer_relation_changed` handler exists
        # in the deferred event queue
        self._is_peer_rel_changed_deferred = False

    @property
    @abc.abstractmethod
    def _upgrade(self) -> typing.Optional[upgrade.Upgrade]:
        pass

    @property
    def upgrade_in_progress(self):
        """Whether upgrade is in progress"""
        if not self._upgrade:
            return False
        return self._upgrade.in_progress

    @abc.abstractmethod
    def _reconcile_upgrade(self, _=None):
        pass

    def _on_leader_elected(self, event: LeaderElectedEvent):
        """Handle leader election event."""
        if self.peers_data.get(Scope.APP, "security_index_initialised", False):
            # Leader election event happening after a previous leader got killed
            if not self.opensearch.is_node_up():
                event.defer()
                return

            if self.health.apply() in [HealthColors.UNKNOWN, HealthColors.YELLOW_TEMP]:
                event.defer()

            self._compute_and_broadcast_updated_topology(self._get_nodes(True))
            return

        # TODO: check if cluster can start independently

        # User config is currently in a default state, which contains multiple insecure default
        # users. Purge the user list before initialising the users the charm requires.
        self._purge_users()

        if not (deployment_desc := self.opensearch_peer_cm.deployment_desc()):
            event.defer()
            return

        if deployment_desc.typ != DeploymentType.MAIN_ORCHESTRATOR:
            return

        if not self.peers_data.get(Scope.APP, "admin_user_initialized"):
            self.status.set(MaintenanceStatus(AdminUserInitProgress))

        # Restore purged system users in local `internal_users.yml`
        # with corresponding credentials
        for user in OpenSearchSystemUsers:
            self._put_or_update_internal_user_leader(user)

        self.status.clear(AdminUserInitProgress)

    def _on_start(self, event: StartEvent):
        """Triggered when on start. Set the right node role."""
        if self.opensearch.is_node_up():
            if self.peers_data.get(Scope.APP, "security_index_initialised"):
                # in the case where it was on WaitingToStart status, event got deferred
                # and the service started in between, put status back to active
                self.status.clear(WaitingToStart)

            # cleanup bootstrap conf in the node if existing
            if self.peers_data.get(Scope.UNIT, "bootstrap_contributor"):
                self._cleanup_bootstrap_conf_if_applies()

            return

        # apply the directives computed and emitted by the peer cluster manager
        if not self._apply_peer_cm_directives_and_check_if_can_start():
            event.defer()
            return

        if not self.is_admin_user_configured() or not self.tls.is_fully_configured():
            if not self.model.get_relation("certificates"):
                status = BlockedStatus(TLSRelationMissing)
            else:
                status = MaintenanceStatus(
                    TLSNotFullyConfigured
                    if self.is_admin_user_configured()
                    else AdminUserNotConfigured
                )
            self.status.set(status)
            event.defer()
            return

        self.status.clear(AdminUserNotConfigured)
        self.status.clear(TLSNotFullyConfigured)
        self.status.clear(TLSRelationMissing)

        # Since system users are initialized, we should take them to local internal_users.yml
        # Leader should be done already
        if not self.unit.is_leader():
            self._purge_users()
            for user in OpenSearchSystemUsers:
                self._put_or_update_internal_user_unit(user)

        # configure clients auth
        self.opensearch_config.set_client_auth()

        # request the start of OpenSearch
        self.status.set(WaitingStatus(RequestUnitServiceOps.format("start")))
        self._start_opensearch_event.emit()

    def _apply_peer_cm_directives_and_check_if_can_start(self) -> bool:
        """Apply the directives computed by the opensearch peer cluster manager."""
        if not (deployment_desc := self.opensearch_peer_cm.deployment_desc()):
            # the deployment description hasn't finished being computed by the leader
            return False

        # check possibility to start
        if self.opensearch_peer_cm.can_start(deployment_desc):
            try:
                nodes = self._get_nodes(False)
                self.opensearch_peer_cm.validate_roles(nodes, on_new_unit=True)
            except OpenSearchHttpError:
                return False
            except OpenSearchProvidedRolesException as e:
                self.unit.status = BlockedStatus(str(e))
                return False

            return True

        if self.unit.is_leader():
            self.opensearch_peer_cm.apply_status_if_needed(
                deployment_desc, show_status_only_once=False
            )

        return False

    def _on_peer_relation_created(self, event: RelationCreatedEvent):
        """Event received by the new node joining the cluster."""
        if self.upgrade_in_progress:
            logger.warning(
                "Adding units during an upgrade is not supported. The charm may be in a broken, unrecoverable state"
            )

        # Store the "Admin" certificate, key and CA on the disk of the new unit
        self.tls.store_admin_tls_secrets_if_applies()

    def _on_peer_relation_joined(self, event: RelationJoinedEvent):
        """Event received by all units when a new node joins the cluster."""
        if self.upgrade_in_progress:
            logger.warning(
                "Adding units during an upgrade is not supported. The charm may be in a broken, unrecoverable state"
            )

    def _on_peer_relation_changed(self, event: RelationChangedEvent):
        """Handle peer relation changes."""
        self.tls.store_admin_tls_secrets_if_applies()

        if self.unit.is_leader() and self.opensearch.is_node_up():
            health = self.health.apply()
            if self._is_peer_rel_changed_deferred:
                # We already deferred this event during this Juju event. Retry on the next
                # Juju event.
                return

            if health in [HealthColors.UNKNOWN, HealthColors.YELLOW_TEMP]:
                # we defer because we want the temporary status to be updated
                event.defer()
                # If the handler is called again within this Juju hook, we will abandon the event
                self._is_peer_rel_changed_deferred = True

        # we want to have the most up-to-date info broadcasted to related sub-clusters
        if self.opensearch_peer_cm.is_provider():
            self.peer_cluster_provider.refresh_relation_data(event, can_defer=False)

        for relation in self.model.relations.get(ClientRelationName, []):
            self.opensearch_provider.update_endpoints(relation)

        # register new cm addresses on every node
        self._add_cm_addresses_to_conf()

        # TODO remove the data role of the first CM to start if applies needed
        # we no longer need this once we delay the security index init to *after* the
        # first data node joins
        # if self._remove_data_role_from_dedicated_cm_if_needed(event):
        #    return

        if self.unit.is_leader():
            # Recompute the node roles in case self-healing didn't trigger leader related event
            self._recompute_roles_if_needed(event)
        elif event.relation.data.get(event.app):
            # if app_data + app_data["nodes_config"]: Reconfigure + restart node on the unit
            self._reconfigure_and_restart_unit_if_needed()

        if not (unit_data := event.relation.data.get(event.unit)):
            return

        self.opensearch_exclusions.allocation_cleanup()

        if self.unit.is_leader() and unit_data.get("bootstrap_contributor"):
            contributor_count = self.peers_data.get(Scope.APP, "bootstrap_contributors_count", 0)
            self.peers_data.put(Scope.APP, "bootstrap_contributors_count", contributor_count + 1)

    def _on_peer_relation_departed(self, event: RelationDepartedEvent):
        """Relation departed event."""
        if self.upgrade_in_progress:
            logger.warning(
                "Removing units during an upgrade is not supported. The charm may be in a broken, unrecoverable state"
            )
        if not (self.unit.is_leader() and self.opensearch.is_node_up()):
            return

        current_app = self.opensearch_peer_cm.deployment_desc().app
        remaining_nodes = [
            node
            for node in self._get_nodes(True)
            if node.name != format_unit_name(event.departing_unit, app=current_app)
        ]

        self.health.apply(wait_for_green_first=True)

        if len(remaining_nodes) == self.app.planned_units():
            self._compute_and_broadcast_updated_topology(remaining_nodes)
        else:
            event.defer()

    def _on_opensearch_data_storage_detaching(self, _: StorageDetachingEvent):  # noqa: C901
        """Triggered when removing unit, Prior to the storage being detached."""
        if self.upgrade_in_progress:
            logger.warning(
                "Removing units during an upgrade is not supported. The charm may be in a broken, unrecoverable state"
            )

        for attempt in Retrying(stop=stop_after_attempt(30), wait=wait_fixed(2), reraise=True):
            with attempt:
                # acquire lock to ensure only 1 unit removed at a time
                if not self.node_lock.acquired:
                    # Raise uncaught exception to prevent Juju from removing unit
                    raise Exception(
                        "Unable to acquire lock: Another unit is starting or stopping."
                    )

        # if the leader is departing, and this hook fails "leader elected" won"t trigger,
        # so we want to re-balance the node roles from here
        if self.unit.is_leader():
            if self.app.planned_units() > 1 and (self.opensearch.is_node_up() or self.alt_hosts):
                remaining_nodes = [
                    node
                    for node in self._get_nodes(self.opensearch.is_node_up())
                    if node.name != self.unit_name
                ]
                self._compute_and_broadcast_updated_topology(remaining_nodes)
            elif self.app.planned_units() == 0:
                self.peers_data.delete(Scope.APP, "bootstrap_contributors_count")
                self.peers_data.delete(Scope.APP, "nodes_config")

        # we attempt to flush the translog to disk
        if self.opensearch.is_node_up():
            try:
                self.opensearch.request("POST", "/_flush")
            except OpenSearchHttpError:
                # if it's a failed attempt we move on
                pass
        try:
            self._stop_opensearch()

            # safeguards in case planned_units > 0
            if self.app.planned_units() > 0:
                # check cluster status
                if self.alt_hosts:
                    health_color = self.health.apply(
                        wait_for_green_first=True, use_localhost=False
                    )
                    if health_color == HealthColors.RED:
                        raise OpenSearchHAError(ClusterHealthRed)
                else:
                    raise OpenSearchHAError(ClusterHealthUnknown)
        finally:
            # release lock
            self.node_lock.release()

    def _on_update_status(self, event: UpdateStatusEvent):  # noqa: C901
        """On update status event.

        We want to periodically check for the following:
        1- Do we have users that need to be deleted, and if so we need to delete them.
        2- The system requirements are still met
        3- every 6 hours check if certs are expiring soon (in 7 days),
            as a safeguard in case relation broken. As there will be data loss
            without the user noticing in case the cert of the unit transport layer expires.
            So we want to stop opensearch in that case, since it cannot be recovered from.
        """
        # if there are missing system requirements defer
        if len(missing_sys_reqs := self.opensearch.missing_sys_requirements()) > 0:
            self.status.set(BlockedStatus(" - ".join(missing_sys_reqs)))
            return

        # if node already shutdown - leave
        if not self.opensearch.is_node_up():
            return

        # if there are exclusions to be removed
        if self.unit.is_leader():
            if (health := self.health.apply(wait_for_green_first=True)) not in [
                HealthColors.GREEN,
                HealthColors.IGNORE,
            ]:
                # Do not return right now!
                # We must first check if we need to remove exclusions
                event.defer()

            # Unless it is unknown, in this case we can return and wait for the next run
            if health == HealthColors.UNKNOWN:
                return

            # Execute allocations now, as we know the cluster is minimally healthy.
            self.opensearch_exclusions.allocation_cleanup()
            # Now, review voting exclusions, as we may have lost a unit due to an outage
            if not self.is_any_voting_unit_stopping():
                try:
                    self.opensearch_exclusions.settle_voting(
                        unit_is_stopping=False,
                        retry=False,
                    )
                except (OpenSearchExclusionError, OpenSearchHttpError):
                    # Register the issue but do not act on it: let the next update status event
                    # retry the operation.
                    # We cannot assume or try to enforce the cluster to be in a healthy state
                    logger.warning("Failed to settle voting exclusions")

        for relation in self.model.relations.get(ClientRelationName, []):
            self.opensearch_provider.update_endpoints(relation)

        deployment_desc = self.opensearch_peer_cm.deployment_desc()
        if self.upgrade_in_progress:
            logger.debug("Skipping `remove_users_and_roles()` because upgrade is in-progress")
        elif (
            self.unit.is_leader()
            and deployment_desc
            and deployment_desc.typ == DeploymentType.MAIN_ORCHESTRATOR
        ):
            self.user_manager.remove_users_and_roles()

        # If relation not broken - leave
        if self.model.get_relation("certificates") is not None:
            return

        # handle when/if certificates are expired
        self._check_certs_expiration(event)

    def _on_config_changed(self, event: ConfigChangedEvent):  # noqa C901
        """On config changed event. Useful for IP changes or for user provided config changes."""
        if self.opensearch_config.update_host_if_needed():
            self.status.set(MaintenanceStatus(TLSNewCertsRequested))
            self.tls.delete_stored_tls_resources()
            self.tls.request_new_unit_certificates()

            # since when an IP change happens, "_on_peer_relation_joined" won't be called,
            # we need to alert the leader that it must recompute the node roles for any unit whose
            # roles were changed while the current unit was cut-off from the rest of the network
            self._on_peer_relation_joined(
                RelationJoinedEvent(event.handle, PeerRelationName, self.app, self.unit)
            )

            # Review voting exclusions as our IP has changed: we may be coming back from a network
            # outage case.
            # In this case, we should retry if the node is not found in the cluster
            if not self.is_any_voting_unit_stopping():
                try:
                    self.opensearch_exclusions.settle_voting(unit_is_stopping=False)
                except (OpenSearchExclusionNodeNotRegisteredError, OpenSearchHttpError):
                    event.defer()
                    return

        previous_deployment_desc = self.opensearch_peer_cm.deployment_desc()
        if self.unit.is_leader():
            # run peer cluster manager processing
            # todo add check here if the diff can be known from now on already
            self.opensearch_peer_cm.run()

            # handle cluster change to main-orchestrator (i.e: init_hold: true -> false)
            self._handle_change_to_main_orchestrator_if_needed(event, previous_deployment_desc)

        # todo: handle gracefully configuration setting at start of the charm
        if not self.plugin_manager.check_plugin_manager_ready():
            return

        try:
            if not self.plugin_manager.check_plugin_manager_ready():
                raise OpenSearchNotFullyReadyError()

            if self.unit.is_leader():
                self.status.set(MaintenanceStatus(PluginConfigCheck), app=True)

            if self.plugin_manager.run():
                if self.upgrade_in_progress:
                    logger.warning(
                        "Changing config during an upgrade is not supported. The charm may be in a broken, "
                        "unrecoverable state"
                    )
                    event.defer()
                    return

                self._restart_opensearch_event.emit()
        except (OpenSearchNotFullyReadyError, OpenSearchPluginError) as e:
            if isinstance(e, OpenSearchNotFullyReadyError):
                logger.warning("Plugin management: cluster not ready yet at config changed")
            else:
                self.status.set(BlockedStatus(PluginConfigChangeError), app=True)
            event.defer()
            # Decided to defer the event. We can clean up the status and reset it once the
            # config-changed is called again.
            if self.unit.is_leader():
                self.status.clear(PluginConfigCheck, app=True)
            return

        if self.unit.is_leader():
            self.status.clear(PluginConfigCheck, app=True)
            self.status.clear(PluginConfigChangeError, app=True)

    def _on_set_password_action(self, event: ActionEvent):
        """Set new admin password from user input or generate if not passed."""
        if self.upgrade_in_progress:
            event.fail("Setting password not supported while upgrade in-progress")
            return
        if self.opensearch_peer_cm.deployment_desc().typ != DeploymentType.MAIN_ORCHESTRATOR:
            event.fail("The action can be run only on the leader unit of the main cluster.")
            return

        if not self.unit.is_leader():
            event.fail("The action can be run only on leader unit.")
            return

        user_name = event.params.get("username")
        if user_name not in OpenSearchUsers:
            event.fail(f"Only the {OpenSearchUsers} usernames are allowed for this action.")
            return

        password = event.params.get("password") or generate_password()
        try:
            self._put_or_update_internal_user_leader(user_name, password)
            label = self.secrets.password_key(user_name)
            event.set_results({label: password})
            # We know we are already running for MAIN_ORCH. and its leader unit
            self.peer_cluster_provider.refresh_relation_data(event)
        except OpenSearchError as e:
            event.fail(f"Failed changing the password: {e}")
        except RuntimeError as e:
            # From:
            # https://github.com/canonical/operator/blob/ \
            #     eb52cef1fba4df2f999f88902fb39555fb6de52f/ops/charm.py
            if str(e) == "cannot defer action events":
                event.fail("Cluster is not ready to update this password. Try again later.")
            else:
                event.fail(f"Failed with unknown error: {e}")

    def _on_get_password_action(self, event: ActionEvent):
        """Return the password and cert chain for the admin user of the cluster."""
        user_name = event.params.get("username")
        if user_name not in OpenSearchUsers:
            event.fail(f"Only the {OpenSearchUsers} username is allowed for this action.")
            return

        if not self.is_admin_user_configured():
            event.fail(f"{user_name} user not configured yet.")
            return

        if not self.tls.is_fully_configured():
            event.fail("TLS certificates not configured yet.")
            return

        password = self.secrets.get(Scope.APP, self.secrets.password_key(user_name))
        cert = self.secrets.get_object(
            Scope.APP, CertType.APP_ADMIN.val
        )  # replace later with new user certs

        event.set_results(
            {
                "username": user_name,
                "password": password,
                "ca-chain": cert["chain"],
            }
        )

    def on_tls_conf_set(
        self, event: CertificateAvailableEvent, scope: Scope, cert_type: CertType, renewal: bool
    ):
        """Called after certificate ready and stored on the corresponding scope databag.

        - Store the cert on the file system, on all nodes for APP certificates
        - Update the corresponding yaml conf files
        - Run the security admin script
        """
        if scope == Scope.UNIT:
            admin_secrets = self.secrets.get_object(Scope.APP, CertType.APP_ADMIN.val) or {}
            if not (truststore_pwd := admin_secrets.get("truststore-password")):
                event.defer()
                return

            keystore_pwd = self.secrets.get_object(scope, cert_type.val)["keystore-password"]

            # node http or transport cert
            self.opensearch_config.set_node_tls_conf(
                cert_type,
                truststore_pwd=truststore_pwd,
                keystore_pwd=keystore_pwd,
            )

            # write the admin cert conf on all units, in case there is a leader loss + cert renewal
            if not admin_secrets.get("subject"):
                return
            self.opensearch_config.set_admin_tls_conf(admin_secrets)

        self.tls.store_admin_tls_secrets_if_applies()

        # In case of renewal of the unit transport layer cert - restart opensearch
        if renewal and self.is_admin_user_configured() and self.tls.is_fully_configured():
            self.tls.reload_tls_certificates()

    def on_tls_relation_broken(self, _: RelationBrokenEvent):
        """As long as all certificates are produced, we don't do anything."""
        if self.tls.all_tls_resources_stored():
            return

        # Otherwise, we block.
        self.status.set(BlockedStatus(TLSRelationBrokenError))

    def is_any_voting_unit_stopping(self) -> bool:
        """Check if any voting unit is stopping."""
        rel = self.model.get_relation(PeerRelationName)
        for unit in all_units(self):
            if rel.data[unit].get("voting_unit_stopping") == "True":
                return True
        return False

    def is_every_unit_marked_as_started(self) -> bool:
        """Check if every unit in the cluster is marked as started."""
        rel = self.model.get_relation(PeerRelationName)
        all_started = True
        for unit in all_units(self):
            if rel.data[unit].get("started") != "True":
                all_started = False
                break

        if all_started:
            return True

        try:
            current_app_nodes = [
                node
                for node in self._get_nodes(self.opensearch.is_node_up())
                if node.app.id == self.opensearch_peer_cm.deployment_desc().app.id
            ]
            return len(current_app_nodes) == self.app.planned_units()
        except OpenSearchHttpError:
            return False

    def is_admin_user_configured(self) -> bool:
        """Check if admin user configured."""
        # In case the initialisation of the admin user is not finished yet
        return self.peers_data.get(Scope.APP, "admin_user_initialized", False)

    def _handle_change_to_main_orchestrator_if_needed(
        self, event: ConfigChangedEvent, previous_deployment_desc: Optional[DeploymentDescription]
    ) -> None:
        """Handle when the user changes the roles or init_hold config from True to False."""
        # if the current cluster wasn't already a "main-Orchestrator" and we're now updating
        # the roles for it to become one. We need to: create the admin user if missing, and
        # generate the admin certificate if missing and the TLS relation is established.
        cluster_changed_to_main_cm = (
            previous_deployment_desc is not None
            and previous_deployment_desc.typ != DeploymentType.MAIN_ORCHESTRATOR
            and self.opensearch_peer_cm.deployment_desc().typ == DeploymentType.MAIN_ORCHESTRATOR
        )
        if not cluster_changed_to_main_cm:
            return
        if self.upgrade_in_progress:
            logger.warning(
                "Changing config during an upgrade is not supported. The charm may be in a broken, unrecoverable state"
            )
            event.defer()
            return

        # we check if we need to create the admin user
        if not self.is_admin_user_configured():
            self._put_or_update_internal_user_leader(AdminUser)

        # we check if we need to generate the admin certificate if missing
        if not self.tls.all_tls_resources_stored():
            if not self.model.get_relation("certificates"):
                event.defer()
                return

            self.tls.request_new_admin_certificate()

    def _start_opensearch(self, event: _StartOpenSearch) -> None:  # noqa: C901
        """Start OpenSearch, with a generated or passed conf, if all resources configured."""
        if self.opensearch.is_started():
            try:
                self._post_start_init(event)
            except (
                OpenSearchHttpError,
                OpenSearchNotFullyReadyError,
            ):
                event.defer()
            except OpenSearchUserMgmtError as e:
                # Either generic start failure or cluster is not read to create the internal users
                logger.warning(e)
                self.node_lock.release()
                self.status.set(BlockedStatus(ServiceStartError))
                event.defer()
            return

        self.peers_data.delete(Scope.UNIT, "started")

        if not self.node_lock.acquired:
            # (Attempt to acquire lock even if `event.ignore_lock`)
            if event.ignore_lock:
                # Only used for force upgrades
                logger.debug("Starting without lock")
            else:
                logger.debug("Lock to start opensearch not acquired. Will retry next event")
                event.defer()
                return

        if not self._can_service_start():
            self.node_lock.release()
            event.defer()
            return

        if self.opensearch.is_failed():
            self.node_lock.release()
            self.status.set(BlockedStatus(ServiceStartError))
            event.defer()
            return

        self.unit.status = WaitingStatus(WaitingToStart)

        try:
            # Retrieve the nodes of the cluster, needed to configure this node
            nodes = self._get_nodes(False)

            # validate the roles prior to starting
            self.opensearch_peer_cm.validate_roles(nodes, on_new_unit=True)

            # Set the configuration of the node
            self._set_node_conf(nodes)
        except OpenSearchHttpError:
            self.node_lock.release()
            event.defer()
            return
        except OpenSearchProvidedRolesException as e:
            logger.exception(e)
            self.node_lock.release()
            event.defer()
            self.unit.status = BlockedStatus(str(e))
            return

        try:
            self.opensearch.start(
                wait_until_http_200=(
                    not self.unit.is_leader()
                    or self.peers_data.get(Scope.APP, "security_index_initialised", False)
                )
            )
            self._post_start_init(event)
        except (OpenSearchHttpError, OpenSearchStartTimeoutError, OpenSearchNotFullyReadyError):
            event.defer()
        except (OpenSearchStartError, OpenSearchUserMgmtError) as e:
            logger.warning(e)
            self.node_lock.release()
            self.status.set(BlockedStatus(ServiceStartError))
            event.defer()

    def _post_start_init(self, event: _StartOpenSearch):  # noqa: C901
        """Initialization post OpenSearch start."""
        # initialize the security index if needed (and certs written on disk etc.)
        if self.unit.is_leader() and not self.peers_data.get(
            Scope.APP, "security_index_initialised"
        ):
            admin_secrets = self.secrets.get_object(Scope.APP, CertType.APP_ADMIN.val)
            self._initialize_security_index(admin_secrets)
            self.peers_data.put(Scope.APP, "security_index_initialised", True)

        # it sometimes takes a few seconds before the node is fully "up" otherwise a 503 error
        # may be thrown when calling a node - we want to ensure this node is perfectly ready
        # before marking it as ready
        if not self.opensearch.is_node_up():
            raise OpenSearchNotFullyReadyError("Node started but not full ready yet.")

        try:
            nodes = self._get_nodes(use_localhost=self.opensearch.is_node_up())
        except OpenSearchHttpError:
            logger.debug("Failed to get online nodes")
            event.defer()
            return

        for node in nodes:
            if node.name == self.unit_name:
                break
        else:
            raise OpenSearchNotFullyReadyError("Node online but not in cluster.")

        # cleanup bootstrap conf in the node
        if self.peers_data.get(Scope.UNIT, "bootstrap_contributor"):
            self._cleanup_bootstrap_conf_if_applies()

        # Remove the exclusions that could not be removed when no units were online
        if not self.is_any_voting_unit_stopping():
            self.opensearch_exclusions.settle_voting(unit_is_stopping=False)
        self.opensearch_exclusions.delete_allocations()

        self.node_lock.release()

        if event.after_upgrade:
            try:
                self.opensearch.request(
                    "PUT",
                    "/_cluster/settings",
                    # Reset to default value
                    payload={"persistent": {"cluster.routing.allocation.enable": None}},
                )
            except OpenSearchHttpError:
                logger.exception("Failed to re-enable allocation after upgrade")
                event.defer()
                return

        self.peers_data.put(Scope.UNIT, "started", True)

        # apply post_start fixes to resolve start related upstream bugs
        self.opensearch_fixes.apply_on_start()

        # apply cluster health
        self.health.apply(wait_for_green_first=True, app=self.unit.is_leader())

        if (
            self.unit.is_leader()
            and self.opensearch_peer_cm.deployment_desc().typ == DeploymentType.MAIN_ORCHESTRATOR
        ):
            # Creating the monitoring user
            self._put_or_update_internal_user_leader(COSUser, update=False)

        self.unit.open_port("tcp", 9200)

        # clear waiting to start status
        self.status.clear(WaitingToStart)

        if event.after_upgrade:
            health = self.health.get(local_app_only=False, wait_for_green_first=True)
            self.health.apply_for_unit_during_upgrade(health)

            # Cluster is considered healthy if green or yellow
            # TODO future improvement: try to narrow scope to just green or green + yellow in
            # specific cases
            # https://github.com/canonical/opensearch-operator/issues/268
            # See https://chat.canonical.com/canonical/pl/s5j64ekxwi8epq53kzhd8fhrco and
            # https://chat.canonical.com/canonical/pl/zaizx3bu3j8ftfcw67qozw9dbo
            # For now, we need to allow yellow because
            # "During a rolling upgrade, primary shards assigned to a node running the new
            # version cannot have their replicas assigned to a node with the old version. The new
            # version might have a different data format that is not understood by the old
            # version.
            #
            # "If it is not possible to assign the replica shards to another node (there is only
            # one upgraded node in the cluster), the replica shards remain unassigned and status
            # stays `yellow`.
            #
            # "In this case, you can proceed once there are no initializing or relocating shards
            # (check the `init` and `relo` columns).
            #
            # "As soon as another node is upgraded, the replicas can be assigned and the status
            # will change to `green`."
            #
            # from
            # https://www.elastic.co/guide/en/elastic-stack/8.13/upgrading-elasticsearch.html#upgrading-elasticsearch
            #
            # If `health_ == HealthColors.YELLOW`, no shards are initializing or relocating
            # (otherwise `health_` would be `HealthColors.YELLOW_TEMP`)
            if health not in (HealthColors.GREEN, HealthColors.YELLOW):
                logger.error(
                    "Cluster is not healthy after upgrade. Manual intervention required. To rollback, "
                    "`juju refresh` to the previous revision"
                )
                event.defer()
                return
            elif health == HealthColors.YELLOW:
                # TODO future improvement:
                # https://github.com/canonical/opensearch-operator/issues/268
                logger.warning(
                    "Cluster is yellow. Upgrade may cause data loss if cluster is yellow for reason "
                    "other than primary shards on upgraded unit & not enough upgraded units available "
                    "for replica shards"
                )

        self._upgrade.unit_state = upgrade.UnitState.HEALTHY
        logger.debug("Set upgrade unit state to healthy")
        self._reconcile_upgrade()

        # update the peer cluster rel data with new IP in case of main cluster manager
        if self.opensearch_peer_cm.is_provider():
            self.peer_cluster_provider.refresh_relation_data(event, can_defer=False)

    def _stop_opensearch(self, *, restart=False) -> None:  # noqa: C901
        """Stop OpenSearch if possible."""
        self.status.set(WaitingStatus(ServiceIsStopping))

        if "cluster_manager" in self.opensearch.roles or "voting_only" in self.opensearch.roles:
            # Inform peers that this unit is stopping and it has a voting seat.
            # This unit must be the only one managing the voting exclusions, as it may have to
            # exclude itself from the voting while stopping.
            self.peers_data.put(Scope.UNIT, "voting_unit_stopping", True)

        nodes = []
        if self.opensearch.is_node_up():
            try:
                nodes = self._get_nodes(self.opensearch.is_node_up())
                # do not add exclusions if it's the last unit to stop
                # otherwise cluster manager election will be blocked when starting up again
                # and re-using storage
                if len(nodes) > 1:
                    # 1. Add current node to alloc exclusions
                    self.opensearch_exclusions.add_allocations()
            except OpenSearchHttpError:
                logger.debug("Failed to get online nodes, alloc exclusion not added")

<<<<<<< HEAD
        # TODO: improve relocation of all shards move in PR DPE-2234
        if len(nodes) > 1:
            # this check only makes sense if we have more than one unit.
            for attempt in Retrying(stop=stop_after_delay(300), wait=wait_fixed(10)):
                with attempt:
                    if self.health.apply(wait_for_green_first=True) == HealthColors.YELLOW_TEMP:
                        raise OpenSearchHAError(
                            "Timed out waiting for shard relocation to complete"
                        )
=======
        # block until all primary shards are moved away from the unit that is stopping
        self.health.wait_for_shards_relocation()
>>>>>>> 5e1f46e4

        # 2. stop the service
        # We should only run voting settle right before stop. We need to manage voting before
        # stopping e.g. in case we are going 1->0 units.
        # We MUST run settle_voting, even if other units are stopping as well.
        self.opensearch_exclusions.settle_voting(unit_is_stopping=True)
        self.opensearch.stop()

        self.peers_data.delete(Scope.UNIT, "voting_unit_stopping")
        self.peers_data.delete(Scope.UNIT, "started")
        self.status.set(WaitingStatus(ServiceStopped))

        # 3. Remove the exclusions
        # TODO: we should probably NOT have any exclusion on restart
        # https://chat.canonical.com/canonical/pl/bgndmrfxr7fbpgmwpdk3hin93c
        if not restart:
            try:
                self.opensearch_exclusions.delete_allocations()
            except Exception:
                # It is purposefully broad - as this can fail for HTTP reasons,
                # or if the config wasn't set on disk etc. In any way, this operation is on
                # a best attempt basis, as this is called upon start as well,
                # failure is not blocking at this point of the lifecycle
                pass

    def _restart_opensearch(self, event: _RestartOpenSearch) -> None:
        """Restart OpenSearch if possible."""
        if not self.node_lock.acquired:
            logger.debug("Lock to restart opensearch not acquired. Will retry next event")
            event.defer()
            return

        try:
            self._stop_opensearch(restart=True)
        except OpenSearchStopError as e:
            logger.exception(e)
            self.node_lock.release()
            event.defer()
            self.status.set(WaitingStatus(ServiceIsStopping))
            return

        self._start_opensearch_event.emit()

    def _upgrade_opensearch(self, event: _UpgradeOpenSearch) -> None:  # noqa: C901
        """Upgrade OpenSearch."""
        logger.debug("Attempting to acquire lock for upgrade")
        if not self.node_lock.acquired:
            # (Attempt to acquire lock even if `event.ignore_lock`)
            if event.ignore_lock:
                logger.debug("Upgrading without lock")
            else:
                logger.debug("Lock to upgrade opensearch not acquired. Will retry next event")
                event.defer()
                return
        logger.debug("Acquired lock for upgrade")

        # https://www.elastic.co/guide/en/elastic-stack/8.13/upgrading-elasticsearch.html
        try:
            self.opensearch.request(
                "PUT",
                "/_cluster/settings",
                payload={"persistent": {"cluster.routing.allocation.enable": "primaries"}},
            )
        except OpenSearchHttpError:
            logger.exception("Failed to disable shard allocation before upgrade")
            self.node_lock.release()
            event.defer()
            return
        try:
            self.opensearch.request("POST", "/_flush", retries=3)
        except OpenSearchHttpError as e:
            logger.debug("Failed to flush before upgrade", exc_info=e)

        logger.debug("Stopping OpenSearch before upgrade")
        try:
            self._stop_opensearch(restart=True)
        except OpenSearchStopError as e:
            logger.exception(e)
            self.node_lock.release()
            event.defer()
            self.status.set(WaitingStatus(ServiceIsStopping))
            return
        logger.debug("Stopped OpenSearch before upgrade")

        self._upgrade.upgrade_unit(snap=self.opensearch)

        logger.debug("Starting OpenSearch after upgrade")
        self._start_opensearch_event.emit(ignore_lock=event.ignore_lock, after_upgrade=True)

    def _can_service_start(self) -> bool:
        """Return if the opensearch service can start."""
        # if there are any missing system requirements leave
        if missing_sys_reqs := self.opensearch.missing_sys_requirements():
            self.status.set(BlockedStatus(" - ".join(missing_sys_reqs)))
            return False

        if not (deployment_desc := self.opensearch_peer_cm.deployment_desc()):
            return False

        if not self.opensearch_peer_cm.can_start(deployment_desc):
            return False

        if not self.is_admin_user_configured():
            return False

        # Case of the first "main" cluster to get started.
        if (
            not self.peers_data.get(Scope.APP, "security_index_initialised", False)
            or not self.alt_hosts
        ):
            return (
                self.unit.is_leader() and deployment_desc.typ == DeploymentType.MAIN_ORCHESTRATOR
            )

        # When a new unit joins, replica shards are automatically added to it. In order to prevent
        # overloading the cluster, units must be started one at a time. So we defer starting
        # opensearch until all shards in other units are in a "started" or "unassigned" state.
        try:
            if (
                self.health.apply(wait_for_green_first=True, use_localhost=False, app=False)
                == HealthColors.YELLOW_TEMP
            ):
                return False
        except OpenSearchHttpError:
            # this means that the leader unit is not reachable (not started yet),
            # meaning it's a new cluster, so we can safely start the OpenSearch service
            pass

        return True

    def _remove_data_role_from_dedicated_cm_if_needed(  # noqa: C901
        self, event: EventBase
    ) -> bool:
        """Remove the data role from the first started CM node."""
        # TODO: this method should be deleted in favor of delaying the init of the sec. index
        # until after a node with the "data" role joined the cluster.
        deployment_desc = self.opensearch_peer_cm.deployment_desc()
        if not deployment_desc or deployment_desc.typ != DeploymentType.MAIN_ORCHESTRATOR:
            return False

        if not self.peers_data.get(Scope.UNIT, "remove-data-role", default=False):
            return False

        try:
            nodes = self._get_nodes(self.opensearch.is_node_up())
        except OpenSearchHttpError:
            return False

        if len([node for node in nodes if node.is_data() and node.name != self.unit_name]) == 0:
            event.defer()
            return False

        if not self.is_every_unit_marked_as_started():
            return False

        self.peers_data.delete(Scope.UNIT, "remove-data-role")
        self.opensearch_config.remove_temporary_data_role()

        # wait until data moves out completely
        self.opensearch_exclusions.add_allocations()

        try:
            for attempt in Retrying(stop=stop_after_attempt(3), wait=wait_fixed(0.5)):
                with attempt:
                    resp = self.opensearch.request(
                        "GET", endpoint=f"/_cat/allocation/{self.unit_name}?format=json"
                    )
                    for entry in resp:
                        if entry.get("node") == self.unit_name and entry.get("shards") != 0:
                            raise Exception
                    return True
        except RetryError:
            self.opensearch_exclusions.delete_allocations()
            event.defer()
            return False

        self.status.set(WaitingStatus(WaitingToStart))
        self._restart_opensearch_event.emit()
        return True

    def _purge_users(self):
        """Removes all users from internal_users yaml config.

        This is to be used when starting up the charm, to remove unnecessary default users.
        """
        try:
            internal_users = self.opensearch.config.load(
                "opensearch-security/internal_users.yml"
            ).keys()
        except FileNotFoundError:
            # internal_users.yml hasn't been initialised yet, so skip purging for now.
            return

        for user in internal_users:
            if user != "_meta":
                self.opensearch.config.delete("opensearch-security/internal_users.yml", user)

    def _put_or_update_internal_user_leader(
        self, user: str, pwd: Optional[str] = None, update: bool = True
    ) -> None:
        """Create system user or update it with a new password."""
        # Leader is to set new password and hash, others populate existing hash locally
        if not self.unit.is_leader():
            logger.error("Credential change can be only performed by the leader unit.")
            return

        secret = self.secrets.get(Scope.APP, self.secrets.password_key(user))
        if secret and not update:
            self._put_or_update_internal_user_unit(user)
            return

        hashed_pwd, pwd = generate_hashed_password(pwd)

        # Updating security index
        # We need to do this for all credential changes
        if secret:
            self.user_manager.update_user_password(user, hashed_pwd)

        # In case it's a new user, OR it's a system user (that has an entry in internal_users.yml)
        # we either need to initialize or update (local) credentials as well
        if not secret or user in OpenSearchSystemUsers:
            self.user_manager.put_internal_user(user, hashed_pwd)

        # Secrets need to be maintained
        # For System Users we also save the hash key
        # so all units can fetch it for local users (internal_users.yml) updates.
        self.secrets.put(Scope.APP, self.secrets.password_key(user), pwd)

        if user in OpenSearchSystemUsers:
            self.secrets.put(Scope.APP, self.secrets.hash_key(user), hashed_pwd)

        if user == AdminUser:
            self.peers_data.put(Scope.APP, "admin_user_initialized", True)

    def _put_or_update_internal_user_unit(self, user: str) -> None:
        """Create system user or update it with a new password."""
        # Leader is to set new password and hash, others populate existing hash locally
        hashed_pwd = self.secrets.get(Scope.APP, self.secrets.hash_key(user))

        # System users have to be saved locally in internal_users.yml
        if user in OpenSearchSystemUsers:
            self.user_manager.put_internal_user(user, hashed_pwd)

    def _initialize_security_index(self, admin_secrets: Dict[str, any]) -> None:
        """Run the security_admin script, it creates and initializes the opendistro_security index.

        IMPORTANT: must only run once per cluster, otherwise the index gets overrode
        """
        args = [
            f"-cd {self.opensearch.paths.conf}/opensearch-security/",
            f"-cn {self.opensearch_peer_cm.deployment_desc().config.cluster_name}",
            f"-h {self.unit_ip}",
            f"-ts {self.opensearch.paths.certs}/ca.p12",
            f"-tspass {self.secrets.get_object(Scope.APP, CertType.APP_ADMIN.val)['truststore-password']}",
            "-tsalias ca",
            "-tst PKCS12",
            f"-ks {self.opensearch.paths.certs}/{CertType.APP_ADMIN}.p12",
            f"-kspass {self.secrets.get_object(Scope.APP, CertType.APP_ADMIN.val)['keystore-password']}",
            f"-ksalias {CertType.APP_ADMIN}",
            "-kst PKCS12",
        ]

        admin_key_pwd = admin_secrets.get("key-password", None)
        if admin_key_pwd is not None:
            args.append(f"-keypass {admin_key_pwd}")

        self.status.set(MaintenanceStatus(SecurityIndexInitProgress))
        self.opensearch.run_script(
            "plugins/opensearch-security/tools/securityadmin.sh", " ".join(args)
        )
        self.status.clear(SecurityIndexInitProgress)

    def _get_nodes(self, use_localhost: bool) -> List[Node]:
        """Fetch the list of nodes of the cluster, depending on the requester."""
        # This means it's the first unit on the cluster.
        if self.unit.is_leader() and not self.peers_data.get(
            Scope.APP, "security_index_initialised", False
        ):
            return []

        return ClusterTopology.nodes(self.opensearch, use_localhost, self.alt_hosts)

    def _set_node_conf(self, nodes: List[Node]) -> None:
        """Set the configuration of the current node / unit."""
        # set user provided roles if any, else generate base roles
        if (
            deployment_desc := self.opensearch_peer_cm.deployment_desc()
        ).start == StartMode.WITH_PROVIDED_ROLES:
            computed_roles = deployment_desc.config.roles

            # This is the case where the 1st and main orchestrator to be deployed with no
            # "data" role in the provided roles, we need to add the role to be able to create
            # and store the security index
            # todo: rework: delay sec index init until 1st data node / handle red health
            if (
                self.unit.is_leader()
                and deployment_desc.typ == DeploymentType.MAIN_ORCHESTRATOR
                and "data" not in computed_roles
                and not self.peers_data.get(Scope.APP, "security_index_initialised", False)
            ):
                computed_roles.append("data")
                self.peers_data.put(Scope.UNIT, "remove-data-role", True)
        else:
            computed_roles = ClusterTopology.generated_roles()

        cm_names = ClusterTopology.get_cluster_managers_names(nodes)
        cm_ips = ClusterTopology.get_cluster_managers_ips(nodes)

        contribute_to_bootstrap = False
        if "cluster_manager" in computed_roles:
            cm_names.append(self.unit_name)
            cm_ips.append(self.unit_ip)

            cms_in_bootstrap = self.peers_data.get(Scope.APP, "bootstrap_contributors_count", 0)
            if cms_in_bootstrap < self.app.planned_units():
                contribute_to_bootstrap = True

                if self.unit.is_leader():
                    self.peers_data.put(
                        Scope.APP, "bootstrap_contributors_count", cms_in_bootstrap + 1
                    )

                # indicates that this unit is part of the "initial cm nodes"
                self.peers_data.put(Scope.UNIT, "bootstrap_contributor", True)

        deployment_desc = self.opensearch_peer_cm.deployment_desc()
        self.opensearch_config.set_node(
            app=deployment_desc.app,
            cluster_name=deployment_desc.config.cluster_name,
            unit_name=self.unit_name,
            roles=computed_roles,
            cm_names=list(set(cm_names)),
            cm_ips=list(set(cm_ips)),
            contribute_to_bootstrap=contribute_to_bootstrap,
            node_temperature=deployment_desc.config.data_temperature,
        )

    def _cleanup_bootstrap_conf_if_applies(self) -> None:
        """Remove some conf props in the CM nodes that contributed to the cluster bootstrapping."""
        self.peers_data.delete(Scope.UNIT, "bootstrap_contributor")
        self.opensearch_config.cleanup_bootstrap_conf()

    def _add_cm_addresses_to_conf(self):
        """Add the new IP addresses of the current CM units."""
        try:
            # fetch nodes
            nodes = ClusterTopology.nodes(
                self.opensearch, use_localhost=self.opensearch.is_node_up(), hosts=self.alt_hosts
            )
            # update (append) CM IPs
            self.opensearch_config.add_seed_hosts(
                [node.ip for node in nodes if node.is_cm_eligible()]
            )
        except OpenSearchHttpError:
            return

    def _reconfigure_and_restart_unit_if_needed(self):
        """Reconfigure the current unit if a new config was computed for it, then restart."""
        if not (nodes_config := self.peers_data.get_object(Scope.APP, "nodes_config")):
            return

        nodes_config = {name: Node.from_dict(node) for name, node in nodes_config.items()}

        # update (append) CM IPs
        self.opensearch_config.add_seed_hosts(
            [node.ip for node in list(nodes_config.values()) if node.is_cm_eligible()]
        )

        if not (new_node_conf := nodes_config.get(self.unit_name)):
            # the conf could not be computed / broadcast, because this node is
            # "starting" and is not online "yet" - either barely being configured (i.e. TLS)
            # or waiting to start.
            return

        current_conf = self.opensearch_config.load_node()
        if (
            sorted(current_conf["node.roles"]) == sorted(new_node_conf.roles)
            and current_conf.get("node.attr.temp") == new_node_conf.temperature
        ):
            # no conf change (roles for now)
            return

        self.status.set(WaitingStatus(WaitingToStart))
        self._restart_opensearch_event.emit()

    def _recompute_roles_if_needed(self, event: RelationChangedEvent):
        """Recompute node roles:self-healing that didn't trigger leader related event occurred."""
        try:
            if not (nodes := self._get_nodes(self.opensearch.is_node_up())):
                return

            if len(nodes) < self.app.planned_units():
                return

            self._compute_and_broadcast_updated_topology(nodes)
        except OpenSearchHttpError:
            pass

    def _compute_and_broadcast_updated_topology(self, current_nodes: List[Node]) -> None:
        """Compute cluster topology and broadcast node configs (roles for now) to change if any."""
        if not current_nodes:
            return

        current_reported_nodes = {
            name: Node.from_dict(node)
            for name, node in (self.peers_data.get_object(Scope.APP, "nodes_config") or {}).items()
        }

        if (
            deployment_desc := self.opensearch_peer_cm.deployment_desc()
        ).start == StartMode.WITH_GENERATED_ROLES:
            updated_nodes = ClusterTopology.recompute_nodes_conf(
                app_id=deployment_desc.app.id, nodes=current_nodes
            )
        else:
            first_dedicated_cm_node = None
            rel = self.model.get_relation(PeerRelationName)
            for unit in all_units(self):
                if rel.data[unit].get("remove-data-role") == "True":
                    first_dedicated_cm_node = format_unit_name(unit, app=deployment_desc.app)
                    break

            updated_nodes = {}
            for node in current_nodes:
                roles = node.roles
                temperature = node.temperature

                # only change the roles of the nodes of the current cluster
                if node.app.id == deployment_desc.app.id and node.name != first_dedicated_cm_node:
                    roles = deployment_desc.config.roles
                    temperature = deployment_desc.config.data_temperature

                updated_nodes[node.name] = Node(
                    name=node.name,
                    roles=roles,
                    ip=node.ip,
                    app=node.app,
                    unit_number=self.unit_id,
                    temperature=temperature,
                )

            # TODO: remove this when we get rid of roles recomputing logic
            try:
                self.opensearch_peer_cm.validate_roles(current_nodes, on_new_unit=False)
            except OpenSearchProvidedRolesException as e:
                logger.exception(e)
                self.app.status = BlockedStatus(str(e))

        if current_reported_nodes == updated_nodes:
            return

        self.peers_data.put_object(Scope.APP, "nodes_config", updated_nodes)

        # all units will get a peer_rel_changed event, for leader we do as follows
        self._reconfigure_and_restart_unit_if_needed()

    def _check_certs_expiration(self, event: UpdateStatusEvent) -> None:
        """Checks the certificates' expiration."""
        date_format = "%Y-%m-%d %H:%M:%S"
        last_cert_check = datetime.strptime(
            self.peers_data.get(Scope.UNIT, "certs_exp_checked_at", "1970-01-01 00:00:00"),
            date_format,
        )

        # See if the last check was made less than 6h ago, if yes - leave
        if (datetime.now() - last_cert_check).seconds < 6 * 3600:
            return

        certs = self.tls.get_unit_certificates()

        # keep certificates that are expiring in less than 24h
        for cert_type in list(certs.keys()):
            hours = cert_expiration_remaining_hours(certs[cert_type])
            if hours > 24 * 7:
                del certs[cert_type]

        if certs:
            missing = [cert.val for cert in certs.keys()]
            self.status.set(BlockedStatus(CertsExpirationError.format(", ".join(missing))))

            # stop opensearch in case the Node-transport certificate expires.
            if certs.get(CertType.UNIT_TRANSPORT) is not None:
                try:
                    self._stop_opensearch()
                except OpenSearchStopError:
                    event.defer()
                    return

        self.peers_data.put(
            Scope.UNIT, "certs_exp_checked_at", datetime.now().strftime(date_format)
        )

    def _get_prometheus_labels(self) -> Optional[Dict[str, str]]:
        """Return the labels for the prometheus scrape."""
        try:
            if not self.opensearch.roles:
                return None
            taggable_roles = ClusterTopology.generated_roles() + ["voting"]
            roles = set(
                role if role in taggable_roles else "other" for role in self.opensearch.roles
            )
            roles = sorted(roles)
            return {"roles": ",".join(roles)}
        except KeyError:
            # At very early stages of the deployment, "node.roles" may not be yet present
            # in the opensearch.yml, nor APIs is responding. Therefore, we need to catch
            # the KeyError here and report the appropriate response.
            return None

    def _scrape_config(self) -> List[Dict]:
        """Generates the scrape config as needed."""
        if (
            not (app_secrets := self.secrets.get_object(Scope.APP, CertType.APP_ADMIN.val))
            or not (ca := app_secrets.get("ca-cert"))
            or not (pwd := self.secrets.get(Scope.APP, self.secrets.password_key(COSUser)))
            or not self._get_prometheus_labels()
        ):
            # Not yet ready, waiting for certain values to be set
            return []
        return [
            {
                "metrics_path": "/_prometheus/metrics",
                "static_configs": [
                    {
                        "targets": [f"{self.unit_ip}:{COSPort}"],
                        "labels": self._get_prometheus_labels(),
                    }
                ],
                "tls_config": {"ca": ca},
                "scheme": "https" if self.tls.all_tls_resources_stored() else "http",
                "basic_auth": {"username": f"{COSUser}", "password": f"{pwd}"},
            }
        ]

    @property
    def unit_ip(self) -> str:
        """IP address of the current unit."""
        return get_host_ip(self, PeerRelationName)

    @property
    def unit_name(self) -> str:
        """Name of the current unit."""
        return format_unit_name(self.unit, app=self.opensearch_peer_cm.deployment_desc().app)

    @property
    def unit_id(self) -> int:
        """ID of the current unit."""
        return int(self.unit.name.split("/")[-1])

    @property
    def alt_hosts(self) -> Optional[List[str]]:
        """Return an alternative host (of another node) in case the current is offline."""
        all_units_ips = units_ips(self, PeerRelationName)
        all_hosts = list(all_units_ips.values())

        if nodes_conf := self.peers_data.get_object(Scope.APP, "nodes_config"):
            all_hosts.extend([Node.from_dict(node).ip for node in nodes_conf.values()])

        if peer_cm_rel_data := self.opensearch_peer_cm.rel_data():
            all_hosts.extend([node.ip for node in peer_cm_rel_data.cm_nodes])

        random.shuffle(all_hosts)

        if not all_hosts:
            return None

        return [
            host for host in all_hosts if host != self.unit_ip and self.opensearch.is_node_up(host)
        ]<|MERGE_RESOLUTION|>--- conflicted
+++ resolved
@@ -106,13 +106,7 @@
 )
 from ops.framework import EventBase, EventSource
 from ops.model import BlockedStatus, MaintenanceStatus, WaitingStatus
-from tenacity import (
-    RetryError,
-    Retrying,
-    stop_after_attempt,
-    stop_after_delay,
-    wait_fixed,
-)
+from tenacity import RetryError, Retrying, stop_after_attempt, wait_fixed
 
 import lifecycle
 import upgrade
@@ -1074,20 +1068,8 @@
             except OpenSearchHttpError:
                 logger.debug("Failed to get online nodes, alloc exclusion not added")
 
-<<<<<<< HEAD
-        # TODO: improve relocation of all shards move in PR DPE-2234
-        if len(nodes) > 1:
-            # this check only makes sense if we have more than one unit.
-            for attempt in Retrying(stop=stop_after_delay(300), wait=wait_fixed(10)):
-                with attempt:
-                    if self.health.apply(wait_for_green_first=True) == HealthColors.YELLOW_TEMP:
-                        raise OpenSearchHAError(
-                            "Timed out waiting for shard relocation to complete"
-                        )
-=======
         # block until all primary shards are moved away from the unit that is stopping
         self.health.wait_for_shards_relocation()
->>>>>>> 5e1f46e4
 
         # 2. stop the service
         # We should only run voting settle right before stop. We need to manage voting before

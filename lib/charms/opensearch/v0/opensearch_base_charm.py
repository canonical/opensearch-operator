# Copyright 2023 Canonical Ltd.
# See LICENSE file for licensing details.

"""Base class for the OpenSearch Operators."""
import logging
import random
from abc import abstractmethod
from datetime import datetime
from typing import Dict, List, Optional, Type

from charms.grafana_agent.v0.cos_agent import COSAgentProvider
from charms.opensearch.v0.constants_charm import (
    AdminUserInitProgress,
    AdminUserNotConfigured,
    CertsExpirationError,
    ClientRelationName,
    ClusterHealthRed,
    ClusterHealthUnknown,
    COSPort,
    COSRelationName,
    COSRole,
    COSUser,
    PeerRelationName,
    PluginConfigChangeError,
    PluginConfigCheck,
    RequestUnitServiceOps,
    SecurityIndexInitProgress,
    ServiceIsStopping,
    ServiceStartError,
    ServiceStopped,
    TLSNewCertsRequested,
    TLSNotFullyConfigured,
    TLSRelationBrokenError,
    TLSRelationMissing,
    WaitingToStart,
)
from charms.opensearch.v0.constants_secrets import ADMIN_PW, ADMIN_PW_HASH
from charms.opensearch.v0.constants_tls import TLS_RELATION, CertType
from charms.opensearch.v0.helper_charm import Status
from charms.opensearch.v0.helper_cluster import ClusterTopology, Node
from charms.opensearch.v0.helper_networking import (
    get_host_ip,
    is_reachable,
    reachable_hosts,
    unit_ip,
    units_ips,
)
from charms.opensearch.v0.helper_security import (
    cert_expiration_remaining_hours,
    generate_hashed_password,
    generate_password,
)
from charms.opensearch.v0.models import DeploymentDescription, DeploymentType
from charms.opensearch.v0.opensearch_backups import OpenSearchBackup
from charms.opensearch.v0.opensearch_config import OpenSearchConfig
from charms.opensearch.v0.opensearch_distro import OpenSearchDistribution
from charms.opensearch.v0.opensearch_exceptions import (
    OpenSearchError,
    OpenSearchHAError,
    OpenSearchHttpError,
    OpenSearchNotFullyReadyError,
    OpenSearchStartError,
    OpenSearchStartTimeoutError,
    OpenSearchStopError,
)
from charms.opensearch.v0.opensearch_fixes import OpenSearchFixes
from charms.opensearch.v0.opensearch_health import HealthColors, OpenSearchHealth
from charms.opensearch.v0.opensearch_internal_data import RelationDataStore, Scope
from charms.opensearch.v0.opensearch_locking import OpenSearchNodeLock
from charms.opensearch.v0.opensearch_nodes_exclusions import (
    ALLOCS_TO_DELETE,
    VOTING_TO_DELETE,
    OpenSearchExclusions,
)
from charms.opensearch.v0.opensearch_peer_clusters import (
    OpenSearchPeerClustersManager,
    OpenSearchProvidedRolesException,
    StartMode,
)
from charms.opensearch.v0.opensearch_plugin_manager import OpenSearchPluginManager
from charms.opensearch.v0.opensearch_plugins import OpenSearchPluginError
from charms.opensearch.v0.opensearch_relation_peer_cluster import (
    OpenSearchPeerClusterProvider,
    OpenSearchPeerClusterRequirer,
)
from charms.opensearch.v0.opensearch_relation_provider import OpenSearchProvider
from charms.opensearch.v0.opensearch_secrets import OpenSearchSecrets
from charms.opensearch.v0.opensearch_tls import OpenSearchTLS
from charms.opensearch.v0.opensearch_users import OpenSearchUserManager
from charms.tls_certificates_interface.v3.tls_certificates import (
    CertificateAvailableEvent,
)
from ops.charm import (
    ActionEvent,
    CharmBase,
    ConfigChangedEvent,
    LeaderElectedEvent,
    RelationBrokenEvent,
    RelationChangedEvent,
    RelationCreatedEvent,
    RelationDepartedEvent,
    RelationJoinedEvent,
    StartEvent,
    StorageDetachingEvent,
    UpdateStatusEvent,
)
from ops.framework import EventBase, EventSource
from ops.model import BlockedStatus, MaintenanceStatus, WaitingStatus
from tenacity import RetryError, Retrying, stop_after_attempt, wait_fixed

# The unique Charmhub library identifier, never change it
LIBID = "cba015bae34642baa1b6bb27bb35a2f7"

# Increment this major API version when introducing breaking changes
LIBAPI = 0

# Increment this PATCH version before using `charmcraft publish-lib` or reset
# to 0 if you are raising the major API version
LIBPATCH = 2


SERVICE_MANAGER = "service"
STORAGE_NAME = "opensearch-data"


logger = logging.getLogger(__name__)


class _StartOpenSearch(EventBase):
    """Attempt to acquire lock & start OpenSearch.

    This event will be deferred until OpenSearch starts.
    """


class _RestartOpenSearch(EventBase):
    """Attempt to acquire lock & restart OpenSearch.

    This event will be deferred until OpenSearch stops. Then, `_StartOpenSearch` will be emitted.
    """


class OpenSearchBaseCharm(CharmBase):
    """Base class for OpenSearch charms."""

    _start_opensearch_event = EventSource(_StartOpenSearch)
    _restart_opensearch_event = EventSource(_RestartOpenSearch)

    def __init__(self, *args, distro: Type[OpenSearchDistribution] = None):
        super().__init__(*args)

        if distro is None:
            raise ValueError("The type of the opensearch distro must be specified.")

        self.opensearch = distro(self, PeerRelationName)
        self.opensearch_peer_cm = OpenSearchPeerClustersManager(self)
        self.opensearch_config = OpenSearchConfig(self.opensearch)
        self.opensearch_exclusions = OpenSearchExclusions(self)
        self.opensearch_fixes = OpenSearchFixes(self)

        self.peers_data = RelationDataStore(self, PeerRelationName)
        self.secrets = OpenSearchSecrets(self, PeerRelationName)
        self.tls = OpenSearchTLS(self, TLS_RELATION)
        self.status = Status(self)
        self.health = OpenSearchHealth(self)
        self.node_lock = OpenSearchNodeLock(self)
        self.cos_integration = COSAgentProvider(
            self,
            relation_name=COSRelationName,
            metrics_endpoints=[],
            scrape_configs=self._scrape_config,
            refresh_events=[self.on.set_password_action, self.on.secret_changed],
            metrics_rules_dir="./src/alert_rules/prometheus",
            log_slots=["opensearch:logs"],
        )

        self.plugin_manager = OpenSearchPluginManager(self)
        self.backup = OpenSearchBackup(self)

        self.user_manager = OpenSearchUserManager(self)
        self.opensearch_provider = OpenSearchProvider(self)
        self.peer_cluster_provider = OpenSearchPeerClusterProvider(self)
        self.peer_cluster_requirer = OpenSearchPeerClusterRequirer(self)

        self.framework.observe(self._start_opensearch_event, self._start_opensearch)
        self.framework.observe(self._restart_opensearch_event, self._restart_opensearch)

        self.framework.observe(self.on.leader_elected, self._on_leader_elected)
        self.framework.observe(self.on.start, self._on_start)
        self.framework.observe(self.on.update_status, self._on_update_status)
        self.framework.observe(self.on.config_changed, self._on_config_changed)

        self.framework.observe(
            self.on[PeerRelationName].relation_created, self._on_peer_relation_created
        )
        self.framework.observe(
            self.on[PeerRelationName].relation_joined, self._on_peer_relation_joined
        )
        self.framework.observe(
            self.on[PeerRelationName].relation_changed, self._on_peer_relation_changed
        )
        self.framework.observe(
            self.on[PeerRelationName].relation_departed, self._on_peer_relation_departed
        )
        self.framework.observe(
            self.on[STORAGE_NAME].storage_detaching, self._on_opensearch_data_storage_detaching
        )

        self.framework.observe(self.on.set_password_action, self._on_set_password_action)
        self.framework.observe(self.on.get_password_action, self._on_get_password_action)

    def _on_leader_elected(self, event: LeaderElectedEvent):
        """Handle leader election event."""
        if self.peers_data.get(Scope.APP, "security_index_initialised", False):
            # Leader election event happening after a previous leader got killed
            if not self.opensearch.is_node_up():
                event.defer()
                return

            if self.health.apply() in [HealthColors.UNKNOWN, HealthColors.YELLOW_TEMP]:
                event.defer()

            self._compute_and_broadcast_updated_topology(self._get_nodes(True))
            return

        # TODO: check if cluster can start independently

        # User config is currently in a default state, which contains multiple insecure default
        # users. Purge the user list before initialising the users the charm requires.
        self._purge_users()

        if not (deployment_desc := self.opensearch_peer_cm.deployment_desc()):
            event.defer()
            return

        if deployment_desc.typ != DeploymentType.MAIN_ORCHESTRATOR:
            return

        if not self.peers_data.get(Scope.APP, "admin_user_initialized"):
            self.status.set(MaintenanceStatus(AdminUserInitProgress))

        # this is in case we're coming from 0 to N units, we don't want to use the rest api
        self._put_admin_user()

        self.status.clear(AdminUserInitProgress)

    def _on_start(self, event: StartEvent):
        """Triggered when on start. Set the right node role."""
        if self.opensearch.is_node_up():
            if self.peers_data.get(Scope.APP, "security_index_initialised"):
                # in the case where it was on WaitingToStart status, event got deferred
                # and the service started in between, put status back to active
                self.status.clear(WaitingToStart)

            # cleanup bootstrap conf in the node if existing
            if self.peers_data.get(Scope.UNIT, "bootstrap_contributor"):
                self._cleanup_bootstrap_conf_if_applies()

            return

        # apply the directives computed and emitted by the peer cluster manager
        if not self._apply_peer_cm_directives_and_check_if_can_start():
            event.defer()
            return

        if not self.is_admin_user_configured() or not self.is_tls_fully_configured():
            if not self.model.get_relation("certificates"):
                status = BlockedStatus(TLSRelationMissing)
            else:
                status = MaintenanceStatus(
                    TLSNotFullyConfigured
                    if self.is_admin_user_configured()
                    else AdminUserNotConfigured
                )
            self.status.set(status)
            event.defer()
            return

        self.status.clear(AdminUserNotConfigured)
        self.status.clear(TLSNotFullyConfigured)
        self.status.clear(TLSRelationMissing)

        self.peers_data.put(Scope.UNIT, "tls_configured", True)

        # configure clients auth
        self.opensearch_config.set_client_auth()

        # request the start of OpenSearch
        self.status.set(WaitingStatus(RequestUnitServiceOps.format("start")))
        self._start_opensearch_event.emit()

    def _apply_peer_cm_directives_and_check_if_can_start(self) -> bool:
        """Apply the directives computed by the opensearch peer cluster manager."""
        if not (deployment_desc := self.opensearch_peer_cm.deployment_desc()):
            # the deployment description hasn't finished being computed by the leader
            return False

        # check possibility to start
        if self.opensearch_peer_cm.can_start(deployment_desc):
            try:
                nodes = self._get_nodes(False)
                self.opensearch_peer_cm.validate_roles(nodes, on_new_unit=True)
            except OpenSearchHttpError:
                return False
            except OpenSearchProvidedRolesException as e:
                self.unit.status = BlockedStatus(str(e))
                return False

            return True

        if self.unit.is_leader():
            self.opensearch_peer_cm.apply_status_if_needed(deployment_desc)

        return False

    def _on_peer_relation_created(self, event: RelationCreatedEvent):
        """Event received by the new node joining the cluster."""
        current_secrets = self.secrets.get_object(Scope.APP, CertType.APP_ADMIN.val)

        # In the case of the first units before TLS is initialized
        if not current_secrets:
            if not self.unit.is_leader():
                event.defer()
            return

        # in the case the cluster was bootstrapped with multiple units at the same time
        # and the certificates have not been generated yet
        if not current_secrets.get("cert") or not current_secrets.get("chain"):
            event.defer()
            return

        # Store the "Admin" certificate, key and CA on the disk of the new unit
        self.store_tls_resources(CertType.APP_ADMIN, current_secrets, override_admin=False)

    def _on_peer_relation_joined(self, event: RelationJoinedEvent):
        """Event received by all units when a new node joins the cluster."""
        if not self.unit.is_leader():
            return

        if (
            not self.peers_data.get(Scope.APP, "security_index_initialised")
            or not self.opensearch.is_node_up()
        ):
            return

        new_unit_host = unit_ip(self, event.unit, PeerRelationName)
        if not is_reachable(new_unit_host, self.opensearch.port):
            event.defer()
            return

        try:
            nodes = self._get_nodes(True)
        except OpenSearchHttpError:
            event.defer()
            return

        # we want to re-calculate the topology only once when latest unit joins
        if len(nodes) == self.app.planned_units():
            self._compute_and_broadcast_updated_topology(nodes)
        else:
            event.defer()

    def _on_peer_relation_changed(self, event: RelationChangedEvent):
        """Handle peer relation changes."""
        if (
            self.unit.is_leader()
            and self.opensearch.is_node_up()
            and self.health.apply() in [HealthColors.UNKNOWN, HealthColors.YELLOW_TEMP]
        ):
            # we defer because we want the temporary status to be updated
            event.defer()

        for relation in self.model.relations.get(ClientRelationName, []):
            self.opensearch_provider.update_endpoints(relation)

        # register new cm addresses on every node
        self._add_cm_addresses_to_conf()

        # TODO remove the data role of the first CM to start if applies needed
        # we no longer need this once we delay the security index init to *after* the
        # first data node joins
        # if self._remove_data_role_from_dedicated_cm_if_needed(event):
        #    return

        app_data = event.relation.data.get(event.app)
        if self.unit.is_leader():
            # Recompute the node roles in case self-healing didn't trigger leader related event
            self._recompute_roles_if_needed(event)
        elif app_data:
            # if app_data + app_data["nodes_config"]: Reconfigure + restart node on the unit
            self._reconfigure_and_restart_unit_if_needed()

        unit_data = event.relation.data.get(event.unit)
        if not unit_data:
            return

        if unit_data.get(VOTING_TO_DELETE) or unit_data.get(ALLOCS_TO_DELETE):
            self.opensearch_exclusions.cleanup()

        if self.unit.is_leader() and unit_data.get("bootstrap_contributor"):
            contributor_count = self.peers_data.get(Scope.APP, "bootstrap_contributors_count", 0)
            self.peers_data.put(Scope.APP, "bootstrap_contributors_count", contributor_count + 1)

    def _on_peer_relation_departed(self, event: RelationDepartedEvent):
        """Relation departed event."""
        if not (self.unit.is_leader() and self.opensearch.is_node_up()):
            return

        remaining_nodes = [
            node
            for node in self._get_nodes(True)
            if node.name != event.departing_unit.name.replace("/", "-")
        ]

        if len(remaining_nodes) == self.app.planned_units():
            self._compute_and_broadcast_updated_topology(remaining_nodes)
        else:
            event.defer()

    def _on_opensearch_data_storage_detaching(self, _: StorageDetachingEvent):  # noqa: C901
        """Triggered when removing unit, Prior to the storage being detached."""
        # acquire lock to ensure only 1 unit removed at a time
        if not self.node_lock.acquired:
            # Raise uncaught exception to prevent Juju from removing unit
            raise Exception("Unable to acquire lock: Another unit is starting or stopping.")

        # if the leader is departing, and this hook fails "leader elected" won"t trigger,
        # so we want to re-balance the node roles from here
        if self.unit.is_leader():
            if self.app.planned_units() > 1 and (self.opensearch.is_node_up() or self.alt_hosts):
                remaining_nodes = [
                    node
                    for node in self._get_nodes(self.opensearch.is_node_up())
                    if node.name != self.unit_name
                ]
                self._compute_and_broadcast_updated_topology(remaining_nodes)
            elif self.app.planned_units() == 0:
                self.peers_data.delete(Scope.APP, "bootstrap_contributors_count")
                self.peers_data.delete(Scope.APP, "nodes_config")

                # todo: remove this if snap storage reuse is solved.
                self.peers_data.delete(Scope.APP, "security_index_initialised")

        # we attempt to flush the translog to disk
        if self.opensearch.is_node_up():
            try:
                self.opensearch.request("POST", "/_flush?wait_for_ongoing")
            except OpenSearchHttpError:
                # if it's a failed attempt we move on
                pass
        try:
            self._stop_opensearch()

            # safeguards in case planned_units > 0
            if self.app.planned_units() > 0:
                # check cluster status
                if self.alt_hosts:
                    health_color = self.health.apply(
                        wait_for_green_first=True, use_localhost=False
                    )
                    if health_color == HealthColors.RED:
                        raise OpenSearchHAError(ClusterHealthRed)
                else:
                    raise OpenSearchHAError(ClusterHealthUnknown)
        finally:
            # release lock
            self.node_lock.release()

    def _on_update_status(self, event: UpdateStatusEvent):
        """On update status event.

        We want to periodically check for the following:
        1- Do we have users that need to be deleted, and if so we need to delete them.
        2- The system requirements are still met
        3- every 6 hours check if certs are expiring soon (in 7 days),
            as a safeguard in case relation broken. As there will be data loss
            without the user noticing in case the cert of the unit transport layer expires.
            So we want to stop opensearch in that case, since it cannot be recovered from.
        """
        # if there are missing system requirements defer
        missing_sys_reqs = self.opensearch.missing_sys_requirements()
        if len(missing_sys_reqs) > 0:
            self.status.set(BlockedStatus(" - ".join(missing_sys_reqs)))
            return

        # if node already shutdown - leave
        if not self.opensearch.is_node_up():
            return

        # if there are exclusions to be removed
        if self.unit.is_leader():
            self.opensearch_exclusions.cleanup()

            health = self.health.apply()
            if health not in [HealthColors.GREEN, HealthColors.IGNORE]:
                event.defer()

            if health == HealthColors.UNKNOWN:
                return

        for relation in self.model.relations.get(ClientRelationName, []):
            self.opensearch_provider.update_endpoints(relation)

        self.user_manager.remove_users_and_roles()

        # If relation not broken - leave
        if self.model.get_relation("certificates") is not None:
            return

        # handle when/if certificates are expired
        self._check_certs_expiration(event)

    def _on_config_changed(self, event: ConfigChangedEvent):  # noqa C901
        """On config changed event. Useful for IP changes or for user provided config changes."""
        if self.opensearch_config.update_host_if_needed():
            self.status.set(MaintenanceStatus(TLSNewCertsRequested))
            self._delete_stored_tls_resources()
            self.tls.request_new_unit_certificates()

            # since when an IP change happens, "_on_peer_relation_joined" won't be called,
            # we need to alert the leader that it must recompute the node roles for any unit whose
            # roles were changed while the current unit was cut-off from the rest of the network
            self.on[PeerRelationName].relation_joined.emit(
                self.model.get_relation(PeerRelationName)
            )

        previous_deployment_desc = self.opensearch_peer_cm.deployment_desc()
        if self.unit.is_leader():
            # run peer cluster manager processing
            self.opensearch_peer_cm.run()

            # handle cluster change to main-orchestrator (i.e: init_hold: true -> false)
            self._handle_change_to_main_orchestrator_if_needed(event, previous_deployment_desc)
        elif not previous_deployment_desc:
            # deployment desc not initialized yet by leader
            event.defer()
            return

        try:
            if not self.plugin_manager.check_plugin_manager_ready():
                raise OpenSearchNotFullyReadyError()
            if self.unit.is_leader():
                self.status.set(MaintenanceStatus(PluginConfigCheck), app=True)
            if self.plugin_manager.run():
                self._restart_opensearch_event.emit()
<<<<<<< HEAD
            self.status.clear(PluginConfigCheck)
=======
>>>>>>> 0f10e56f
        except (OpenSearchNotFullyReadyError, OpenSearchPluginError) as e:
            if isinstance(e, OpenSearchNotFullyReadyError):
                logger.warning("Plugin management: cluster not ready yet at config changed")
            else:
                self.status.set(BlockedStatus(PluginConfigChangeError), app=True)
            event.defer()
            # Decided to defer the event. We can clean up the status and reset it once the
            # config-changed is called again.
            if self.unit.is_leader():
                self.status.clear(PluginConfigCheck, app=True)
            return
        if self.unit.is_leader():
            self.status.clear(PluginConfigCheck, app=True)
            self.status.clear(PluginConfigChangeError, app=True)

    def _on_set_password_action(self, event: ActionEvent):
        """Set new admin password from user input or generate if not passed."""
        if self.opensearch_peer_cm.deployment_desc().typ != DeploymentType.MAIN_ORCHESTRATOR:
            event.fail("The action can be run only on the leader unit of the main cluster.")
            return

        if not self.unit.is_leader():
            event.fail("The action can be run only on leader unit.")
            return

        user_name = event.params.get("username")
        if user_name not in ["admin", COSUser]:
            event.fail(f"Only the 'admin' and {COSUser} username is allowed for this action.")
            return

        password = event.params.get("password") or generate_password()
        try:
            label = self.secrets.password_key(user_name)
            self._put_admin_user(password)
            password = self.secrets.get(Scope.APP, label)
            event.set_results({label: password})
        except OpenSearchError as e:
            event.fail(f"Failed changing the password: {e}")

    def _on_get_password_action(self, event: ActionEvent):
        """Return the password and cert chain for the admin user of the cluster."""
        user_name = event.params.get("username")
        if user_name not in ["admin", COSUser]:
            event.fail(f"Only the 'admin' and {COSUser} username is allowed for this action.")
            return

        if not self.is_admin_user_configured():
            event.fail(f"{user_name} user not configured yet.")
            return

        if not self.is_tls_fully_configured():
            event.fail("TLS certificates not configured yet.")
            return

        password = self.secrets.get(Scope.APP, self.secrets.password_key(user_name))
        cert = self.secrets.get_object(
            Scope.APP, CertType.APP_ADMIN.val
        )  # replace later with new user certs

        event.set_results(
            {
                "username": user_name,
                "password": password,
                "ca-chain": cert["chain"],
            }
        )

    def on_tls_conf_set(
        self, _: CertificateAvailableEvent, scope: Scope, cert_type: CertType, renewal: bool
    ):
        """Called after certificate ready and stored on the corresponding scope databag.

        - Store the cert on the file system, on all nodes for APP certificates
        - Update the corresponding yaml conf files
        - Run the security admin script
        """
        # Get the list of stored secrets for this cert
        current_secrets = self.secrets.get_object(scope, cert_type.val)

        # Store cert/key on disk - must happen after opensearch stop for transport certs renewal
        self.store_tls_resources(cert_type, current_secrets)

        if scope == Scope.UNIT:
            # node http or transport cert
            self.opensearch_config.set_node_tls_conf(cert_type, current_secrets)
        else:
            # write the admin cert conf on all units, in case there is a leader loss + cert renewal
            self.opensearch_config.set_admin_tls_conf(current_secrets)

        # In case of renewal of the unit transport layer cert - restart opensearch
        if renewal and self.is_admin_user_configured() and self.is_tls_fully_configured():
            self._restart_opensearch_event.emit()

    def on_tls_relation_broken(self, _: RelationBrokenEvent):
        """As long as all certificates are produced, we don't do anything."""
        if self.is_tls_fully_configured():
            return

        # Otherwise, we block.
        self.status.set(BlockedStatus(TLSRelationBrokenError))

    def is_tls_fully_configured(self) -> bool:
        """Check if TLS fully configured meaning the 3 certificates are present."""
        # In case the initialisation of the admin user is not finished yet
        admin_secrets = self.secrets.get_object(Scope.APP, CertType.APP_ADMIN.val)
        if not admin_secrets or not admin_secrets.get("cert") or not admin_secrets.get("chain"):
            return False

        unit_transport_secrets = self.secrets.get_object(Scope.UNIT, CertType.UNIT_TRANSPORT.val)
        if not unit_transport_secrets or not unit_transport_secrets.get("cert"):
            return False

        unit_http_secrets = self.secrets.get_object(Scope.UNIT, CertType.UNIT_HTTP.val)
        if not unit_http_secrets or not unit_http_secrets.get("cert"):
            return False

        stored = self._are_all_tls_resources_stored()
        if stored:
            self.peers_data.put(Scope.UNIT, "tls_configured", True)

        return stored

    def is_every_unit_marked_as_started(self) -> bool:
        """Check if every unit in the cluster is marked as started."""
        rel = self.model.get_relation(PeerRelationName)
        for unit in rel.units.union({self.unit}):
            if rel.data[unit].get("started") != "True":
                return False
        return True

    def is_tls_full_configured_in_cluster(self) -> bool:
        """Check if TLS is configured in all the units of the current cluster."""
        rel = self.model.get_relation(PeerRelationName)
        for unit in rel.units.union({self.unit}):
            if rel.data[unit].get("tls_configured") != "True":
                return False
        return True

    def is_admin_user_configured(self) -> bool:
        """Check if admin user configured."""
        # In case the initialisation of the admin user is not finished yet
        return self.peers_data.get(Scope.APP, "admin_user_initialized", False)

    def _handle_change_to_main_orchestrator_if_needed(
        self, event: ConfigChangedEvent, previous_deployment_desc: Optional[DeploymentDescription]
    ) -> None:
        """Handle when the user changes the roles or init_hold config from True to False."""
        # if the current cluster wasn't already a "main-Orchestrator" and we're now updating
        # the roles for it to become one. We need to: create the admin user if missing, and
        # generate the admin certificate if missing and the TLS relation is established.
        cluster_changed_to_main_cm = (
            previous_deployment_desc is not None
            and previous_deployment_desc.typ != DeploymentType.MAIN_ORCHESTRATOR
            and self.opensearch_peer_cm.deployment_desc().typ == DeploymentType.MAIN_ORCHESTRATOR
        )
        if not cluster_changed_to_main_cm:
            return

        # we check if we need to create the admin user
        if not self.is_admin_user_configured():
            self._put_admin_user()

        # we check if we need to generate the admin certificate if missing
        if not self.is_tls_fully_configured():
            if not self.model.get_relation("certificates"):
                event.defer()
                return

            self.tls.request_new_admin_certificate()

    def _start_opensearch(self, event: _StartOpenSearch) -> None:  # noqa: C901
        """Start OpenSearch, with a generated or passed conf, if all resources configured."""
        if not self.node_lock.acquired:
            logger.debug("Lock to start opensearch not acquired. Will retry next event")
            event.defer()
            return
        self.peers_data.delete(Scope.UNIT, "started")
        if self.opensearch.is_started():
            try:
                self._post_start_init(event)
            except (OpenSearchHttpError, OpenSearchNotFullyReadyError):
                event.defer()
            return

        if not self._can_service_start():
            self.node_lock.release()
            event.defer()
            return

        if self.opensearch.is_failed():
            self.node_lock.release()
<<<<<<< HEAD
=======
            self.status.set(BlockedStatus(ServiceStartError))
>>>>>>> 0f10e56f
            event.defer()
            return

        self.unit.status = WaitingStatus(WaitingToStart)

        try:
            # Retrieve the nodes of the cluster, needed to configure this node
            nodes = self._get_nodes(False)

            # validate the roles prior to starting
            self.opensearch_peer_cm.validate_roles(nodes, on_new_unit=True)

            # Set the configuration of the node
            self._set_node_conf(nodes)
        except OpenSearchHttpError:
            self.node_lock.release()
            event.defer()
            return
        except OpenSearchProvidedRolesException as e:
            logger.exception(e)
            self.node_lock.release()
            event.defer()
            self.unit.status = BlockedStatus(str(e))
            return

        try:
            self.opensearch.start(
                wait_until_http_200=(
                    not self.unit.is_leader()
                    or self.peers_data.get(Scope.APP, "security_index_initialised", False)
                )
            )
            self._post_start_init(event)
        except (OpenSearchStartTimeoutError, OpenSearchNotFullyReadyError):
            event.defer()
        except OpenSearchStartError as e:
            logger.exception(e)
            self.node_lock.release()
            self.status.set(BlockedStatus(ServiceStartError))
            event.defer()

    def _post_start_init(self, event: EventBase):
        """Initialization post OpenSearch start."""
        # initialize the security index if needed (and certs written on disk etc.)
        if self.unit.is_leader() and not self.peers_data.get(
            Scope.APP, "security_index_initialised"
        ):
            admin_secrets = self.secrets.get_object(Scope.APP, CertType.APP_ADMIN.val)
            self._initialize_security_index(admin_secrets)
            self.peers_data.put(Scope.APP, "security_index_initialised", True)

        # it sometimes takes a few seconds before the node is fully "up" otherwise a 503 error
        # may be thrown when calling a node - we want to ensure this node is perfectly ready
        # before marking it as ready
        if not self.opensearch.is_node_up():
            raise OpenSearchNotFullyReadyError("Node started but not full ready yet.")

        # cleanup bootstrap conf in the node
        if self.peers_data.get(Scope.UNIT, "bootstrap_contributor"):
            self._cleanup_bootstrap_conf_if_applies()

        # Remove the exclusions that could not be removed when no units were online
        self.opensearch_exclusions.delete_current()

        self.node_lock.release()

        self.peers_data.put(Scope.UNIT, "started", True)

        # apply post_start fixes to resolve start related upstream bugs
        self.opensearch_fixes.apply_on_start()

        # apply cluster health
        self.health.apply()

        if self.unit.is_leader():
            # Creating the monitoring user
            self._put_monitoring_user()

        # clear waiting to start status
        self.status.clear(WaitingToStart)

        # update the peer cluster rel data with new IP in case of main cluster manager
        if self.opensearch_peer_cm.deployment_desc().typ != DeploymentType.OTHER:
            if self.opensearch_peer_cm.is_peer_cluster_orchestrator_relation_set():
                self.peer_cluster_provider.refresh_relation_data(event)

    def _stop_opensearch(self) -> None:
        """Stop OpenSearch if possible."""
        self.status.set(WaitingStatus(ServiceIsStopping))

        if self.opensearch.is_node_up():
            # 1. Add current node to the voting + alloc exclusions
            self.opensearch_exclusions.add_current()

        # TODO: should block until all shards move addressed in PR DPE-2234

        # 2. stop the service
        self.opensearch.stop()
        self.status.set(WaitingStatus(ServiceStopped))

        # 3. Remove the exclusions
        self.opensearch_exclusions.delete_current()

    def _restart_opensearch(self, event: _RestartOpenSearch) -> None:
        """Restart OpenSearch if possible."""
        if not self.node_lock.acquired:
            logger.debug("Lock to restart opensearch not acquired. Will retry next event")
            event.defer()
            return
<<<<<<< HEAD

        try:
            self._stop_opensearch()
        except OpenSearchStopError as e:
            logger.exception(e)
            self.node_lock.release()
            event.defer()
            self.status.set(WaitingStatus(ServiceIsStopping))
            return

=======

        try:
            self._stop_opensearch()
        except OpenSearchStopError as e:
            logger.exception(e)
            self.node_lock.release()
            event.defer()
            self.status.set(WaitingStatus(ServiceIsStopping))
            return

>>>>>>> 0f10e56f
        self._start_opensearch_event.emit()

    def _can_service_start(self) -> bool:
        """Return if the opensearch service can start."""
        # if there are any missing system requirements leave
        missing_sys_reqs = self.opensearch.missing_sys_requirements()
        if len(missing_sys_reqs) > 0:
            self.status.set(BlockedStatus(" - ".join(missing_sys_reqs)))
            return False

        if self.unit.is_leader():
            return True

        if not self.peers_data.get(Scope.APP, "security_index_initialised", False):
            return False

        if not self.alt_hosts:
            return False

        # When a new unit joins, replica shards are automatically added to it. In order to prevent
        # overloading the cluster, units must be started one at a time. So we defer starting
        # opensearch until all shards in other units are in a "started" or "unassigned" state.
        try:
            if self.health.apply(use_localhost=False, app=False) == HealthColors.YELLOW_TEMP:
                return False
        except OpenSearchHttpError:
            # this means that the leader unit is not reachable (not started yet),
            # meaning it's a new cluster, so we can safely start the OpenSearch service
            pass

        return True

    def _remove_data_role_from_dedicated_cm_if_needed(  # noqa: C901
        self, event: EventBase
    ) -> bool:
        """Remove the data role from the first started CM node."""
        # TODO: this method should be deleted in favor of delaying the init of the sec. index
        # until after a node with the "data" role joined the cluster.
        deployment_desc = self.opensearch_peer_cm.deployment_desc()
        if not deployment_desc or deployment_desc.typ != DeploymentType.MAIN_ORCHESTRATOR:
            return False

        if not self.peers_data.get(Scope.UNIT, "remove-data-role", default=False):
            return False

        try:
            nodes = self._get_nodes(self.opensearch.is_node_up())
        except OpenSearchHttpError:
            return False

        if len([node for node in nodes if node.is_data() and node.name != self.unit_name]) == 0:
            event.defer()
            return False

        if not self.is_every_unit_marked_as_started():
            return False

        self.peers_data.delete(Scope.UNIT, "remove-data-role")
        self.opensearch_config.remove_temporary_data_role()

        # wait until data moves out completely
        self.opensearch_exclusions.add_current()

        try:
            for attempt in Retrying(stop=stop_after_attempt(3), wait=wait_fixed(0.5)):
                with attempt:
                    resp = self.opensearch.request(
                        "GET", endpoint=f"/_cat/allocation/{self.unit_name}?format=json"
                    )
                    for entry in resp:
                        if entry.get("node") == self.unit_name and entry.get("shards") != 0:
                            raise Exception
                    return True
        except RetryError:
            self.opensearch_exclusions.delete_current()
            event.defer()
            return False

        self.status.set(WaitingStatus(WaitingToStart))
        self._restart_opensearch_event.emit()
        return True

    def _purge_users(self):
        """Removes all users from internal_users yaml config.

        This is to be used when starting up the charm, to remove unnecessary default users.
        """
        try:
            internal_users = self.opensearch.config.load(
                "opensearch-security/internal_users.yml"
            ).keys()
        except FileNotFoundError:
            # internal_users.yml hasn't been initialised yet, so skip purging for now.
            return

        for user in internal_users:
            if user != "_meta":
                self.opensearch.config.delete("opensearch-security/internal_users.yml", user)

    def _put_admin_user(self, pwd: Optional[str] = None):
        """Change password of Admin user."""
        # update
        if pwd is not None:
            hashed_pwd, pwd = generate_hashed_password(pwd)
            resp = self.opensearch.request(
                "PATCH",
                "/_plugins/_security/api/internalusers/admin",
                [{"op": "replace", "path": "/hash", "value": hashed_pwd}],
            )
            if resp.get("status") != "OK":
                raise OpenSearchError(f"{resp}")
        else:
            hashed_pwd = self.secrets.get(Scope.APP, ADMIN_PW_HASH)
            if not hashed_pwd:
                hashed_pwd, pwd = generate_hashed_password()

            # reserved: False, prevents this resource from being update-protected from:
            # updates made on the dashboard or the rest api.
            # we grant the admin user all opensearch access + security_rest_api_access
            self.opensearch.config.put(
                "opensearch-security/internal_users.yml",
                "admin",
                {
                    "hash": hashed_pwd,
                    "reserved": False,
                    "backend_roles": ["admin"],
                    "opendistro_security_roles": [
                        "security_rest_api_access",
                        "all_access",
                    ],
                    "description": "Admin user",
                },
            )

        self.secrets.put(Scope.APP, ADMIN_PW, pwd)
        self.secrets.put(Scope.APP, ADMIN_PW_HASH, hashed_pwd)
        self.peers_data.put(Scope.APP, "admin_user_initialized", True)

    def _put_monitoring_user(self):
        """Create the monitoring user, with the right security role."""
        users = self.user_manager.get_users()

        if users and COSUser in users:
            return

        hashed_pwd, pwd = generate_hashed_password()
        roles = [COSRole]
        self.user_manager.create_user(COSUser, roles, hashed_pwd)
        self.user_manager.patch_user(
            COSUser,
            [{"op": "replace", "path": "/opendistro_security_roles", "value": roles}],
        )
        self.secrets.put(Scope.APP, self.secrets.password_key(COSUser), pwd)

    def _initialize_security_index(self, admin_secrets: Dict[str, any]) -> None:
        """Run the security_admin script, it creates and initializes the opendistro_security index.

        IMPORTANT: must only run once per cluster, otherwise the index gets overrode
        """
        args = [
            f"-cd {self.opensearch.paths.conf}/opensearch-security/",
            f"-cn {self.opensearch_peer_cm.deployment_desc().config.cluster_name}",
            f"-h {self.unit_ip}",
            f"-cacert {self.opensearch.paths.certs}/root-ca.cert",
            f"-cert {self.opensearch.paths.certs}/{CertType.APP_ADMIN}.cert",
            f"-key {self.opensearch.paths.certs}/{CertType.APP_ADMIN}.key",
        ]

        admin_key_pwd = admin_secrets.get("key-password", None)
        if admin_key_pwd is not None:
            args.append(f"-keypass {admin_key_pwd}")

        self.status.set(MaintenanceStatus(SecurityIndexInitProgress))
        self.opensearch.run_script(
            "plugins/opensearch-security/tools/securityadmin.sh", " ".join(args)
        )
        self.status.clear(SecurityIndexInitProgress)

    def _get_nodes(self, use_localhost: bool) -> List[Node]:
        """Fetch the list of nodes of the cluster, depending on the requester."""
        # This means it's the first unit on the cluster.
        if self.unit.is_leader() and not self.peers_data.get(
            Scope.APP, "security_index_initialised", False
        ):
            return []

        # add CM nodes reported in the peer cluster relation if any
        hosts = self.alt_hosts
        if (
            self.opensearch_peer_cm.deployment_desc().typ != DeploymentType.MAIN_ORCHESTRATOR
            and (peer_cm_rel_data := self.opensearch_peer_cm.rel_data()) is not None
        ):
            hosts.extend([node.ip for node in peer_cm_rel_data.cm_nodes])

        return ClusterTopology.nodes(self.opensearch, use_localhost, hosts)

    def _set_node_conf(self, nodes: List[Node]) -> None:
        """Set the configuration of the current node / unit."""
        # set user provided roles if any, else generate base roles
        if (
            deployment_desc := self.opensearch_peer_cm.deployment_desc()
        ).start == StartMode.WITH_PROVIDED_ROLES:
            computed_roles = deployment_desc.config.roles

            # This is the case where the 1st and main orchestrator to be deployed with no
            # "data" role in the provided roles, we need to add the role to be able to create
            # and store the security index
            # todo: rework: delay sec index init until 1st data node / handle red health
            if (
                self.unit.is_leader()
                and deployment_desc.typ == DeploymentType.MAIN_ORCHESTRATOR
                and "data" not in computed_roles
                and not self.peers_data.get(Scope.APP, "security_index_initialised", False)
            ):
                computed_roles.append("data")
                self.peers_data.put(Scope.UNIT, "remove-data-role", True)
        else:
            computed_roles = ClusterTopology.suggest_roles(nodes, self.app.planned_units())

        cm_names = ClusterTopology.get_cluster_managers_names(nodes)
        cm_ips = ClusterTopology.get_cluster_managers_ips(nodes)

        contribute_to_bootstrap = False
        if "cluster_manager" in computed_roles:
            cm_names.append(self.unit_name)
            cm_ips.append(self.unit_ip)

            cms_in_bootstrap = self.peers_data.get(Scope.APP, "bootstrap_contributors_count", 0)
            if cms_in_bootstrap < self.app.planned_units():
                contribute_to_bootstrap = True

                if self.unit.is_leader():
                    self.peers_data.put(
                        Scope.APP, "bootstrap_contributors_count", cms_in_bootstrap + 1
                    )

                # indicates that this unit is part of the "initial cm nodes"
                self.peers_data.put(Scope.UNIT, "bootstrap_contributor", True)

        deployment_desc = self.opensearch_peer_cm.deployment_desc()
        self.opensearch_config.set_node(
            cluster_name=deployment_desc.config.cluster_name,
            unit_name=self.unit_name,
            roles=computed_roles,
            cm_names=list(set(cm_names)),
            cm_ips=list(set(cm_ips)),
            contribute_to_bootstrap=contribute_to_bootstrap,
            node_temperature=deployment_desc.config.data_temperature,
        )

    def _cleanup_bootstrap_conf_if_applies(self) -> None:
        """Remove some conf props in the CM nodes that contributed to the cluster bootstrapping."""
        self.peers_data.delete(Scope.UNIT, "bootstrap_contributor")
        self.opensearch_config.cleanup_bootstrap_conf()

    def _add_cm_addresses_to_conf(self):
        """Add the new IP addresses of the current CM units."""
        try:
            # fetch nodes
            nodes = ClusterTopology.nodes(
                self.opensearch, use_localhost=self.opensearch.is_node_up(), hosts=self.alt_hosts
            )
            # update (append) CM IPs
            self.opensearch_config.add_seed_hosts(
                [node.ip for node in nodes if node.is_cm_eligible()]
            )
        except OpenSearchHttpError:
            return

    def _reconfigure_and_restart_unit_if_needed(self):
        """Reconfigure the current unit if a new config was computed for it, then restart."""
        nodes_config = self.peers_data.get_object(Scope.APP, "nodes_config")
        if not nodes_config:
            return

        nodes_config = {name: Node.from_dict(node) for name, node in nodes_config.items()}

        # update (append) CM IPs
        self.opensearch_config.add_seed_hosts(
            [node.ip for node in list(nodes_config.values()) if node.is_cm_eligible()]
        )

        new_node_conf = nodes_config.get(self.unit_name)
        if not new_node_conf:
            # the conf could not be computed / broadcast, because this node is
            # "starting" and is not online "yet" - either barely being configured (i.e. TLS)
            # or waiting to start.
            return

        current_conf = self.opensearch_config.load_node()
        if (
            sorted(current_conf["node.roles"]) == sorted(new_node_conf.roles)
            and current_conf.get("node.attr.temp") == new_node_conf.temperature
        ):
            # no conf change (roles for now)
            return

        self.status.set(WaitingStatus(WaitingToStart))
        self._restart_opensearch_event.emit()

    def _recompute_roles_if_needed(self, event: RelationChangedEvent):
        """Recompute node roles:self-healing that didn't trigger leader related event occurred."""
        try:
            nodes = self._get_nodes(self.opensearch.is_node_up())
            if len(nodes) < self.app.planned_units():
                event.defer()
                return

            self._compute_and_broadcast_updated_topology(nodes)
        except OpenSearchHttpError:
            pass

    def _compute_and_broadcast_updated_topology(self, current_nodes: List[Node]) -> None:
        """Compute cluster topology and broadcast node configs (roles for now) to change if any."""
        if not current_nodes:
            return

        current_reported_nodes = {
            name: Node.from_dict(node)
            for name, node in (self.peers_data.get_object(Scope.APP, "nodes_config") or {}).items()
        }

        if (
            deployment_desc := self.opensearch_peer_cm.deployment_desc()
        ).start == StartMode.WITH_GENERATED_ROLES:
            updated_nodes = ClusterTopology.recompute_nodes_conf(
                app_name=self.app.name, nodes=current_nodes
            )
        else:
            first_dedicated_cm_node = None
            rel = self.model.get_relation(PeerRelationName)
            for unit in rel.units.union({self.unit}):
                if rel.data[unit].get("remove-data-role") == "True":
                    first_dedicated_cm_node = unit.name.replace("/", "-")
                    break

            updated_nodes = {}
            for node in current_nodes:
                roles = node.roles
                temperature = node.temperature

                # only change the roles of the nodes of the current cluster
                if node.app_name == self.app.name and node.name != first_dedicated_cm_node:
                    roles = deployment_desc.config.roles
                    temperature = deployment_desc.config.data_temperature

                updated_nodes[node.name] = Node(
                    name=node.name,
                    roles=roles,
                    ip=node.ip,
                    app_name=node.app_name,
                    unit_number=self.unit_id,
                    temperature=temperature,
                )

            try:
                self.opensearch_peer_cm.validate_roles(current_nodes, on_new_unit=False)
            except OpenSearchProvidedRolesException as e:
                logger.exception(e)
                self.app.status = BlockedStatus(str(e))

        if current_reported_nodes == updated_nodes:
            return

        self.peers_data.put_object(Scope.APP, "nodes_config", updated_nodes)

        # all units will get a peer_rel_changed event, for leader we do as follows
        self._reconfigure_and_restart_unit_if_needed()

    def _check_certs_expiration(self, event: UpdateStatusEvent) -> None:
        """Checks the certificates' expiration."""
        date_format = "%Y-%m-%d %H:%M:%S"
        last_cert_check = datetime.strptime(
            self.peers_data.get(Scope.UNIT, "certs_exp_checked_at", "1970-01-01 00:00:00"),
            date_format,
        )

        # See if the last check was made less than 6h ago, if yes - leave
        if (datetime.now() - last_cert_check).seconds < 6 * 3600:
            return

        certs = self.tls.get_unit_certificates()

        # keep certificates that are expiring in less than 24h
        for cert_type in list(certs.keys()):
            hours = cert_expiration_remaining_hours(certs[cert_type])
            if hours > 24 * 7:
                del certs[cert_type]

        if certs:
            missing = [cert.val for cert in certs.keys()]
            self.status.set(BlockedStatus(CertsExpirationError.format(", ".join(missing))))

            # stop opensearch in case the Node-transport certificate expires.
            if certs.get(CertType.UNIT_TRANSPORT) is not None:
                try:
                    self._stop_opensearch()
                except OpenSearchStopError:
                    event.defer()
                    return

        self.peers_data.put(
            Scope.UNIT, "certs_exp_checked_at", datetime.now().strftime(date_format)
        )

    def _scrape_config(self) -> List[Dict]:
        """Generates the scrape config as needed."""
        if (
            not (app_secrets := self.secrets.get_object(Scope.APP, CertType.APP_ADMIN.val))
            or not (ca := app_secrets.get("ca-cert"))
            or not (pwd := self.secrets.get(Scope.APP, self.secrets.password_key(COSUser)))
        ):
            # Not yet ready, waiting for certain values to be set
            return []
        return [
            {
                "metrics_path": "/_prometheus/metrics",
                "static_configs": [{"targets": [f"{self.unit_ip}:{COSPort}"]}],
                "tls_config": {"ca": ca},
                "scheme": "https" if self.is_tls_fully_configured() else "http",
                "basic_auth": {"username": f"{COSUser}", "password": f"{pwd}"},
            }
        ]

    @abstractmethod
    def store_tls_resources(
        self, cert_type: CertType, secrets: Dict[str, any], override_admin: bool = True
    ):
        """Write certificates and keys on disk."""
        pass

    @abstractmethod
    def _are_all_tls_resources_stored(self):
        """Check if all TLS resources are stored on disk."""
        pass

    @abstractmethod
    def _delete_stored_tls_resources(self):
        """Delete the TLS resources of the unit that are stored on disk."""
        pass

    @property
    def unit_ip(self) -> str:
        """IP address of the current unit."""
        return get_host_ip(self, PeerRelationName)

    @property
    def unit_name(self) -> str:
        """Name of the current unit."""
        return self.unit.name.replace("/", "-")

    @property
    def unit_id(self) -> int:
        """ID of the current unit."""
        return int(self.unit.name.split("/")[-1])

    @property
    def alt_hosts(self) -> Optional[List[str]]:
        """Return an alternative host (of another node) in case the current is offline."""
        all_units_ips = units_ips(self, PeerRelationName)
        all_hosts = list(all_units_ips.values())
        random.shuffle(all_hosts)

        if not all_hosts:
            return None

        return reachable_hosts([host for host in all_hosts if host != self.unit_ip])<|MERGE_RESOLUTION|>--- conflicted
+++ resolved
@@ -543,10 +543,6 @@
                 self.status.set(MaintenanceStatus(PluginConfigCheck), app=True)
             if self.plugin_manager.run():
                 self._restart_opensearch_event.emit()
-<<<<<<< HEAD
-            self.status.clear(PluginConfigCheck)
-=======
->>>>>>> 0f10e56f
         except (OpenSearchNotFullyReadyError, OpenSearchPluginError) as e:
             if isinstance(e, OpenSearchNotFullyReadyError):
                 logger.warning("Plugin management: cluster not ready yet at config changed")
@@ -738,10 +734,7 @@
 
         if self.opensearch.is_failed():
             self.node_lock.release()
-<<<<<<< HEAD
-=======
             self.status.set(BlockedStatus(ServiceStartError))
->>>>>>> 0f10e56f
             event.defer()
             return
 
@@ -851,7 +844,6 @@
             logger.debug("Lock to restart opensearch not acquired. Will retry next event")
             event.defer()
             return
-<<<<<<< HEAD
 
         try:
             self._stop_opensearch()
@@ -862,18 +854,6 @@
             self.status.set(WaitingStatus(ServiceIsStopping))
             return
 
-=======
-
-        try:
-            self._stop_opensearch()
-        except OpenSearchStopError as e:
-            logger.exception(e)
-            self.node_lock.release()
-            event.defer()
-            self.status.set(WaitingStatus(ServiceIsStopping))
-            return
-
->>>>>>> 0f10e56f
         self._start_opensearch_event.emit()
 
     def _can_service_start(self) -> bool:

--- conflicted
+++ resolved
@@ -44,15 +44,10 @@
     generate_hashed_password,
 )
 from charms.opensearch.v0.opensearch_config import OpenSearchConfig
-<<<<<<< HEAD
-from charms.opensearch.v0.opensearch_distro import (
-    OpenSearchDistribution,
-    OpenSearchError,
-=======
 from charms.opensearch.v0.opensearch_distro import OpenSearchDistribution
 from charms.opensearch.v0.opensearch_exceptions import (
     OpenSearchHAError,
->>>>>>> 7ba85222
+    OpenSearchError,
     OpenSearchHttpError,
     OpenSearchScaleDownError,
     OpenSearchStartError,
@@ -607,7 +602,7 @@
 
         self.secrets.put(Scope.APP, "admin_password", pwd)
 
-    def _initialize_security_index(self, admin_secrets: Dict[str, any]) -> None:
+    def _initialize_security_index(self, admin_secrets: Dict[str, any]):
         """Run the security_admin script, it creates and initializes the opendistro_security index.
 
         IMPORTANT: must only run once per cluster, otherwise the index gets overrode

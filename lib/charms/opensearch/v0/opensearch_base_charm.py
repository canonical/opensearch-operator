--- conflicted
+++ resolved
@@ -46,10 +46,7 @@
 from charms.opensearch.v0.opensearch_config import OpenSearchConfig
 from charms.opensearch.v0.opensearch_distro import OpenSearchDistribution
 from charms.opensearch.v0.opensearch_exceptions import (
-<<<<<<< HEAD
-=======
     OpenSearchHAError,
->>>>>>> 2015d51b
     OpenSearchHttpError,
     OpenSearchScaleDownError,
     OpenSearchStartError,

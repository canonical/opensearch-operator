--- conflicted
+++ resolved
@@ -301,20 +301,6 @@
         self.ops_lock.acquire()
 
         # if the leader is departing, and this hook fails "leader elected" won"t trigger,
-<<<<<<< HEAD
-        # so we want to re-balance the node roles from here
-        if (
-            self.unit.is_leader()
-            and self.app.planned_units() > 1
-            and (self.opensearch.is_node_up() or self.alt_hosts)
-        ):
-            remaining_nodes = [
-                node
-                for node in self._get_nodes(self.opensearch.is_node_up())
-                if node.name != self.unit_name
-            ]
-            self._compute_and_broadcast_updated_topology(remaining_nodes)
-=======
         # so we want to rebalance the node roles from here
         if self.unit.is_leader():
             if self.app.planned_units() > 1 and (self.opensearch.is_node_up() or self.alt_hosts):
@@ -338,7 +324,6 @@
             except OpenSearchHttpError:
                 # if it's a failed attempt we move on
                 pass
->>>>>>> a48cbf0d
 
         try:
             self._stop_opensearch()
@@ -512,14 +497,10 @@
         """We clean up any residue from the previous TLS relation if any."""
         self.unit.status = WaitingStatus(TLSNotFullyConfigured)
 
-<<<<<<< HEAD
         if not self.peers_data.get(Scope.UNIT, "tls_rel_broken", False):
             return
 
     def on_tls_relation_broken(self):
-=======
-    def on_tls_relation_broken(self, _: RelationBrokenEvent):
->>>>>>> a48cbf0d
         """As long as all certificates are produced, we don't do anything."""
         if self._are_security_resources_configured():
             # we use the unit's peer rel databag, in case the leader cannot receive hooks,
@@ -531,11 +512,7 @@
         # Otherwise, we block.
         self.unit.status = BlockedStatus(TLSRelationBrokenError)
 
-<<<<<<< HEAD
     def _are_security_resources_configured(self) -> bool:
-=======
-    def _is_tls_fully_configured(self) -> bool:
->>>>>>> a48cbf0d
         """Check if TLS fully configured meaning the admin user configured & 3 certs present."""
         return (
             self.peers_data.get(Scope.APP, "admin_user_initialized", False)  # admin user init done
@@ -849,7 +826,7 @@
             cm_names.append(self.unit_name)
             cm_ips.append(self.unit_ip)
 
-            cms_in_bootstrap = self.peers_data.get(Scope.APP, "bootstrap_contributors", 0)
+            cms_in_bootstrap = self.peers_data.get(Scope.APP, "bootstrap_contributors_count", 0)
             if cms_in_bootstrap < self.app.planned_units():
                 contribute_to_bootstrap = True
 

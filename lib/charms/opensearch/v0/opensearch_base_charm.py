# Copyright 2024 Canonical Ltd.
# See LICENSE file for licensing details.

"""Base class for the OpenSearch Operators."""
import abc
import logging
import random
import typing
from datetime import datetime
from typing import Any, Dict, List, Optional, Type

from charms.grafana_agent.v0.cos_agent import COSAgentProvider
from charms.opensearch.v0.constants_charm import (
    AdminUser,
    AdminUserInitProgress,
    AdminUserNotConfigured,
    CertsExpirationError,
    ClientRelationName,
    ClusterHealthRed,
    ClusterHealthUnknown,
    COSPort,
    COSRelationName,
    COSUser,
    OpenSearchSystemUsers,
    OpenSearchUsers,
    PeerClusterRelationName,
    PeerRelationName,
    PluginConfigChangeError,
    PluginConfigCheck,
    RequestUnitServiceOps,
    SecurityIndexInitProgress,
    ServiceIsStopping,
    ServiceStartError,
    ServiceStopped,
    TLSCaRotation,
    TLSNewCertsRequested,
    TLSNotFullyConfigured,
    TLSRelationBrokenError,
    TLSRelationMissing,
    WaitingToStart,
)
from charms.opensearch.v0.constants_tls import CertType
from charms.opensearch.v0.helper_charm import Status, all_units, format_unit_name
from charms.opensearch.v0.helper_cluster import ClusterTopology, Node
from charms.opensearch.v0.helper_networking import get_host_ip, units_ips
from charms.opensearch.v0.helper_security import (
    cert_expiration_remaining_hours,
    generate_hashed_password,
    generate_password,
)
from charms.opensearch.v0.models import DeploymentDescription, DeploymentType
from charms.opensearch.v0.opensearch_backups import backup
from charms.opensearch.v0.opensearch_config import OpenSearchConfig
from charms.opensearch.v0.opensearch_distro import OpenSearchDistribution
from charms.opensearch.v0.opensearch_exceptions import (
    OpenSearchError,
    OpenSearchHAError,
    OpenSearchHttpError,
    OpenSearchNotFullyReadyError,
    OpenSearchStartError,
    OpenSearchStartTimeoutError,
    OpenSearchStopError,
)
from charms.opensearch.v0.opensearch_fixes import OpenSearchFixes
from charms.opensearch.v0.opensearch_health import HealthColors, OpenSearchHealth
from charms.opensearch.v0.opensearch_internal_data import RelationDataStore, Scope
from charms.opensearch.v0.opensearch_locking import OpenSearchNodeLock
from charms.opensearch.v0.opensearch_nodes_exclusions import OpenSearchExclusions
from charms.opensearch.v0.opensearch_peer_clusters import (
    OpenSearchPeerClustersManager,
    OpenSearchProvidedRolesException,
    StartMode,
)
from charms.opensearch.v0.opensearch_plugin_manager import OpenSearchPluginManager
from charms.opensearch.v0.opensearch_plugins import OpenSearchPluginError
from charms.opensearch.v0.opensearch_relation_peer_cluster import (
    OpenSearchPeerClusterProvider,
    OpenSearchPeerClusterRequirer,
)
from charms.opensearch.v0.opensearch_relation_provider import OpenSearchProvider
from charms.opensearch.v0.opensearch_secrets import OpenSearchSecrets
from charms.opensearch.v0.opensearch_tls import OpenSearchTLS
from charms.opensearch.v0.opensearch_users import (
    OpenSearchUserManager,
    OpenSearchUserMgmtError,
)
from charms.tls_certificates_interface.v3.tls_certificates import (
    CertificateAvailableEvent,
)
from ops.charm import (
    ActionEvent,
    CharmBase,
    ConfigChangedEvent,
    LeaderElectedEvent,
    RelationBrokenEvent,
    RelationChangedEvent,
    RelationCreatedEvent,
    RelationDepartedEvent,
    RelationJoinedEvent,
    StartEvent,
    StorageDetachingEvent,
    UpdateStatusEvent,
)
from ops.framework import EventBase, EventSource
from ops.model import BlockedStatus, MaintenanceStatus, WaitingStatus
from tenacity import RetryError, Retrying, stop_after_attempt, wait_fixed

import lifecycle
import upgrade

# The unique Charmhub library identifier, never change it
LIBID = "cba015bae34642baa1b6bb27bb35a2f7"

# Increment this major API version when introducing breaking changes
LIBAPI = 0

# Increment this PATCH version before using `charmcraft publish-lib` or reset
# to 0 if you are raising the major API version
LIBPATCH = 2


SERVICE_MANAGER = "service"
STORAGE_NAME = "opensearch-data"


logger = logging.getLogger(__name__)


class _StartOpenSearch(EventBase):
    """Attempt to acquire lock & start OpenSearch.

    This event will be deferred until OpenSearch starts.
    """

    def __init__(self, handle, *, ignore_lock=False, after_upgrade=False):
        super().__init__(handle)
        # Only used for force upgrade
        self.ignore_lock = ignore_lock
        self.after_upgrade = after_upgrade

    def snapshot(self) -> Dict[str, Any]:
        return {"ignore_lock": self.ignore_lock, "after_upgrade": self.after_upgrade}

    def restore(self, snapshot: Dict[str, Any]):
        self.ignore_lock = snapshot["ignore_lock"]
        self.after_upgrade = snapshot["after_upgrade"]


class _RestartOpenSearch(EventBase):
    """Attempt to acquire lock & restart OpenSearch.

    This event will be deferred until OpenSearch stops. Then, `_StartOpenSearch` will be emitted.
    """


class _UpgradeOpenSearch(_StartOpenSearch):
    """Attempt to acquire lock & upgrade OpenSearch.

    This event will be deferred until OpenSearch stops. Then, the snap will be upgraded and
    `_StartOpenSearch` will be emitted.
    """

    def __init__(self, handle, *, ignore_lock=False):
        super().__init__(handle, ignore_lock=ignore_lock)


class OpenSearchBaseCharm(CharmBase, abc.ABC):
    """Base class for OpenSearch charms."""

    _start_opensearch_event = EventSource(_StartOpenSearch)
    _restart_opensearch_event = EventSource(_RestartOpenSearch)
    _upgrade_opensearch_event = EventSource(_UpgradeOpenSearch)

    def __init__(self, *args, distro: Type[OpenSearchDistribution] = None):
        super().__init__(*args)
        # Instantiate before registering other event observers
        self._unit_lifecycle = lifecycle.Unit(self, subordinated_relation_endpoint_names=None)

        if distro is None:
            raise ValueError("The type of the opensearch distro must be specified.")

        self.opensearch = distro(self, PeerRelationName)
        self.opensearch_peer_cm = OpenSearchPeerClustersManager(self)
        self.opensearch_config = OpenSearchConfig(self.opensearch)
        self.opensearch_exclusions = OpenSearchExclusions(self)
        self.opensearch_fixes = OpenSearchFixes(self)

        self.peers_data = RelationDataStore(self, PeerRelationName)
        self.secrets = OpenSearchSecrets(self, PeerRelationName)
        self.tls = OpenSearchTLS(
            self, PeerRelationName, self.opensearch.paths.jdk, self.opensearch.paths.certs
        )
        self.status = Status(self)
        self.health = OpenSearchHealth(self)
        self.node_lock = OpenSearchNodeLock(self)

        self.plugin_manager = OpenSearchPluginManager(self)
        self.backup = backup(self)

        self.user_manager = OpenSearchUserManager(self)
        self.opensearch_provider = OpenSearchProvider(self)
        self.peer_cluster_provider = OpenSearchPeerClusterProvider(self)
        self.peer_cluster_requirer = OpenSearchPeerClusterRequirer(self)

        self.framework.observe(self._start_opensearch_event, self._start_opensearch)
        self.framework.observe(self._restart_opensearch_event, self._restart_opensearch)
        self.framework.observe(self._upgrade_opensearch_event, self._upgrade_opensearch)

        self.framework.observe(self.on.leader_elected, self._on_leader_elected)
        self.framework.observe(self.on.start, self._on_start)
        self.framework.observe(self.on.update_status, self._on_update_status)
        self.framework.observe(self.on.config_changed, self._on_config_changed)

        self.framework.observe(
            self.on[PeerRelationName].relation_created, self._on_peer_relation_created
        )
        self.framework.observe(
            self.on[PeerRelationName].relation_joined, self._on_peer_relation_joined
        )
        self.framework.observe(
            self.on[PeerRelationName].relation_changed, self._on_peer_relation_changed
        )
        self.framework.observe(
            self.on[PeerRelationName].relation_departed, self._on_peer_relation_departed
        )
        self.framework.observe(
            self.on[STORAGE_NAME].storage_detaching, self._on_opensearch_data_storage_detaching
        )

        self.framework.observe(self.on.set_password_action, self._on_set_password_action)
        self.framework.observe(self.on.get_password_action, self._on_get_password_action)

        self.cos_integration = COSAgentProvider(
            self,
            relation_name=COSRelationName,
            metrics_endpoints=[],
            scrape_configs=self._scrape_config,
            refresh_events=[
                self.on.set_password_action,
                self.on.secret_changed,
                self.on[PeerRelationName].relation_changed,
                self.on[PeerClusterRelationName].relation_changed,
            ],
            metrics_rules_dir="./src/alert_rules/prometheus",
            log_slots=["opensearch:logs"],
        )
        # Ensure that only one instance of the `_on_peer_relation_changed` handler exists
        # in the deferred event queue
        self._is_peer_rel_changed_deferred = False

    @property
    @abc.abstractmethod
    def _upgrade(self) -> typing.Optional[upgrade.Upgrade]:
        pass

    @property
    def upgrade_in_progress(self):
        """Whether upgrade is in progress"""
        if not self._upgrade:
            return False
        return self._upgrade.in_progress

    @abc.abstractmethod
    def _reconcile_upgrade(self, _=None):
        pass

    def _on_leader_elected(self, event: LeaderElectedEvent):
        """Handle leader election event."""
        if self.peers_data.get(Scope.APP, "security_index_initialised", False):
            # Leader election event happening after a previous leader got killed
            if not self.opensearch.is_node_up():
                event.defer()
                return

            if self.health.apply() in [HealthColors.UNKNOWN, HealthColors.YELLOW_TEMP]:
                event.defer()

            self._compute_and_broadcast_updated_topology(self._get_nodes(True))
            return

        # TODO: check if cluster can start independently

        # User config is currently in a default state, which contains multiple insecure default
        # users. Purge the user list before initialising the users the charm requires.
        self._purge_users()

        if not (deployment_desc := self.opensearch_peer_cm.deployment_desc()):
            event.defer()
            return

        if deployment_desc.typ != DeploymentType.MAIN_ORCHESTRATOR:
            return

        if not self.peers_data.get(Scope.APP, "admin_user_initialized"):
            self.status.set(MaintenanceStatus(AdminUserInitProgress))

        # Restore purged system users in local `internal_users.yml`
        # with corresponding credentials
        for user in OpenSearchSystemUsers:
            self._put_or_update_internal_user_leader(user)

        self.status.clear(AdminUserInitProgress)

    def _on_start(self, event: StartEvent):
        """Triggered when on start. Set the right node role."""
        if self.opensearch.is_node_up():
            if self.peers_data.get(Scope.APP, "security_index_initialised"):
                # in the case where it was on WaitingToStart status, event got deferred
                # and the service started in between, put status back to active
                self.status.clear(WaitingToStart)

            # cleanup bootstrap conf in the node if existing
            if self.peers_data.get(Scope.UNIT, "bootstrap_contributor"):
                self._cleanup_bootstrap_conf_if_applies()

            return

        # apply the directives computed and emitted by the peer cluster manager
        if not self._apply_peer_cm_directives_and_check_if_can_start():
            event.defer()
            return

        if not self.is_admin_user_configured() or not self.tls.is_fully_configured():
            if not self.model.get_relation("certificates"):
                status = BlockedStatus(TLSRelationMissing)
            else:
                status = MaintenanceStatus(
                    TLSNotFullyConfigured
                    if self.is_admin_user_configured()
                    else AdminUserNotConfigured
                )
            self.status.set(status)
            event.defer()
            return

        self.status.clear(AdminUserNotConfigured)
        self.status.clear(TLSNotFullyConfigured)
        self.status.clear(TLSRelationMissing)

        # Since system users are initialized, we should take them to local internal_users.yml
        # Leader should be done already
        if not self.unit.is_leader():
            self._purge_users()
            for user in OpenSearchSystemUsers:
                self._put_or_update_internal_user_unit(user)

        # configure clients auth
        self.opensearch_config.set_client_auth()

        # request the start of OpenSearch
        self.status.set(WaitingStatus(RequestUnitServiceOps.format("start")))
        self._start_opensearch_event.emit()

    def _apply_peer_cm_directives_and_check_if_can_start(self) -> bool:
        """Apply the directives computed by the opensearch peer cluster manager."""
        if not (deployment_desc := self.opensearch_peer_cm.deployment_desc()):
            # the deployment description hasn't finished being computed by the leader
            return False

        # check possibility to start
        if self.opensearch_peer_cm.can_start(deployment_desc):
            try:
                nodes = self._get_nodes(False)
                self.opensearch_peer_cm.validate_roles(nodes, on_new_unit=True)
            except OpenSearchHttpError:
                return False
            except OpenSearchProvidedRolesException as e:
                self.unit.status = BlockedStatus(str(e))
                return False

            return True

        if self.unit.is_leader():
            self.opensearch_peer_cm.apply_status_if_needed(
                deployment_desc, show_status_only_once=False
            )

        return False

    def _on_peer_relation_created(self, event: RelationCreatedEvent):
        """Event received by the new node joining the cluster."""
        if self.upgrade_in_progress:
            logger.warning(
                "Adding units during an upgrade is not supported. The charm may be in a broken, unrecoverable state"
            )

    def _on_peer_relation_joined(self, event: RelationJoinedEvent):
        """Event received by all units when a new node joins the cluster."""
        if self.upgrade_in_progress:
            logger.warning(
                "Adding units during an upgrade is not supported. The charm may be in a broken, unrecoverable state"
            )

    def _on_peer_relation_changed(self, event: RelationChangedEvent):
        """Handle peer relation changes."""
        if self.unit.is_leader() and self.opensearch.is_node_up():
            health = self.health.apply()
            if self._is_peer_rel_changed_deferred:
                # We already deferred this event during this Juju event. Retry on the next
                # Juju event.
                return

            if health in [HealthColors.UNKNOWN, HealthColors.YELLOW_TEMP]:
                # we defer because we want the temporary status to be updated
                event.defer()
                # If the handler is called again within this Juju hook, we will abandon the event
                self._is_peer_rel_changed_deferred = True

        # we want to have the most up-to-date info broadcasted to related sub-clusters
        if self.opensearch_peer_cm.is_provider():
            self.peer_cluster_provider.refresh_relation_data(event, can_defer=False)

        for relation in self.model.relations.get(ClientRelationName, []):
            self.opensearch_provider.update_endpoints(relation)

        # register new cm addresses on every node
        self._add_cm_addresses_to_conf()

        # TODO remove the data role of the first CM to start if applies needed
        # we no longer need this once we delay the security index init to *after* the
        # first data node joins
        # if self._remove_data_role_from_dedicated_cm_if_needed(event):
        #    return

        if self.unit.is_leader():
            # Recompute the node roles in case self-healing didn't trigger leader related event
            self._recompute_roles_if_needed(event)
        elif event.relation.data.get(event.app):
            # if app_data + app_data["nodes_config"]: Reconfigure + restart node on the unit
            self._reconfigure_and_restart_unit_if_needed()

        if not (unit_data := event.relation.data.get(event.unit)):
            return

        self.opensearch_exclusions.cleanup()

        if self.unit.is_leader() and unit_data.get("bootstrap_contributor"):
            contributor_count = self.peers_data.get(Scope.APP, "bootstrap_contributors_count", 0)
            self.peers_data.put(Scope.APP, "bootstrap_contributors_count", contributor_count + 1)

    def _on_peer_relation_departed(self, event: RelationDepartedEvent):
        """Relation departed event."""
        if self.upgrade_in_progress:
            logger.warning(
                "Removing units during an upgrade is not supported. The charm may be in a broken, unrecoverable state"
            )
        if not (self.unit.is_leader() and self.opensearch.is_node_up()):
            return

        current_app = self.opensearch_peer_cm.deployment_desc().app
        remaining_nodes = [
            node
            for node in self._get_nodes(True)
            if node.name != format_unit_name(event.departing_unit, app=current_app)
        ]

        self.health.apply(wait_for_green_first=True)

        if len(remaining_nodes) == self.app.planned_units():
            self._compute_and_broadcast_updated_topology(remaining_nodes)
        else:
            event.defer()

    def _on_opensearch_data_storage_detaching(self, _: StorageDetachingEvent):  # noqa: C901
        """Triggered when removing unit, Prior to the storage being detached."""
        if self.upgrade_in_progress:
            logger.warning(
                "Removing units during an upgrade is not supported. The charm may be in a broken, unrecoverable state"
            )
        # acquire lock to ensure only 1 unit removed at a time
        # Closes canonical/opensearch-operator#378
        if self.app.planned_units() > 1 and not self.node_lock.acquired:
            # Raise uncaught exception to prevent Juju from removing unit
            raise Exception("Unable to acquire lock: Another unit is starting or stopping.")

        # if the leader is departing, and this hook fails "leader elected" won"t trigger,
        # so we want to re-balance the node roles from here
        if self.unit.is_leader():
            if self.app.planned_units() > 1 and (self.opensearch.is_node_up() or self.alt_hosts):
                remaining_nodes = [
                    node
                    for node in self._get_nodes(self.opensearch.is_node_up())
                    if node.name != self.unit_name
                ]
                self._compute_and_broadcast_updated_topology(remaining_nodes)
            elif self.app.planned_units() == 0 and self.model.get_relation(PeerRelationName):
                self.peers_data.delete(Scope.APP, "bootstrap_contributors_count")
                self.peers_data.delete(Scope.APP, "nodes_config")

        # we attempt to flush the translog to disk
        if self.opensearch.is_node_up():
            try:
                self.opensearch.request("POST", "/_flush")
            except OpenSearchHttpError:
                # if it's a failed attempt we move on
                pass
        try:
            self._stop_opensearch()

            # safeguards in case planned_units > 0
            if self.app.planned_units() > 0:
                # check cluster status
                if self.alt_hosts:
                    health_color = self.health.apply(
                        wait_for_green_first=True, use_localhost=False
                    )
                    if health_color == HealthColors.RED:
                        raise OpenSearchHAError(ClusterHealthRed)
                else:
                    raise OpenSearchHAError(ClusterHealthUnknown)
        finally:
            if self.app.planned_units() > 1 and (self.opensearch.is_node_up() or self.alt_hosts):
                # release lock
                self.node_lock.release()

    def _on_update_status(self, event: UpdateStatusEvent):
        """On update status event.

        We want to periodically check for the following:
        1- Do we have users that need to be deleted, and if so we need to delete them.
        2- The system requirements are still met
        3- every 6 hours check if certs are expiring soon (in 7 days),
            as a safeguard in case relation broken. As there will be data loss
            without the user noticing in case the cert of the unit transport layer expires.
            So we want to stop opensearch in that case, since it cannot be recovered from.
        """
        # if there are missing system requirements defer
        if len(missing_sys_reqs := self.opensearch.missing_sys_requirements()) > 0:
            self.status.set(BlockedStatus(" - ".join(missing_sys_reqs)))
            return

        # if node already shutdown - leave
        if not self.opensearch.is_node_up():
            return

        # if there are exclusions to be removed
        if self.unit.is_leader():
            self.opensearch_exclusions.cleanup()

            if (health := self.health.apply(wait_for_green_first=True)) not in [
                HealthColors.GREEN,
                HealthColors.IGNORE,
            ]:
                event.defer()

            if health == HealthColors.UNKNOWN:
                return

        for relation in self.model.relations.get(ClientRelationName, []):
            self.opensearch_provider.update_endpoints(relation)

        deployment_desc = self.opensearch_peer_cm.deployment_desc()
        if self.upgrade_in_progress:
            logger.debug("Skipping `remove_users_and_roles()` because upgrade is in-progress")
        elif (
            self.unit.is_leader()
            and deployment_desc
            and deployment_desc.typ == DeploymentType.MAIN_ORCHESTRATOR
        ):
            self.user_manager.remove_users_and_roles()

        # If relation not broken - leave
        if self.model.get_relation("certificates") is not None:
            return

        # handle when/if certificates are expired
        self._check_certs_expiration(event)

    def _on_config_changed(self, event: ConfigChangedEvent):  # noqa C901
        """On config changed event. Useful for IP changes or for user provided config changes."""
        if self.opensearch_config.update_host_if_needed():
            self.status.set(MaintenanceStatus(TLSNewCertsRequested))
            self.tls.delete_stored_tls_resources()
            self.tls.request_new_unit_certificates()

            # since when an IP change happens, "_on_peer_relation_joined" won't be called,
            # we need to alert the leader that it must recompute the node roles for any unit whose
            # roles were changed while the current unit was cut-off from the rest of the network
            self._on_peer_relation_joined(
                RelationJoinedEvent(event.handle, PeerRelationName, self.app, self.unit)
            )

        previous_deployment_desc = self.opensearch_peer_cm.deployment_desc()
        if self.unit.is_leader():
            # run peer cluster manager processing
            # todo add check here if the diff can be known from now on already
            self.opensearch_peer_cm.run()

            # handle cluster change to main-orchestrator (i.e: init_hold: true -> false)
            self._handle_change_to_main_orchestrator_if_needed(event, previous_deployment_desc)

        # todo: handle gracefully configuration setting at start of the charm
        if not self.plugin_manager.check_plugin_manager_ready():
            return

        try:
            if not self.plugin_manager.check_plugin_manager_ready():
                raise OpenSearchNotFullyReadyError()

            if self.unit.is_leader():
                self.status.set(MaintenanceStatus(PluginConfigCheck), app=True)

            if self.plugin_manager.run():
                if self.upgrade_in_progress:
                    logger.warning(
                        "Changing config during an upgrade is not supported. The charm may be in a broken, "
                        "unrecoverable state"
                    )
                    event.defer()
                    return

                self._restart_opensearch_event.emit()
        except (OpenSearchNotFullyReadyError, OpenSearchPluginError) as e:
            if isinstance(e, OpenSearchNotFullyReadyError):
                logger.warning("Plugin management: cluster not ready yet at config changed")
            else:
                self.status.set(BlockedStatus(PluginConfigChangeError), app=True)
            event.defer()
            # Decided to defer the event. We can clean up the status and reset it once the
            # config-changed is called again.
            if self.unit.is_leader():
                self.status.clear(PluginConfigCheck, app=True)
            return

        if self.unit.is_leader():
            self.status.clear(PluginConfigCheck, app=True)
            self.status.clear(PluginConfigChangeError, app=True)

    def _on_set_password_action(self, event: ActionEvent):
        """Set new admin password from user input or generate if not passed."""
        if self.upgrade_in_progress:
            event.fail("Setting password not supported while upgrade in-progress")
            return
        if self.opensearch_peer_cm.deployment_desc().typ != DeploymentType.MAIN_ORCHESTRATOR:
            event.fail("The action can be run only on the leader unit of the main cluster.")
            return

        if not self.unit.is_leader():
            event.fail("The action can be run only on leader unit.")
            return

        user_name = event.params.get("username")
        if user_name not in OpenSearchUsers:
            event.fail(f"Only the {OpenSearchUsers} usernames are allowed for this action.")
            return

        password = event.params.get("password") or generate_password()
        try:
            self._put_or_update_internal_user_leader(user_name, password)
            label = self.secrets.password_key(user_name)
            event.set_results({label: password})
            # We know we are already running for MAIN_ORCH. and its leader unit
            self.peer_cluster_provider.refresh_relation_data(event)
        except OpenSearchError as e:
            event.fail(f"Failed changing the password: {e}")
        except RuntimeError as e:
            # From:
            # https://github.com/canonical/operator/blob/ \
            #     eb52cef1fba4df2f999f88902fb39555fb6de52f/ops/charm.py
            if str(e) == "cannot defer action events":
                event.fail("Cluster is not ready to update this password. Try again later.")
            else:
                event.fail(f"Failed with unknown error: {e}")

    def _on_get_password_action(self, event: ActionEvent):
        """Return the password and cert chain for the admin user of the cluster."""
        user_name = event.params.get("username")
        if user_name not in OpenSearchUsers:
            event.fail(f"Only the {OpenSearchUsers} username is allowed for this action.")
            return

        if not self.is_admin_user_configured():
            event.fail(f"{user_name} user not configured yet.")
            return

        if not self.tls.is_fully_configured():
            event.fail("TLS certificates not configured yet.")
            return

        password = self.secrets.get(Scope.APP, self.secrets.password_key(user_name))
        cert = self.secrets.get_object(
            Scope.APP, CertType.APP_ADMIN.val
        )  # replace later with new user certs

        event.set_results(
            {
                "username": user_name,
                "password": password,
                "ca-chain": cert["chain"],
            }
        )

    def on_tls_ca_rotation(self):
        """Called when adding new CA to the trust store."""
        self.status.set(MaintenanceStatus(TLSCaRotation))
        self._restart_opensearch_event.emit()

    def on_tls_conf_set(
        self, event: CertificateAvailableEvent, scope: Scope, cert_type: CertType, renewal: bool
    ):
        """Called after certificate ready and stored on the corresponding scope databag.

        - Store the cert on the file system, on all nodes for APP certificates
        - Update the corresponding yaml conf files
        - Run the security admin script
        """
        if scope == Scope.UNIT:
            admin_secrets = self.secrets.get_object(Scope.APP, CertType.APP_ADMIN.val) or {}
            if not (truststore_pwd := admin_secrets.get("truststore-password")):
                event.defer()
                return

            keystore_pwd = self.secrets.get_object(scope, cert_type.val)["keystore-password"]

            # node http or transport cert
            self.opensearch_config.set_node_tls_conf(
                cert_type,
                truststore_pwd=truststore_pwd,
                keystore_pwd=keystore_pwd,
            )

            # write the admin cert conf on all units, in case there is a leader loss + cert renewal
            if not admin_secrets.get("subject"):
                return
            self.opensearch_config.set_admin_tls_conf(admin_secrets)

        # TODO: remove logger
        logger.debug("Store new admin tls resources on tls-conf-set")
        self.tls.store_admin_tls_secrets_if_applies()

        # In case of renewal of the unit transport layer cert - restart opensearch
        if renewal and self.is_admin_user_configured() and self.tls.is_fully_configured():
<<<<<<< HEAD
            self.tls.remove_old_ca()
            self.tls.reload_tls_certificates()
=======
            try:
                self.tls.reload_tls_certificates()
            except OpenSearchHttpError:
                logger.error("Could not reload TLS certificates via API, will restart.")
                self._restart_opensearch_event.emit()
>>>>>>> 8649727f

    def on_tls_relation_broken(self, _: RelationBrokenEvent):
        """As long as all certificates are produced, we don't do anything."""
        if self.tls.all_tls_resources_stored():
            return

        # Otherwise, we block.
        self.status.set(BlockedStatus(TLSRelationBrokenError))

    def is_every_unit_marked_as_started(self) -> bool:
        """Check if every unit in the cluster is marked as started."""
        rel = self.model.get_relation(PeerRelationName)
        all_started = True
        for unit in all_units(self):
            if rel.data[unit].get("started") != "True":
                all_started = False
                break

        if all_started:
            return True

        try:
            current_app_nodes = [
                node
                for node in self._get_nodes(self.opensearch.is_node_up())
                if node.app.id == self.opensearch_peer_cm.deployment_desc().app.id
            ]
            return len(current_app_nodes) == self.app.planned_units()
        except OpenSearchHttpError:
            return False

    def is_tls_full_configured_in_cluster(self) -> bool:
        """Check if TLS is configured in all the units of the current cluster."""
        rel = self.model.get_relation(PeerRelationName)
        for unit in all_units(self):
            if (
                rel.data[unit].get("tls_configured") != "True"
                or "tls_ca_renewing" in rel.data[unit]
                or "tls_ca_renewed" in rel.data[unit]
            ):
                return False
        return True

    def is_admin_user_configured(self) -> bool:
        """Check if admin user configured."""
        # In case the initialisation of the admin user is not finished yet
        return self.peers_data.get(Scope.APP, "admin_user_initialized", False)

    def _handle_change_to_main_orchestrator_if_needed(
        self, event: ConfigChangedEvent, previous_deployment_desc: Optional[DeploymentDescription]
    ) -> None:
        """Handle when the user changes the roles or init_hold config from True to False."""
        # if the current cluster wasn't already a "main-Orchestrator" and we're now updating
        # the roles for it to become one. We need to: create the admin user if missing, and
        # generate the admin certificate if missing and the TLS relation is established.
        cluster_changed_to_main_cm = (
            previous_deployment_desc is not None
            and previous_deployment_desc.typ != DeploymentType.MAIN_ORCHESTRATOR
            and self.opensearch_peer_cm.deployment_desc().typ == DeploymentType.MAIN_ORCHESTRATOR
        )
        if not cluster_changed_to_main_cm:
            return
        if self.upgrade_in_progress:
            logger.warning(
                "Changing config during an upgrade is not supported. The charm may be in a broken, unrecoverable state"
            )
            event.defer()
            return

        # we check if we need to create the admin user
        if not self.is_admin_user_configured():
            self._put_or_update_internal_user_leader(AdminUser)

        # we check if we need to generate the admin certificate if missing
        if not self.tls.all_tls_resources_stored():
            if not self.model.get_relation("certificates"):
                event.defer()
                return

            self.tls.request_new_admin_certificate()

    def _start_opensearch(self, event: _StartOpenSearch) -> None:  # noqa: C901
        """Start OpenSearch, with a generated or passed conf, if all resources configured."""
        if self.opensearch.is_started():
            try:
                self._post_start_init(event)
            except (
                OpenSearchHttpError,
                OpenSearchNotFullyReadyError,
            ):
                event.defer()
            except OpenSearchUserMgmtError as e:
                # Either generic start failure or cluster is not read to create the internal users
                logger.warning(e)
                self.node_lock.release()
                self.status.set(BlockedStatus(ServiceStartError))
                event.defer()
            return

        self.peers_data.delete(Scope.UNIT, "started")

        if event.ignore_lock:
            # Only used for force upgrades
            logger.debug("Starting without lock")
        else:
            if not self.node_lock.acquired:
                logger.debug("Lock to start opensearch not acquired. Will retry next event")
                event.defer()
                return

        if not self._can_service_start():
            self.node_lock.release()
            logger.info("Could not start opensearch service. Will retry next event.")
            event.defer()
            return

        if self.opensearch.is_failed():
            self.node_lock.release()
            self.status.set(BlockedStatus(ServiceStartError))
            event.defer()
            return

        self.unit.status = WaitingStatus(WaitingToStart)

        try:
            # Retrieve the nodes of the cluster, needed to configure this node
            nodes = self._get_nodes(False)

            # validate the roles prior to starting
            self.opensearch_peer_cm.validate_roles(nodes, on_new_unit=True)

            # Set the configuration of the node
            self._set_node_conf(nodes)
        except OpenSearchHttpError:
            self.node_lock.release()
            event.defer()
            return
        except OpenSearchProvidedRolesException as e:
            logger.exception(e)
            self.node_lock.release()
            event.defer()
            self.unit.status = BlockedStatus(str(e))
            return

        try:
            self.opensearch.start(
                wait_until_http_200=(
                    not self.unit.is_leader()
                    or self.peers_data.get(Scope.APP, "security_index_initialised", False)
                )
            )
            self._post_start_init(event)
        except (
            OpenSearchHttpError,
            OpenSearchStartTimeoutError,
            OpenSearchNotFullyReadyError,
        ) as e:
            event.defer()
            logger.warning(e)
        except (OpenSearchStartError, OpenSearchUserMgmtError) as e:
            logger.warning(e)
            self.node_lock.release()
            self.status.set(BlockedStatus(ServiceStartError))
            event.defer()

    def _post_start_init(self, event: _StartOpenSearch):  # noqa: C901
        """Initialization post OpenSearch start."""
        # initialize the security index if needed (and certs written on disk etc.)
        if self.unit.is_leader() and not self.peers_data.get(
            Scope.APP, "security_index_initialised"
        ):
            admin_secrets = self.secrets.get_object(Scope.APP, CertType.APP_ADMIN.val)
            self._initialize_security_index(admin_secrets)
            self.peers_data.put(Scope.APP, "security_index_initialised", True)

        # it sometimes takes a few seconds before the node is fully "up" otherwise a 503 error
        # may be thrown when calling a node - we want to ensure this node is perfectly ready
        # before marking it as ready
        if not self.opensearch.is_node_up():
            raise OpenSearchNotFullyReadyError("Node started but not full ready yet.")

        try:
            nodes = self._get_nodes(use_localhost=self.opensearch.is_node_up())
        except OpenSearchHttpError:
            logger.info("Failed to get online nodes")
            event.defer()
            return

        for node in nodes:
            if node.name == self.unit_name:
                break
        else:
            raise OpenSearchNotFullyReadyError("Node online but not in cluster.")

        # cleanup bootstrap conf in the node
        if self.peers_data.get(Scope.UNIT, "bootstrap_contributor"):
            self._cleanup_bootstrap_conf_if_applies()

        # Remove the exclusions that could not be removed when no units were online
        self.opensearch_exclusions.delete_current()

        self.node_lock.release()

        if event.after_upgrade:
            try:
                self.opensearch.request(
                    "PUT",
                    "/_cluster/settings",
                    # Reset to default value
                    payload={"persistent": {"cluster.routing.allocation.enable": None}},
                )
            except OpenSearchHttpError:
                logger.exception("Failed to re-enable allocation after upgrade")
                event.defer()
                return

        self.peers_data.put(Scope.UNIT, "started", True)

        # apply post_start fixes to resolve start related upstream bugs
        self.opensearch_fixes.apply_on_start()

        # apply cluster health
        self.health.apply(wait_for_green_first=True, app=self.unit.is_leader())

        if (
            self.unit.is_leader()
            and self.opensearch_peer_cm.deployment_desc().typ == DeploymentType.MAIN_ORCHESTRATOR
        ):
            # Creating the monitoring user
            self._put_or_update_internal_user_leader(COSUser, update=False)

        self.unit.open_port("tcp", 9200)

        # clear waiting to start status
        self.status.clear(WaitingToStart)

        if event.after_upgrade:
            health = self.health.get(local_app_only=False, wait_for_green_first=True)
            self.health.apply_for_unit_during_upgrade(health)

            # Cluster is considered healthy if green or yellow
            # TODO future improvement: try to narrow scope to just green or green + yellow in
            # specific cases
            # https://github.com/canonical/opensearch-operator/issues/268
            # See https://chat.canonical.com/canonical/pl/s5j64ekxwi8epq53kzhd8fhrco and
            # https://chat.canonical.com/canonical/pl/zaizx3bu3j8ftfcw67qozw9dbo
            # For now, we need to allow yellow because
            # "During a rolling upgrade, primary shards assigned to a node running the new
            # version cannot have their replicas assigned to a node with the old version. The new
            # version might have a different data format that is not understood by the old
            # version.
            #
            # "If it is not possible to assign the replica shards to another node (there is only
            # one upgraded node in the cluster), the replica shards remain unassigned and status
            # stays `yellow`.
            #
            # "In this case, you can proceed once there are no initializing or relocating shards
            # (check the `init` and `relo` columns).
            #
            # "As soon as another node is upgraded, the replicas can be assigned and the status
            # will change to `green`."
            #
            # from
            # https://www.elastic.co/guide/en/elastic-stack/8.13/upgrading-elasticsearch.html#upgrading-elasticsearch
            #
            # If `health_ == HealthColors.YELLOW`, no shards are initializing or relocating
            # (otherwise `health_` would be `HealthColors.YELLOW_TEMP`)
            if health not in (HealthColors.GREEN, HealthColors.YELLOW):
                logger.error(
                    "Cluster is not healthy after upgrade. Manual intervention required. To rollback, "
                    "`juju refresh` to the previous revision"
                )
                event.defer()
                return
            elif health == HealthColors.YELLOW:
                # TODO future improvement:
                # https://github.com/canonical/opensearch-operator/issues/268
                logger.warning(
                    "Cluster is yellow. Upgrade may cause data loss if cluster is yellow for reason "
                    "other than primary shards on upgraded unit & not enough upgraded units available "
                    "for replica shards"
                )

        self._upgrade.unit_state = upgrade.UnitState.HEALTHY
        logger.debug("Set upgrade unit state to healthy")
        self._reconcile_upgrade()

        # update the peer cluster rel data with new IP in case of main cluster manager
        if self.opensearch_peer_cm.is_provider():
            self.peer_cluster_provider.refresh_relation_data(event, can_defer=False)

        # update the peer relation data for TLS CA rotation routine
        self.tls.reset_ca_rotation_state()
        if self.is_tls_full_configured_in_cluster():
            self.status.clear(TLSCaRotation)

        # request new certificates after rotating the CA
        if self.peers_data.get(Scope.UNIT, "tls_ca_renewing", False) and self.peers_data.get(
            Scope.UNIT, "tls_ca_renewed", False
        ):
            self.tls.request_new_unit_certificates()
            if self.unit.is_leader():
                self.tls.request_new_admin_certificate()

    def _stop_opensearch(self, *, restart=False) -> None:
        """Stop OpenSearch if possible."""
        self.status.set(WaitingStatus(ServiceIsStopping))

        if self.opensearch.is_node_up():
            try:
                nodes = self._get_nodes(True)
                # do not add exclusions if it's the last unit to stop
                # otherwise cluster manager election will be blocked when starting up again
                # and re-using storage
                if len(nodes) > 1:
                    # 1. Add current node to the voting + alloc exclusions
                    self.opensearch_exclusions.add_current(restart=restart)
            except OpenSearchHttpError:
                logger.debug("Failed to get online nodes, voting and alloc exclusions not added")

        # block until all primary shards are moved away from the unit that is stopping
        self.health.wait_for_shards_relocation()

        # 2. stop the service
        self.opensearch.stop()
        self.peers_data.delete(Scope.UNIT, "started")
        self.status.set(WaitingStatus(ServiceStopped))

        # 3. Remove the exclusions
        if not restart:
            try:
                self.opensearch_exclusions.delete_current()
            except Exception:
                # It is purposefully broad - as this can fail for HTTP reasons,
                # or if the config wasn't set on disk etc. In any way, this operation is on
                # a best attempt basis, as this is called upon start as well,
                # failure is not blocking at this point of the lifecycle
                pass

    def _restart_opensearch(self, event: _RestartOpenSearch) -> None:
        """Restart OpenSearch if possible."""
        if not self.node_lock.acquired:
            logger.debug("Lock to restart opensearch not acquired. Will retry next event")
            event.defer()
            return

        try:
            self._stop_opensearch(restart=True)
            logger.info("Restarting OpenSearch.")
        except OpenSearchStopError as e:
            logger.info(f"Error while Restarting Opensearch: {e}")
            logger.exception(e)
            self.node_lock.release()
            event.defer()
            self.status.set(WaitingStatus(ServiceIsStopping))
            return

        self._start_opensearch_event.emit()

    def _upgrade_opensearch(self, event: _UpgradeOpenSearch) -> None:  # noqa: C901
        """Upgrade OpenSearch."""
        logger.debug("Attempting to acquire lock for upgrade")
        if not self.node_lock.acquired:
            # (Attempt to acquire lock even if `event.ignore_lock`)
            if event.ignore_lock:
                logger.debug("Upgrading without lock")
            else:
                logger.debug("Lock to upgrade opensearch not acquired. Will retry next event")
                event.defer()
                return
        logger.debug("Acquired lock for upgrade")

        # https://www.elastic.co/guide/en/elastic-stack/8.13/upgrading-elasticsearch.html
        try:
            self.opensearch.request(
                "PUT",
                "/_cluster/settings",
                payload={"persistent": {"cluster.routing.allocation.enable": "primaries"}},
            )
        except OpenSearchHttpError:
            logger.exception("Failed to disable shard allocation before upgrade")
            self.node_lock.release()
            event.defer()
            return
        try:
            self.opensearch.request("POST", "/_flush", retries=3)
        except OpenSearchHttpError as e:
            logger.debug("Failed to flush before upgrade", exc_info=e)

        logger.debug("Stopping OpenSearch before upgrade")
        try:
            self._stop_opensearch(restart=True)
        except OpenSearchStopError as e:
            logger.exception(e)
            self.node_lock.release()
            event.defer()
            self.status.set(WaitingStatus(ServiceIsStopping))
            return
        logger.debug("Stopped OpenSearch before upgrade")

        self._upgrade.upgrade_unit(snap=self.opensearch)

        logger.debug("Starting OpenSearch after upgrade")
        self._start_opensearch_event.emit(ignore_lock=event.ignore_lock, after_upgrade=True)

    def _can_service_start(self) -> bool:
        """Return if the opensearch service can start."""
        # if there are any missing system requirements leave
        if missing_sys_reqs := self.opensearch.missing_sys_requirements():
            self.status.set(BlockedStatus(" - ".join(missing_sys_reqs)))
            return False

        if not (deployment_desc := self.opensearch_peer_cm.deployment_desc()):
            return False

        if not self.opensearch_peer_cm.can_start(deployment_desc):
            return False

        if not self.is_admin_user_configured():
            return False

        # Case of the first "main" cluster to get started.
        if (
            not self.peers_data.get(Scope.APP, "security_index_initialised", False)
            or not self.alt_hosts
        ):
            return (
                self.unit.is_leader() and deployment_desc.typ == DeploymentType.MAIN_ORCHESTRATOR
            )

        # When a new unit joins, replica shards are automatically added to it. In order to prevent
        # overloading the cluster, units must be started one at a time. So we defer starting
        # opensearch until all shards in other units are in a "started" or "unassigned" state.
        try:
            if (
                self.health.apply(wait_for_green_first=True, use_localhost=False, app=False)
                == HealthColors.YELLOW_TEMP
            ):
                return False
        except OpenSearchHttpError:
            # this means that the leader unit is not reachable (not started yet),
            # meaning it's a new cluster, so we can safely start the OpenSearch service
            pass

        return True

    def _remove_data_role_from_dedicated_cm_if_needed(  # noqa: C901
        self, event: EventBase
    ) -> bool:
        """Remove the data role from the first started CM node."""
        # TODO: this method should be deleted in favor of delaying the init of the sec. index
        # until after a node with the "data" role joined the cluster.
        deployment_desc = self.opensearch_peer_cm.deployment_desc()
        if not deployment_desc or deployment_desc.typ != DeploymentType.MAIN_ORCHESTRATOR:
            return False

        if not self.peers_data.get(Scope.UNIT, "remove-data-role", default=False):
            return False

        try:
            nodes = self._get_nodes(self.opensearch.is_node_up())
        except OpenSearchHttpError:
            return False

        if len([node for node in nodes if node.is_data() and node.name != self.unit_name]) == 0:
            event.defer()
            return False

        if not self.is_every_unit_marked_as_started():
            return False

        self.peers_data.delete(Scope.UNIT, "remove-data-role")
        self.opensearch_config.remove_temporary_data_role()

        # wait until data moves out completely
        self.opensearch_exclusions.add_current()

        try:
            for attempt in Retrying(stop=stop_after_attempt(3), wait=wait_fixed(0.5)):
                with attempt:
                    resp = self.opensearch.request(
                        "GET", endpoint=f"/_cat/allocation/{self.unit_name}?format=json"
                    )
                    for entry in resp:
                        if entry.get("node") == self.unit_name and entry.get("shards") != 0:
                            raise Exception
                    return True
        except RetryError:
            self.opensearch_exclusions.delete_current()
            event.defer()
            return False

        self.status.set(WaitingStatus(WaitingToStart))
        self._restart_opensearch_event.emit()
        return True

    def _purge_users(self):
        """Removes all users from internal_users yaml config.

        This is to be used when starting up the charm, to remove unnecessary default users.
        """
        try:
            internal_users = self.opensearch.config.load(
                "opensearch-security/internal_users.yml"
            ).keys()
        except FileNotFoundError:
            # internal_users.yml hasn't been initialised yet, so skip purging for now.
            return

        for user in internal_users:
            if user != "_meta":
                self.opensearch.config.delete("opensearch-security/internal_users.yml", user)

    def _put_or_update_internal_user_leader(
        self, user: str, pwd: Optional[str] = None, update: bool = True
    ) -> None:
        """Create system user or update it with a new password."""
        # Leader is to set new password and hash, others populate existing hash locally
        if not self.unit.is_leader():
            logger.error("Credential change can be only performed by the leader unit.")
            return

        secret = self.secrets.get(Scope.APP, self.secrets.password_key(user))
        if secret and not update:
            self._put_or_update_internal_user_unit(user)
            return

        hashed_pwd, pwd = generate_hashed_password(pwd)

        # Updating security index
        # We need to do this for all credential changes
        if secret:
            self.user_manager.update_user_password(user, hashed_pwd)

        # In case it's a new user, OR it's a system user (that has an entry in internal_users.yml)
        # we either need to initialize or update (local) credentials as well
        if not secret or user in OpenSearchSystemUsers:
            self.user_manager.put_internal_user(user, hashed_pwd)

        # Secrets need to be maintained
        # For System Users we also save the hash key
        # so all units can fetch it for local users (internal_users.yml) updates.
        self.secrets.put(Scope.APP, self.secrets.password_key(user), pwd)

        if user in OpenSearchSystemUsers:
            self.secrets.put(Scope.APP, self.secrets.hash_key(user), hashed_pwd)

        if user == AdminUser:
            self.peers_data.put(Scope.APP, "admin_user_initialized", True)

    def _put_or_update_internal_user_unit(self, user: str) -> None:
        """Create system user or update it with a new password."""
        # Leader is to set new password and hash, others populate existing hash locally
        hashed_pwd = self.secrets.get(Scope.APP, self.secrets.hash_key(user))

        # System users have to be saved locally in internal_users.yml
        if user in OpenSearchSystemUsers:
            self.user_manager.put_internal_user(user, hashed_pwd)

    def _initialize_security_index(self, admin_secrets: Dict[str, any]) -> None:
        """Run the security_admin script, it creates and initializes the opendistro_security index.

        IMPORTANT: must only run once per cluster, otherwise the index gets overrode
        """
        args = [
            f"-cd {self.opensearch.paths.conf}/opensearch-security/",
            f"-cn {self.opensearch_peer_cm.deployment_desc().config.cluster_name}",
            f"-h {self.unit_ip}",
            f"-ts {self.opensearch.paths.certs}/ca.p12",
            f"-tspass {self.secrets.get_object(Scope.APP, CertType.APP_ADMIN.val)['truststore-password']}",
            "-tsalias ca",
            "-tst PKCS12",
            f"-ks {self.opensearch.paths.certs}/{CertType.APP_ADMIN}.p12",
            f"-kspass {self.secrets.get_object(Scope.APP, CertType.APP_ADMIN.val)['keystore-password']}",
            f"-ksalias {CertType.APP_ADMIN}",
            "-kst PKCS12",
        ]

        admin_key_pwd = admin_secrets.get("key-password", None)
        if admin_key_pwd is not None:
            args.append(f"-keypass {admin_key_pwd}")

        self.status.set(MaintenanceStatus(SecurityIndexInitProgress))
        self.opensearch.run_script(
            "plugins/opensearch-security/tools/securityadmin.sh", " ".join(args)
        )
        self.status.clear(SecurityIndexInitProgress)

    def _get_nodes(self, use_localhost: bool) -> List[Node]:
        """Fetch the list of nodes of the cluster, depending on the requester."""
        # This means it's the first unit on the cluster.
        if self.unit.is_leader() and not self.peers_data.get(
            Scope.APP, "security_index_initialised", False
        ):
            return []

        return ClusterTopology.nodes(self.opensearch, use_localhost, self.alt_hosts)

    def _set_node_conf(self, nodes: List[Node]) -> None:
        """Set the configuration of the current node / unit."""
        # set user provided roles if any, else generate base roles
        if (
            deployment_desc := self.opensearch_peer_cm.deployment_desc()
        ).start == StartMode.WITH_PROVIDED_ROLES:
            computed_roles = deployment_desc.config.roles

            # This is the case where the 1st and main orchestrator to be deployed with no
            # "data" role in the provided roles, we need to add the role to be able to create
            # and store the security index
            # todo: rework: delay sec index init until 1st data node / handle red health
            if (
                self.unit.is_leader()
                and deployment_desc.typ == DeploymentType.MAIN_ORCHESTRATOR
                and "data" not in computed_roles
                and not self.peers_data.get(Scope.APP, "security_index_initialised", False)
            ):
                computed_roles.append("data")
                self.peers_data.put(Scope.UNIT, "remove-data-role", True)
        else:
            computed_roles = ClusterTopology.generated_roles()

        cm_names = ClusterTopology.get_cluster_managers_names(nodes)
        cm_ips = ClusterTopology.get_cluster_managers_ips(nodes)

        contribute_to_bootstrap = False
        if "cluster_manager" in computed_roles:
            cm_names.append(self.unit_name)
            cm_ips.append(self.unit_ip)

            cms_in_bootstrap = self.peers_data.get(Scope.APP, "bootstrap_contributors_count", 0)
            if cms_in_bootstrap < self.app.planned_units():
                contribute_to_bootstrap = True

                if self.unit.is_leader():
                    self.peers_data.put(
                        Scope.APP, "bootstrap_contributors_count", cms_in_bootstrap + 1
                    )

                # indicates that this unit is part of the "initial cm nodes"
                self.peers_data.put(Scope.UNIT, "bootstrap_contributor", True)

        deployment_desc = self.opensearch_peer_cm.deployment_desc()
        self.opensearch_config.set_node(
            app=deployment_desc.app,
            cluster_name=deployment_desc.config.cluster_name,
            unit_name=self.unit_name,
            roles=computed_roles,
            cm_names=list(set(cm_names)),
            cm_ips=list(set(cm_ips)),
            contribute_to_bootstrap=contribute_to_bootstrap,
            node_temperature=deployment_desc.config.data_temperature,
        )

    def _cleanup_bootstrap_conf_if_applies(self) -> None:
        """Remove some conf props in the CM nodes that contributed to the cluster bootstrapping."""
        self.peers_data.delete(Scope.UNIT, "bootstrap_contributor")
        self.opensearch_config.cleanup_bootstrap_conf()

    def _add_cm_addresses_to_conf(self):
        """Add the new IP addresses of the current CM units."""
        try:
            # fetch nodes
            nodes = ClusterTopology.nodes(
                self.opensearch, use_localhost=self.opensearch.is_node_up(), hosts=self.alt_hosts
            )
            # update (append) CM IPs
            self.opensearch_config.add_seed_hosts(
                [node.ip for node in nodes if node.is_cm_eligible()]
            )
        except OpenSearchHttpError:
            return

    def _reconfigure_and_restart_unit_if_needed(self):
        """Reconfigure the current unit if a new config was computed for it, then restart."""
        if not (nodes_config := self.peers_data.get_object(Scope.APP, "nodes_config")):
            return

        nodes_config = {name: Node.from_dict(node) for name, node in nodes_config.items()}

        # update (append) CM IPs
        self.opensearch_config.add_seed_hosts(
            [node.ip for node in list(nodes_config.values()) if node.is_cm_eligible()]
        )

        if not (new_node_conf := nodes_config.get(self.unit_name)):
            # the conf could not be computed / broadcast, because this node is
            # "starting" and is not online "yet" - either barely being configured (i.e. TLS)
            # or waiting to start.
            return

        current_conf = self.opensearch_config.load_node()
        if (
            sorted(current_conf["node.roles"]) == sorted(new_node_conf.roles)
            and current_conf.get("node.attr.temp") == new_node_conf.temperature
        ):
            # no conf change (roles for now)
            return

        self.status.set(WaitingStatus(WaitingToStart))
        self._restart_opensearch_event.emit()

    def _recompute_roles_if_needed(self, event: RelationChangedEvent):
        """Recompute node roles:self-healing that didn't trigger leader related event occurred."""
        try:
            if not (nodes := self._get_nodes(self.opensearch.is_node_up())):
                return

            if len(nodes) < self.app.planned_units():
                return

            self._compute_and_broadcast_updated_topology(nodes)
        except OpenSearchHttpError:
            pass

    def _compute_and_broadcast_updated_topology(self, current_nodes: List[Node]) -> None:
        """Compute cluster topology and broadcast node configs (roles for now) to change if any."""
        if not current_nodes:
            return

        current_reported_nodes = {
            name: Node.from_dict(node)
            for name, node in (self.peers_data.get_object(Scope.APP, "nodes_config") or {}).items()
        }

        if (
            deployment_desc := self.opensearch_peer_cm.deployment_desc()
        ).start == StartMode.WITH_GENERATED_ROLES:
            updated_nodes = ClusterTopology.recompute_nodes_conf(
                app_id=deployment_desc.app.id, nodes=current_nodes
            )
        else:
            first_dedicated_cm_node = None
            rel = self.model.get_relation(PeerRelationName)
            for unit in all_units(self):
                if rel.data[unit].get("remove-data-role") == "True":
                    first_dedicated_cm_node = format_unit_name(unit, app=deployment_desc.app)
                    break

            updated_nodes = {}
            for node in current_nodes:
                roles = node.roles
                temperature = node.temperature

                # only change the roles of the nodes of the current cluster
                if node.app.id == deployment_desc.app.id and node.name != first_dedicated_cm_node:
                    roles = deployment_desc.config.roles
                    temperature = deployment_desc.config.data_temperature

                updated_nodes[node.name] = Node(
                    name=node.name,
                    roles=roles,
                    ip=node.ip,
                    app=node.app,
                    unit_number=self.unit_id,
                    temperature=temperature,
                )

            # TODO: remove this when we get rid of roles recomputing logic
            try:
                self.opensearch_peer_cm.validate_roles(current_nodes, on_new_unit=False)
            except OpenSearchProvidedRolesException as e:
                logger.exception(e)
                self.app.status = BlockedStatus(str(e))

        if current_reported_nodes == updated_nodes:
            return

        self.peers_data.put_object(Scope.APP, "nodes_config", updated_nodes)

        # all units will get a peer_rel_changed event, for leader we do as follows
        self._reconfigure_and_restart_unit_if_needed()

    def _check_certs_expiration(self, event: UpdateStatusEvent) -> None:
        """Checks the certificates' expiration."""
        date_format = "%Y-%m-%d %H:%M:%S"
        last_cert_check = datetime.strptime(
            self.peers_data.get(Scope.UNIT, "certs_exp_checked_at", "1970-01-01 00:00:00"),
            date_format,
        )

        # See if the last check was made less than 6h ago, if yes - leave
        if (datetime.now() - last_cert_check).seconds < 6 * 3600:
            return

        certs = self.tls.get_unit_certificates()

        # keep certificates that are expiring in less than 24h
        for cert_type in list(certs.keys()):
            hours = cert_expiration_remaining_hours(certs[cert_type])
            if hours > 24 * 7:
                del certs[cert_type]

        if certs:
            missing = [cert.val for cert in certs.keys()]
            self.status.set(BlockedStatus(CertsExpirationError.format(", ".join(missing))))

            # stop opensearch in case the Node-transport certificate expires.
            if certs.get(CertType.UNIT_TRANSPORT) is not None:
                try:
                    self._stop_opensearch()
                except OpenSearchStopError:
                    event.defer()
                    return

        self.peers_data.put(
            Scope.UNIT, "certs_exp_checked_at", datetime.now().strftime(date_format)
        )

    def _get_prometheus_labels(self) -> Optional[Dict[str, str]]:
        """Return the labels for the prometheus scrape."""
        try:
            if not self.opensearch.roles:
                return None
            taggable_roles = ClusterTopology.generated_roles() + ["voting"]
            roles = set(
                role if role in taggable_roles else "other" for role in self.opensearch.roles
            )
            roles = sorted(roles)
            return {"roles": ",".join(roles)}
        except KeyError:
            # At very early stages of the deployment, "node.roles" may not be yet present
            # in the opensearch.yml, nor APIs is responding. Therefore, we need to catch
            # the KeyError here and report the appropriate response.
            return None

    def _scrape_config(self) -> List[Dict]:
        """Generates the scrape config as needed."""
        if (
            not (app_secrets := self.secrets.get_object(Scope.APP, CertType.APP_ADMIN.val))
            or not (ca := app_secrets.get("ca-cert"))
            or not (pwd := self.secrets.get(Scope.APP, self.secrets.password_key(COSUser)))
            or not self._get_prometheus_labels()
        ):
            # Not yet ready, waiting for certain values to be set
            return []
        return [
            {
                "metrics_path": "/_prometheus/metrics",
                "static_configs": [
                    {
                        "targets": [f"{self.unit_ip}:{COSPort}"],
                        "labels": self._get_prometheus_labels(),
                    }
                ],
                "tls_config": {"ca": ca},
                "scheme": "https" if self.tls.all_tls_resources_stored() else "http",
                "basic_auth": {"username": f"{COSUser}", "password": f"{pwd}"},
            }
        ]

    @property
    def unit_ip(self) -> str:
        """IP address of the current unit."""
        return get_host_ip(self, PeerRelationName)

    @property
    def unit_name(self) -> str:
        """Name of the current unit."""
        return format_unit_name(self.unit, app=self.opensearch_peer_cm.deployment_desc().app)

    @property
    def unit_id(self) -> int:
        """ID of the current unit."""
        return int(self.unit.name.split("/")[-1])

    @property
    def alt_hosts(self) -> Optional[List[str]]:
        """Return an alternative host (of another node) in case the current is offline."""
        all_units_ips = units_ips(self, PeerRelationName)
        all_hosts = list(all_units_ips.values())

        if nodes_conf := self.peers_data.get_object(Scope.APP, "nodes_config"):
            all_hosts.extend([Node.from_dict(node).ip for node in nodes_conf.values()])

        if peer_cm_rel_data := self.opensearch_peer_cm.rel_data():
            all_hosts.extend([node.ip for node in peer_cm_rel_data.cm_nodes])

        random.shuffle(all_hosts)

        if not all_hosts:
            return None

        return [
            host for host in all_hosts if host != self.unit_ip and self.opensearch.is_node_up(host)
        ]<|MERGE_RESOLUTION|>--- conflicted
+++ resolved
@@ -730,16 +730,11 @@
 
         # In case of renewal of the unit transport layer cert - restart opensearch
         if renewal and self.is_admin_user_configured() and self.tls.is_fully_configured():
-<<<<<<< HEAD
-            self.tls.remove_old_ca()
-            self.tls.reload_tls_certificates()
-=======
             try:
                 self.tls.reload_tls_certificates()
             except OpenSearchHttpError:
                 logger.error("Could not reload TLS certificates via API, will restart.")
                 self._restart_opensearch_event.emit()
->>>>>>> 8649727f
 
     def on_tls_relation_broken(self, _: RelationBrokenEvent):
         """As long as all certificates are produced, we don't do anything."""

--- conflicted
+++ resolved
@@ -618,10 +618,7 @@
                 original_status = self.unit.status
                 self.status.set(MaintenanceStatus(PluginConfigCheck))
 
-<<<<<<< HEAD
             if self.plugin_manager.run() and not restart_requested:
-=======
-            if self.plugin_manager.run():
                 if self.upgrade_in_progress:
                     logger.warning(
                         "Changing config during an upgrade is not supported. The charm may be in a broken, "
@@ -630,7 +627,6 @@
                     event.defer()
                     return
 
->>>>>>> 5ce2068f
                 self._restart_opensearch_event.emit()
 
         except OpenSearchPluginError as e:

# Copyright 2023 Canonical Ltd.
# See LICENSE file for licensing details.

"""Base class for the OpenSearch Operators."""
import json
import logging
import random
from abc import abstractmethod
from datetime import datetime
from typing import Dict, List, Optional, Type

<<<<<<< HEAD
from tenacity import Retrying, stop_after_attempt, wait_fixed, RetryError

=======
from charms.grafana_agent.v0.cos_agent import COSAgentProvider
>>>>>>> 767e9c7c
from charms.opensearch.v0.constants_charm import (
    AdminUserInitProgress,
    AdminUserNotConfigured,
    CertsExpirationError,
    ClientRelationName,
    ClusterHealthRed,
    ClusterHealthUnknown,
    COSPort,
    COSRelationName,
    COSRole,
    COSUser,
    PeerRelationName,
    PluginConfigChangeError,
    RequestUnitServiceOps,
    SecurityIndexInitProgress,
    ServiceIsStopping,
    ServiceStartError,
    ServiceStopped,
    TLSNewCertsRequested,
    TLSNotFullyConfigured,
    TLSRelationBrokenError,
    TLSRelationMissing,
    WaitingToStart,
)
from charms.opensearch.v0.constants_secrets import ADMIN_PW, ADMIN_PW_HASH
from charms.opensearch.v0.constants_tls import TLS_RELATION, CertType
from charms.opensearch.v0.helper_charm import DeferTriggerEvent, Status
from charms.opensearch.v0.helper_cluster import ClusterTopology, Node
from charms.opensearch.v0.helper_networking import (
    get_host_ip,
    is_reachable,
    reachable_hosts,
    unit_ip,
    units_ips,
)
from charms.opensearch.v0.helper_security import (
    cert_expiration_remaining_hours,
    generate_hashed_password,
    generate_password,
)
<<<<<<< HEAD
from charms.opensearch.v0.models import DeploymentType
=======
from charms.opensearch.v0.opensearch_backups import OpenSearchBackup
>>>>>>> 767e9c7c
from charms.opensearch.v0.opensearch_config import OpenSearchConfig
from charms.opensearch.v0.opensearch_distro import OpenSearchDistribution
from charms.opensearch.v0.opensearch_exceptions import (
    OpenSearchError,
    OpenSearchHAError,
    OpenSearchHttpError,
    OpenSearchNotFullyReadyError,
    OpenSearchStartError,
    OpenSearchStartTimeoutError,
    OpenSearchStopError,
)
from charms.opensearch.v0.opensearch_fixes import OpenSearchFixes
from charms.opensearch.v0.opensearch_health import HealthColors, OpenSearchHealth
from charms.opensearch.v0.opensearch_internal_data import RelationDataStore, Scope
from charms.opensearch.v0.opensearch_locking import OpenSearchOpsLock
from charms.opensearch.v0.opensearch_nodes_exclusions import (
    ALLOCS_TO_DELETE,
    VOTING_TO_DELETE,
    OpenSearchExclusions,
)
from charms.opensearch.v0.opensearch_peer_clusters import (
    OpenSearchPeerClustersManager,
    OpenSearchProvidedRolesException,
    StartMode,
)
from charms.opensearch.v0.opensearch_plugin_manager import OpenSearchPluginManager
<<<<<<< HEAD
from charms.opensearch.v0.opensearch_plugins import OpenSearchPluginError
from charms.opensearch.v0.opensearch_relation_peer_cluster import (
    OpenSearchPeerClusterProvider,
    OpenSearchPeerClusterRequirer,
=======
from charms.opensearch.v0.opensearch_plugins import (
    OpenSearchPluginError,
    OpenSearchPluginRelationClusterNotReadyError,
>>>>>>> 767e9c7c
)
from charms.opensearch.v0.opensearch_relation_provider import OpenSearchProvider
from charms.opensearch.v0.opensearch_secrets import OpenSearchSecrets
from charms.opensearch.v0.opensearch_tls import OpenSearchTLS
from charms.opensearch.v0.opensearch_users import OpenSearchUserManager
from charms.rolling_ops.v0.rollingops import RollingOpsManager
from charms.tls_certificates_interface.v1.tls_certificates import (
    CertificateAvailableEvent,
)
from ops.charm import (
    ActionEvent,
    CharmBase,
    ConfigChangedEvent,
    LeaderElectedEvent,
    RelationBrokenEvent,
    RelationChangedEvent,
    RelationCreatedEvent,
    RelationDepartedEvent,
    RelationJoinedEvent,
    StartEvent,
    StorageDetachingEvent,
    UpdateStatusEvent,
)
from ops.framework import EventBase, EventSource
from ops.model import ActiveStatus, BlockedStatus, MaintenanceStatus, WaitingStatus

# The unique Charmhub library identifier, never change it
LIBID = "cba015bae34642baa1b6bb27bb35a2f7"

# Increment this major API version when introducing breaking changes
LIBAPI = 0

# Increment this PATCH version before using `charmcraft publish-lib` or reset
# to 0 if you are raising the major API version
LIBPATCH = 2


SERVICE_MANAGER = "service"
STORAGE_NAME = "opensearch-data"


logger = logging.getLogger(__name__)


class OpenSearchBaseCharm(CharmBase):
    """Base class for OpenSearch charms."""

    defer_trigger_event = EventSource(DeferTriggerEvent)

    def __init__(self, *args, distro: Type[OpenSearchDistribution] = None):
        super().__init__(*args)

        if distro is None:
            raise ValueError("The type of the opensearch distro must be specified.")

        self.opensearch = distro(self, PeerRelationName)
        self.opensearch_peer_cm = OpenSearchPeerClustersManager(self)
        self.opensearch_config = OpenSearchConfig(self.opensearch)
        self.opensearch_exclusions = OpenSearchExclusions(self)
        self.opensearch_fixes = OpenSearchFixes(self)

        self.peers_data = RelationDataStore(self, PeerRelationName)
        self.secrets = OpenSearchSecrets(self, PeerRelationName)
        self.tls = OpenSearchTLS(self, TLS_RELATION)
        self.status = Status(self)
        self.health = OpenSearchHealth(self)
        self.ops_lock = OpenSearchOpsLock(self)
        self.cos_integration = COSAgentProvider(
            self,
            relation_name=COSRelationName,
            metrics_endpoints=[],
            scrape_configs=self._scrape_config,
            refresh_events=[self.on.set_password_action, self.on.secret_changed],
            metrics_rules_dir="./src/alert_rules/prometheus",
            log_slots=["opensearch:logs"],
        )

        self.plugin_manager = OpenSearchPluginManager(self)
        self.backup = OpenSearchBackup(self)

        self.service_manager = RollingOpsManager(
            self, relation=SERVICE_MANAGER, callback=self._start_opensearch
        )
        self.user_manager = OpenSearchUserManager(self)
        self.opensearch_provider = OpenSearchProvider(self)
        self.peer_cluster_provider = OpenSearchPeerClusterProvider(self)
        self.peer_cluster_requirer = OpenSearchPeerClusterRequirer(self)

        # helper to defer events without any additional logic
        self.framework.observe(self.defer_trigger_event, self._on_defer_trigger)

        self.framework.observe(self.on.leader_elected, self._on_leader_elected)
        self.framework.observe(self.on.start, self._on_start)
        self.framework.observe(self.on.update_status, self._on_update_status)
        self.framework.observe(self.on.config_changed, self._on_config_changed)

        self.framework.observe(
            self.on[PeerRelationName].relation_created, self._on_peer_relation_created
        )
        self.framework.observe(
            self.on[PeerRelationName].relation_joined, self._on_peer_relation_joined
        )
        self.framework.observe(
            self.on[PeerRelationName].relation_changed, self._on_peer_relation_changed
        )
        self.framework.observe(
            self.on[PeerRelationName].relation_departed, self._on_peer_relation_departed
        )
        self.framework.observe(
            self.on[STORAGE_NAME].storage_detaching, self._on_opensearch_data_storage_detaching
        )

        self.framework.observe(self.on.set_password_action, self._on_set_password_action)
        self.framework.observe(self.on.get_password_action, self._on_get_password_action)

    def _on_defer_trigger(self, _: DeferTriggerEvent):
        """Hook for the trigger_defer event."""
        pass

    def _on_leader_elected(self, event: LeaderElectedEvent):
        """Handle leader election event."""
        if self.peers_data.get(Scope.APP, "security_index_initialised", False):
            # Leader election event happening after a previous leader got killed
            if not self.opensearch.is_node_up():
                event.defer()
                return

            if self.health.apply() in [HealthColors.UNKNOWN, HealthColors.YELLOW_TEMP]:
                event.defer()

            self._compute_and_broadcast_updated_topology(self._get_nodes(True))
            return

        # TODO: check if cluster can start independently

        # User config is currently in a default state, which contains multiple insecure default
        # users. Purge the user list before initialising the users the charm requires.
        self._purge_users()

        deployment_desc = self.opensearch_peer_cm.deployment_desc()
        if not deployment_desc:
            event.defer()
            return

        if deployment_desc.typ != DeploymentType.MAIN_CLUSTER_MANAGER:
            return

        if not self.peers_data.get(Scope.APP, "admin_user_initialized"):
            self.status.set(MaintenanceStatus(AdminUserInitProgress))

        # this is in case we're coming from 0 to N units, we don't want to use the rest api
        self._put_admin_user()

        self.status.clear(AdminUserInitProgress)

    def _on_start(self, event: StartEvent):
        """Triggered when on start. Set the right node role."""
        if self.opensearch.is_node_up():
            if self.peers_data.get(Scope.APP, "security_index_initialised"):
                # in the case where it was on WaitingToStart status, event got deferred
                # and the service started in between, put status back to active
                self.status.clear(WaitingToStart)

            # cleanup bootstrap conf in the node if existing
            if self.peers_data.get(Scope.UNIT, "bootstrap_contributor"):
                self._cleanup_bootstrap_conf_if_applies()

            return

        # apply the directives computed and emitted by the peer cluster manager
        if not self._apply_peer_cm_directives_and_check_if_can_start():
            event.defer()
            return

        if not self.is_admin_user_configured() or not self.is_tls_fully_configured():
            if not self.model.get_relation("certificates"):
                status = BlockedStatus(TLSRelationMissing)
            else:
                status = MaintenanceStatus(
                    TLSNotFullyConfigured if self.is_admin_user_configured() else AdminUserNotConfigured
                )
            self.status.set(status)
            event.defer()
            return

        self.status.clear(AdminUserNotConfigured)
        self.status.clear(TLSNotFullyConfigured)
        self.status.clear(TLSRelationMissing)

        self.peers_data.put(Scope.UNIT, "tls_configured", True)

        # configure clients auth
        self.opensearch_config.set_client_auth()

        # request the start of OpenSearch
        self.status.set(WaitingStatus(RequestUnitServiceOps.format("start")))
        self.on[self.service_manager.name].acquire_lock.emit(callback_override="_start_opensearch")

    def _apply_peer_cm_directives_and_check_if_can_start(self) -> bool:
        """Apply the directives computed by the opensearch peer cluster manager."""
        if not (deployment_desc := self.opensearch_peer_cm.deployment_desc()):
            # the deployment description hasn't finished being computed by the leader
            return False

        # check possibility to start
        if self.opensearch_peer_cm.can_start(deployment_desc):
            try:
                nodes = self._get_nodes(False)
                self.opensearch_peer_cm.validate_roles(nodes, on_new_unit=True)
            except OpenSearchHttpError:
                return False
            except OpenSearchProvidedRolesException as e:
                self.unit.status = BlockedStatus(str(e))
                return False

            return True

        if self.unit.is_leader():
            self.opensearch_peer_cm.apply_status_if_needed(deployment_desc)

        return False

    def _on_peer_relation_created(self, event: RelationCreatedEvent):
        """Event received by the new node joining the cluster."""
        current_secrets = self.secrets.get_object(Scope.APP, CertType.APP_ADMIN.val)

        # In the case of the first units before TLS is initialized
        if not current_secrets:
            if not self.unit.is_leader():
                event.defer()
            return

        # in the case the cluster was bootstrapped with multiple units at the same time
        # and the certificates have not been generated yet
        if not current_secrets.get("cert") or not current_secrets.get("chain"):
            event.defer()
            return

        # Store the "Admin" certificate, key and CA on the disk of the new unit
        self.store_tls_resources(CertType.APP_ADMIN, current_secrets, override_admin=False)

    def _on_peer_relation_joined(self, event: RelationJoinedEvent):
        """Event received by all units when a new node joins the cluster."""
        if not self.unit.is_leader():
            return

        if (
            not self.peers_data.get(Scope.APP, "security_index_initialised")
            or not self.opensearch.is_node_up()
        ):
            return

        new_unit_host = unit_ip(self, event.unit, PeerRelationName)
        if not is_reachable(new_unit_host, self.opensearch.port):
            event.defer()
            return

        try:
            nodes = self._get_nodes(True)
        except OpenSearchHttpError:
            event.defer()
            return

        # we want to re-calculate the topology only once when latest unit joins
        if len(nodes) == self.app.planned_units():
            self._compute_and_broadcast_updated_topology(nodes)
        else:
            event.defer()

    def _on_peer_relation_changed(self, event: RelationChangedEvent):
        """Handle peer relation changes."""
        if (
            self.unit.is_leader()
            and self.opensearch.is_node_up()
            and self.health.apply() in [HealthColors.UNKNOWN, HealthColors.YELLOW_TEMP]
        ):
            # we defer because we want the temporary status to be updated
            event.defer()
            # self.defer_trigger_event.emit()

        for relation in self.model.relations.get(ClientRelationName, []):
            self.opensearch_provider.update_endpoints(relation)

        # register new cm addresses on every node
        self._add_cm_addresses_to_conf()

        # TODO remove the data role of the first CM to start if applies needed
        if self._remove_data_role_from_dedicated_cm_if_needed(event):
            return

        app_data = event.relation.data.get(event.app)
        if self.unit.is_leader():
            # Recompute the node roles in case self-healing didn't trigger leader related event
            self._recompute_roles_if_needed(event)
        elif app_data:
            # if app_data + app_data["nodes_config"]: Reconfigure + restart node on the unit
            self._reconfigure_and_restart_unit_if_needed()

        unit_data = event.relation.data.get(event.unit)
        if not unit_data:
            return

        if unit_data.get(VOTING_TO_DELETE) or unit_data.get(ALLOCS_TO_DELETE):
            self.opensearch_exclusions.cleanup()

        if self.unit.is_leader() and unit_data.get("bootstrap_contributor"):
            contributor_count = self.peers_data.get(Scope.APP, "bootstrap_contributors_count", 0)
            self.peers_data.put(Scope.APP, "bootstrap_contributors_count", contributor_count + 1)

    def _on_peer_relation_departed(self, event: RelationDepartedEvent):
        """Relation departed event."""
        if not (self.unit.is_leader() and self.opensearch.is_node_up()):
            return

        remaining_nodes = [
            node
            for node in self._get_nodes(True)
            if node.name != event.departing_unit.name.replace("/", "-")
        ]

        if len(remaining_nodes) == self.app.planned_units():
            self._compute_and_broadcast_updated_topology(remaining_nodes)
        else:
            event.defer()

    def _on_opensearch_data_storage_detaching(self, _: StorageDetachingEvent):  # noqa: C901
        """Triggered when removing unit, Prior to the storage being detached."""
        # acquire lock to ensure only 1 unit removed at a time
        self.ops_lock.acquire()

        # if the leader is departing, and this hook fails "leader elected" won"t trigger,
        # so we want to re-balance the node roles from here
        if self.unit.is_leader():
            if self.app.planned_units() > 1 and (self.opensearch.is_node_up() or self.alt_hosts):
                remaining_nodes = [
                    node
                    for node in self._get_nodes(self.opensearch.is_node_up())
                    if node.name != self.unit_name
                ]
                self._compute_and_broadcast_updated_topology(remaining_nodes)
            elif self.app.planned_units() == 0:
                self.peers_data.delete(Scope.APP, "bootstrap_contributors_count")
                self.peers_data.delete(Scope.APP, "nodes_config")

                # todo: remove this if snap storage reuse is solved.
                self.peers_data.delete(Scope.APP, "security_index_initialised")

        # we attempt to flush the translog to disk
        if self.opensearch.is_node_up():
            try:
                self.opensearch.request("POST", "/_flush?wait_for_ongoing")
            except OpenSearchHttpError:
                # if it's a failed attempt we move on
                pass
        try:
            self._stop_opensearch()

            # safeguards in case planned_units > 0
            if self.app.planned_units() > 0:
                # check cluster status
                if self.alt_hosts:
                    health_color = self.health.apply(
                        wait_for_green_first=True, use_localhost=False
                    )
                    if health_color == HealthColors.RED:
                        raise OpenSearchHAError(ClusterHealthRed)
                else:
                    raise OpenSearchHAError(ClusterHealthUnknown)
        finally:
            # release lock
            self.ops_lock.release()

    def _on_update_status(self, event: UpdateStatusEvent):
        """On update status event.

        We want to periodically check for the following:
        1- Do we have users that need to be deleted, and if so we need to delete them.
        2- The system requirements are still met
        3- every 6 hours check if certs are expiring soon (in 7 days),
            as a safeguard in case relation broken. As there will be data loss
            without the user noticing in case the cert of the unit transport layer expires.
            So we want to stop opensearch in that case, since it cannot be recovered from.
        """
        # if there are missing system requirements defer
        missing_sys_reqs = self.opensearch.missing_sys_requirements()
        if len(missing_sys_reqs) > 0:
            self.status.set(BlockedStatus(" - ".join(missing_sys_reqs)))
            return

        # if node already shutdown - leave
        if not self.opensearch.is_node_up():
            return

        # if there are exclusions to be removed
        if self.unit.is_leader():
            self.opensearch_exclusions.cleanup()

            health = self.health.apply()
            if health != HealthColors.GREEN:
                event.defer()

            if health == HealthColors.UNKNOWN:
                return

        for relation in self.model.relations.get(ClientRelationName, []):
            self.opensearch_provider.update_endpoints(relation)

        self.user_manager.remove_users_and_roles()

        # If relation not broken - leave
        if self.model.get_relation("certificates") is not None:
            return

        # handle when/if certificates are expired
        self._check_certs_expiration(event)

    def _on_config_changed(self, event: ConfigChangedEvent):
        """On config changed event. Useful for IP changes or for user provided config changes."""
        if self.opensearch_config.update_host_if_needed():
            self.status.set(MaintenanceStatus(TLSNewCertsRequested))
            self._delete_stored_tls_resources()
            self.tls.request_new_unit_certificates()

            # since when an IP change happens, "_on_peer_relation_joined" won't be called,
            # we need to alert the leader that it must recompute the node roles for any unit whose
            # roles were changed while the current unit was cut-off from the rest of the network
            self.on[PeerRelationName].relation_joined.emit(
                self.model.get_relation(PeerRelationName)
            )

        if self.unit.is_leader():
            prev_deployment_desc = self.opensearch_peer_cm.deployment_desc()

            # run peer cluster manager processing
            self.opensearch_peer_cm.run()

            # if the current cluster wasn't already a "main-CM" and we're now updating the roles
            # for it to become one. We need to: create the admin user if missing, and generate
            # the admin certificate if missing and the TLS relation is established.
            cluster_changed_to_main_cm = (
                prev_deployment_desc is not None
                and prev_deployment_desc.typ != DeploymentType.MAIN_CLUSTER_MANAGER
                and self.opensearch_peer_cm.deployment_desc().typ == DeploymentType.MAIN_CLUSTER_MANAGER
            )
            if cluster_changed_to_main_cm:
                # we check if we need to create the admin user
                if not self.is_admin_user_configured():
                    self._put_admin_user()

                # we check if we need to generate the admin certificate if missing
                if not self.is_tls_fully_configured():
                    if not self.model.get_relation("certificates"):
                        event.defer()
                        return

                    self.tls.request_new_admin_certificate()
        elif not self.opensearch_peer_cm.deployment_desc():
            # deployment desc not initialized yet by leader
            event.defer()
            return

        try:
            if self.plugin_manager.run():
                self.on[self.service_manager.name].acquire_lock.emit(
                    callback_override="_restart_opensearch"
                )
        except OpenSearchPluginError as e:
            logger.exception(e)
            if isinstance(e, OpenSearchPluginRelationClusterNotReadyError):
                logger.warn("Plugin management: cluster not ready yet at config changed")
            else:
                # There was an unexpected error, log it and block the unit
                self.status.set(BlockedStatus(PluginConfigChangeError))
            event.defer()
            return
        self.status.set(ActiveStatus())

    def _on_set_password_action(self, event: ActionEvent):
        """Set new admin password from user input or generate if not passed."""
        if not self.opensearch_peer_cm.deployment_desc().typ != DeploymentType.MAIN_CLUSTER_MANAGER:
            event.fail("The action can be run only on the leader unit of the main cluster.")
            return

        if not self.unit.is_leader():
            event.fail("The action can be run only on leader unit.")
            return

        user_name = event.params.get("username")
        if user_name not in ["admin", COSUser]:
            event.fail(f"Only the 'admin' and {COSUser} username is allowed for this action.")
            return

        password = event.params.get("password") or generate_password()
        try:
            label = self.secrets.password_key(user_name)
            self._put_admin_user(password)
            password = self.secrets.get(Scope.APP, label)
            event.set_results({label: password})
        except OpenSearchError as e:
            event.fail(f"Failed changing the password: {e}")

    def _on_get_password_action(self, event: ActionEvent):
        """Return the password and cert chain for the admin user of the cluster."""
        user_name = event.params.get("username")
        if user_name not in ["admin", COSUser]:
            event.fail(f"Only the 'admin' and {COSUser} username is allowed for this action.")
            return

<<<<<<< HEAD
        if not self.is_admin_user_configured():
            event.fail("admin user not configured yet.")
            return

        if not self.is_tls_fully_configured():
            event.fail("TLS certificates not configured yet.")
=======
        if not self._is_tls_fully_configured():
            event.fail(f"{user_name} user or TLS certificates not configured yet.")
>>>>>>> 767e9c7c
            return

        password = self.secrets.get(Scope.APP, self.secrets.password_key(user_name))
        cert = self.secrets.get_object(
            Scope.APP, CertType.APP_ADMIN.val
        )  # replace later with new user certs

        event.set_results(
            {
                "username": user_name,
                "password": password,
                "ca-chain": cert["chain"],
            }
        )

    def on_tls_conf_set(
        self, _: CertificateAvailableEvent, scope: Scope, cert_type: CertType, renewal: bool
    ):
        """Called after certificate ready and stored on the corresponding scope databag.

        - Store the cert on the file system, on all nodes for APP certificates
        - Update the corresponding yaml conf files
        - Run the security admin script
        """
        # Get the list of stored secrets for this cert
        logger.debug(f"on_tls_conf_set: {scope}:{cert_type}\n")
        current_secrets = self.secrets.get_object(scope, cert_type.val)
        logger.debug(f"on_tls_conf_set: fetched curr secrets\n")

        # Store cert/key on disk - must happen after opensearch stop for transport certs renewal
        self.store_tls_resources(cert_type, current_secrets)
        logger.debug(f"on_tls_conf_set: stored curr secrets\n")

        if scope == Scope.UNIT:
            # node http or transport cert
            self.opensearch_config.set_node_tls_conf(cert_type, current_secrets)
            logger.debug(f"on_tls_conf_set: set node conf\n")
        else:
            # write the admin cert conf on all units, in case there is a leader loss + cert renewal
            self.opensearch_config.set_admin_tls_conf(current_secrets)
            logger.debug(f"on_tls_conf_set: set admin tls conf\n")

        # In case of renewal of the unit transport layer cert - restart opensearch
        if renewal and self.is_admin_user_configured() and self.is_tls_fully_configured():
            self.on[self.service_manager.name].acquire_lock.emit(
                callback_override="_restart_opensearch"
            )
            logger.debug(f"on_tls_conf_set: restart\n")

    def on_tls_relation_broken(self, _: RelationBrokenEvent):
        """As long as all certificates are produced, we don't do anything."""
        if self.is_tls_fully_configured():
            return

        # Otherwise, we block.
        self.status.set(BlockedStatus(TLSRelationBrokenError))

    def is_tls_fully_configured(self) -> bool:
        """Check if TLS fully configured meaning the 3 certificates are present."""
        # In case the initialisation of the admin user is not finished yet
        admin_secrets = self.secrets.get_object(Scope.APP, CertType.APP_ADMIN.val)
        if not admin_secrets or not admin_secrets.get("cert") or not admin_secrets.get("chain"):
            return False

        unit_transport_secrets = self.secrets.get_object(Scope.UNIT, CertType.UNIT_TRANSPORT.val)
        if not unit_transport_secrets or not unit_transport_secrets.get("cert"):
            return False

        unit_http_secrets = self.secrets.get_object(Scope.UNIT, CertType.UNIT_HTTP.val)
        if not unit_http_secrets or not unit_http_secrets.get("cert"):
            return False

        stored = self._are_all_tls_resources_stored()
        if stored:
            self.peers_data.put(Scope.UNIT, "tls_configured", True)

        return stored

    def trigger_leader_peer_rel_changed(self) -> None:
        """Force trigger a peer rel changed event by leader."""
        if not self.unit.is_leader():
            return

        self.peers_data.put(Scope.APP, "triggered", datetime.now().timestamp())
        self.on[PeerRelationName].relation_changed.emit(
            self.model.get_relation(PeerRelationName)
        )

    def is_every_unit_marked_as_started(self) -> bool:
        """Check if every unit in the cluster is marked as started."""
        rel = self.model.get_relation(PeerRelationName)
        for unit in rel.units.union({self.unit}):
            if rel.data[unit].get("started") != "True":
                return False
        return True

    def is_tls_full_configured_in_cluster(self) -> bool:
        """Check if TLS is configured in all the units of the current cluster."""
        rel = self.model.get_relation(PeerRelationName)
        for unit in rel.units.union({self.unit}):
            if rel.data[unit].get("tls_configured") != "True":
                return False
        return True

    def is_admin_user_configured(self) -> bool:
        """Check if admin user configured."""
        # In case the initialisation of the admin user is not finished yet
        return self.peers_data.get(Scope.APP, "admin_user_initialized", False)

    def _start_opensearch(self, event: EventBase) -> None:  # noqa: C901
        """Start OpenSearch, with a generated or passed conf, if all resources configured."""
        self.peers_data.delete(Scope.UNIT, "started")
        if self.opensearch.is_started():
            try:
                self._post_start_init(event)
            except (OpenSearchHttpError, OpenSearchNotFullyReadyError):
                event.defer()
                # self.defer_trigger_event.emit()
            return

        if not self._can_service_start():
            self.peers_data.delete(Scope.UNIT, "starting")
            event.defer()
            return

        if self.peers_data.get(Scope.UNIT, "starting", False) and self.opensearch.is_failed():
            self.peers_data.delete(Scope.UNIT, "starting")
            event.defer()
            return

        self.unit.status = WaitingStatus(WaitingToStart)

        rel = self.model.get_relation(PeerRelationName)
        for unit in rel.units.union({self.unit}):
            if rel.data[unit].get("starting") == "True":
                event.defer()
                return

        self.peers_data.put(Scope.UNIT, "starting", True)

        try:
            # Retrieve the nodes of the cluster, needed to configure this node
            logger.debug(f"Calling get nodes...")
            nodes = self._get_nodes(False)
            logger.debug(f"Called get nodes... Validating roles...")

            # validate the roles prior to starting
            self.opensearch_peer_cm.validate_roles(nodes, on_new_unit=True)
            logger.debug(f"Validated roles... calling set node conf")

            # Set the configuration of the node
            self._set_node_conf(nodes)
            logger.debug(f"Called set nodes conf...")
        except OpenSearchHttpError:
            self.peers_data.delete(Scope.UNIT, "starting")
            event.defer()
            self._post_start_init(event)
            return
        except OpenSearchProvidedRolesException as e:
            logger.exception(e)
            self.peers_data.delete(Scope.UNIT, "starting")
            event.defer()
            self.unit.status = BlockedStatus(str(e))
            return

        try:
            self.opensearch.start(
                wait_until_http_200=(
                    not self.unit.is_leader()
                    or self.peers_data.get(Scope.APP, "security_index_initialised", False)
                )
            )
            self._post_start_init(event)
        except (OpenSearchStartTimeoutError, OpenSearchNotFullyReadyError):
            event.defer()
            # emit defer_trigger event which won't do anything to force retry of current event
            # self.defer_trigger_event.emit()
        except OpenSearchStartError as e:
            logger.exception(e)
            self.peers_data.delete(Scope.UNIT, "starting")
            self.status.set(BlockedStatus(ServiceStartError))
            event.defer()
            # self.defer_trigger_event.emit()

    def _post_start_init(self, event: EventBase):
        """Initialization post OpenSearch start."""
        # initialize the security index if needed (and certs written on disk etc.)
        if self.unit.is_leader() and not self.peers_data.get(
            Scope.APP, "security_index_initialised"
        ):
            admin_secrets = self.secrets.get_object(Scope.APP, CertType.APP_ADMIN.val)
            self._initialize_security_index(admin_secrets)
            self.peers_data.put(Scope.APP, "security_index_initialised", True)

        # it sometimes takes a few seconds before the node is fully "up" otherwise a 503 error
        # may be thrown when calling a node - we want to ensure this node is perfectly ready
        # before marking it as ready
        if not self.opensearch.is_node_up():
            raise OpenSearchNotFullyReadyError("Node started but not full ready yet.")

        # cleanup bootstrap conf in the node
        if self.peers_data.get(Scope.UNIT, "bootstrap_contributor"):
            self._cleanup_bootstrap_conf_if_applies()

        # Remove the exclusions that could not be removed when no units were online
        self.opensearch_exclusions.delete_current()

        # Remove the 'starting' flag on the unit
        self.peers_data.delete(Scope.UNIT, "starting")
        self.peers_data.put(Scope.UNIT, "started", True)

        # apply post_start fixes to resolve start related upstream bugs
        self.opensearch_fixes.apply_on_start()

        # apply cluster health
        self.health.apply()

        # Creating the monitoring user
        self._put_monitoring_user()

        # clear waiting to start status
        self.status.clear(WaitingToStart)

        # update the peer cluster rel data with new IP in case of main cluster manager
        if self.opensearch_peer_cm.deployment_desc().typ != DeploymentType.OTHER:
            if self.opensearch_peer_cm.is_peer_cluster_manager_relation_set():
                self.peer_cluster_provider.refresh_relation_data(event)

    def _stop_opensearch(self) -> None:
        """Stop OpenSearch if possible."""
        self.status.set(WaitingStatus(ServiceIsStopping))

        # 1. Add current node to the voting + alloc exclusions
        self.opensearch_exclusions.add_current()

        # TODO: should be block until all shards move ?

        # 2. stop the service
        self.opensearch.stop()
        self.status.set(WaitingStatus(ServiceStopped))

        # 3. Remove the exclusions
        self.opensearch_exclusions.delete_current()

    def _restart_opensearch(self, event: EventBase) -> None:
        """Restart OpenSearch if possible."""
        if not self.peers_data.get(Scope.UNIT, "starting", False):
            try:
                self._stop_opensearch()
            except OpenSearchStopError as e:
                logger.exception(e)
                event.defer()
                self.status.set(WaitingStatus(ServiceIsStopping))
                return

        self._start_opensearch(event)

    def _can_service_start(self) -> bool:
        """Return if the opensearch service can start."""
        # if there are any missing system requirements leave
        missing_sys_reqs = self.opensearch.missing_sys_requirements()
        if len(missing_sys_reqs) > 0:
            self.status.set(BlockedStatus(" - ".join(missing_sys_reqs)))
            return False

        if self.unit.is_leader():
            return True

        if not self.peers_data.get(Scope.APP, "security_index_initialised", False):
            return False

        if not self.alt_hosts:
            return False

        # When a new unit joins, replica shards are automatically added to it. In order to prevent
        # overloading the cluster, units must be started one at a time. So we defer starting
        # opensearch until all shards in other units are in a "started" or "unassigned" state.
        try:
            if self.health.apply(use_localhost=False, app=False) == HealthColors.YELLOW_TEMP:
                return False
        except OpenSearchHttpError:
            # this means that the leader unit is not reachable (not started yet),
            # meaning it's a new cluster, so we can safely start the OpenSearch service
            pass

        return True

    def _remove_data_role_from_dedicated_cm_if_needed(self, event: EventBase) -> bool:
        """Remove the data role from the first started CM node."""
        deployment_desc = self.opensearch_peer_cm.deployment_desc()
        if not deployment_desc or deployment_desc.typ != DeploymentType.MAIN_CLUSTER_MANAGER:
            return False

        if not self.peers_data.get(Scope.UNIT, "remove-data-role", default=False):
            return False

        try:
            nodes = self._get_nodes(self.opensearch.is_node_up())
        except OpenSearchHttpError:
            return False

        logger.debug(f"\n\n\n\n--------------------------\n\nNodes:"
                     f"\n{json.dumps([n.to_dict() for n in nodes])}"
                     f"\n\n-------------------------\n\n\n")

        if len([node for node in nodes if node.is_data() and node.name != self.unit_name]) == 0:
            event.defer()
            return False

        if not self.is_every_unit_marked_as_started():
            return False

        self.peers_data.delete(Scope.UNIT, "remove-data-role")
        self.opensearch_config.remove_temporary_data_role()

        # wait until data moves out completely
        self.opensearch_exclusions.add_current()

        try:
            for attempt in Retrying(stop=stop_after_attempt(3), wait=wait_fixed(0.5)):
                with attempt:
                    resp = self.opensearch.request(
                        "GET", endpoint=f"/_cat/allocation/{self.unit_name}?format=json"
                    )
                    logger.debug(f"\n\n\nALLOCATION: {resp}\n\n\n")
                    for entry in resp:
                        if entry.get("node") == self.unit_name and entry.get("shards") != 0:
                            raise Exception
                    return True
        except RetryError:
            self.opensearch_exclusions.delete_current()
            event.defer()
            return False

        self.status.set(WaitingStatus(WaitingToStart))
        self.on[self.service_manager.name].acquire_lock.emit(
            callback_override="_restart_opensearch"
        )
        return True

    def _purge_users(self):
        """Removes all users from internal_users yaml config.

        This is to be used when starting up the charm, to remove unnecessary default users.
        """
        try:
            internal_users = self.opensearch.config.load(
                "opensearch-security/internal_users.yml"
            ).keys()
        except FileNotFoundError:
            # internal_users.yml hasn't been initialised yet, so skip purging for now.
            return

        for user in internal_users:
            if user != "_meta":
                self.opensearch.config.delete("opensearch-security/internal_users.yml", user)

    def _put_admin_user(self, pwd: Optional[str] = None):
        """Change password of Admin user."""
        # update
        if pwd is not None:
            hashed_pwd, pwd = generate_hashed_password(pwd)
            resp = self.opensearch.request(
                "PATCH",
                "/_plugins/_security/api/internalusers/admin",
                [{"op": "replace", "path": "/hash", "value": hashed_pwd}],
            )
            if resp.get("status") != "OK":
                raise OpenSearchError(f"{resp}")
        else:
            hashed_pwd = self.secrets.get(Scope.APP, ADMIN_PW_HASH)
            if not hashed_pwd:
                hashed_pwd, pwd = generate_hashed_password()

            # reserved: False, prevents this resource from being update-protected from:
            # updates made on the dashboard or the rest api.
            # we grant the admin user all opensearch access + security_rest_api_access
            self.opensearch.config.put(
                "opensearch-security/internal_users.yml",
                "admin",
                {
                    "hash": hashed_pwd,
                    "reserved": False,
                    "backend_roles": ["admin"],
                    "opendistro_security_roles": [
                        "security_rest_api_access",
                        "all_access",
                    ],
                    "description": "Admin user",
                },
            )

        self.secrets.put(Scope.APP, ADMIN_PW, pwd)
        self.secrets.put(Scope.APP, ADMIN_PW_HASH, hashed_pwd)
        self.peers_data.put(Scope.APP, "admin_user_initialized", True)

    def _put_monitoring_user(self):
        """Create the monitoring user, with the right security role."""
        users = self.user_manager.get_users()

        if users and COSUser in users:
            return

        hashed_pwd, pwd = generate_hashed_password()
        roles = [COSRole]
        self.user_manager.create_user(COSUser, roles, hashed_pwd)
        self.user_manager.patch_user(
            COSUser,
            [{"op": "replace", "path": "/opendistro_security_roles", "value": roles}],
        )
        self.secrets.put(Scope.APP, self.secrets.password_key(COSUser), pwd)

    def _initialize_security_index(self, admin_secrets: Dict[str, any]) -> None:
        """Run the security_admin script, it creates and initializes the opendistro_security index.

        IMPORTANT: must only run once per cluster, otherwise the index gets overrode
        """
        args = [
            f"-cd {self.opensearch.paths.conf}/opensearch-security/",
            f"-cn {self.opensearch_peer_cm.deployment_desc().config.cluster_name}",
            f"-h {self.unit_ip}",
            f"-cacert {self.opensearch.paths.certs}/root-ca.cert",
            f"-cert {self.opensearch.paths.certs}/{CertType.APP_ADMIN}.cert",
            f"-key {self.opensearch.paths.certs}/{CertType.APP_ADMIN}.key",
        ]

        admin_key_pwd = admin_secrets.get("key-password", None)
        if admin_key_pwd is not None:
            args.append(f"-keypass {admin_key_pwd}")

        self.status.set(MaintenanceStatus(SecurityIndexInitProgress))
        self.opensearch.run_script(
            "plugins/opensearch-security/tools/securityadmin.sh", " ".join(args)
        )
        self.status.clear(SecurityIndexInitProgress)

    def _get_nodes(self, use_localhost: bool) -> List[Node]:
        """Fetch the list of nodes of the cluster, depending on the requester."""
        # This means it's the first unit on the cluster.
        logger.debug("\n\n\n\nFetching nodes: _get_nodes")
        if self.unit.is_leader() and not self.peers_data.get(
            Scope.APP, "security_index_initialised", False
        ):
            logger.debug("Empty because sec_index not initialised")
            return []

        # add CM nodes reported in the peer cluster relation if any
        hosts = self.alt_hosts
        logger.debug(f"\nHosts: {hosts}\nDeployment desc: {self.opensearch_peer_cm.deployment_desc().to_dict()}\rel_data: {self.opensearch_peer_cm.rel_data()}")
        if (
            self.opensearch_peer_cm.deployment_desc().typ != DeploymentType.MAIN_CLUSTER_MANAGER
            and (peer_cm_rel_data := self.opensearch_peer_cm.rel_data()) is not None
        ):
            hosts.extend([node.ip for node in peer_cm_rel_data.cm_nodes])
            logger.debug(f"HOSTS: {hosts}")
            logger.debug(f"peer_cm_rel_data: {peer_cm_rel_data.to_dict()}")

        return ClusterTopology.nodes(self.opensearch, use_localhost, hosts)

    def _set_node_conf(self, nodes: List[Node]) -> None:
        """Set the configuration of the current node / unit."""
        # retrieve the updated conf if exists
        update_conf = (self.peers_data.get_object(Scope.APP, "nodes_config") or {}).get(
            self.unit_name
        )
        if update_conf:
            update_conf = Node.from_dict(update_conf)

        # set default generated roles, or the ones passed in the updated conf
        if (
            deployment_desc := self.opensearch_peer_cm.deployment_desc()
        ).start == StartMode.WITH_PROVIDED_ROLES:
            computed_roles = deployment_desc.config.roles
        else:
            computed_roles = (
                update_conf.roles
                if update_conf
                else ClusterTopology.suggest_roles(nodes, self.app.planned_units())
            )

        # This is the case where the 1st and main cluster manager to be deployed
        # with no "data" role in the provided roles, we need to add the role to be able to create
        # and store the security index
        if (
            self.unit.is_leader()
            and deployment_desc.typ == DeploymentType.MAIN_CLUSTER_MANAGER
            and "data" not in computed_roles
            and not self.peers_data.get(Scope.APP, "security_index_initialised", False)
        ):
            computed_roles.append("data")
            self.peers_data.put(Scope.UNIT, "remove-data-role", True)

        cm_names = ClusterTopology.get_cluster_managers_names(nodes)
        cm_ips = ClusterTopology.get_cluster_managers_ips(nodes)

        contribute_to_bootstrap = False
        if "cluster_manager" in computed_roles:
            cm_names.append(self.unit_name)
            cm_ips.append(self.unit_ip)

            cms_in_bootstrap = self.peers_data.get(Scope.APP, "bootstrap_contributors_count", 0)
            if cms_in_bootstrap < self.app.planned_units():
                contribute_to_bootstrap = True

                if self.unit.is_leader():
                    self.peers_data.put(
                        Scope.APP, "bootstrap_contributors_count", cms_in_bootstrap + 1
                    )

                # indicates that this unit is part of the "initial cm nodes"
                self.peers_data.put(Scope.UNIT, "bootstrap_contributor", True)

        logger.debug(f"Writing on file....")
        deployment_desc = self.opensearch_peer_cm.deployment_desc()
        self.opensearch_config.set_node(
            cluster_name=deployment_desc.config.cluster_name,
            unit_name=self.unit_name,
            roles=computed_roles,
            cm_names=list(set(cm_names)),
            cm_ips=list(set(cm_ips)),
            contribute_to_bootstrap=contribute_to_bootstrap,
            node_temperature=deployment_desc.config.data_temperature,
        )

    def _cleanup_bootstrap_conf_if_applies(self) -> None:
        """Remove some conf props in the CM nodes that contributed to the cluster bootstrapping."""
        self.peers_data.delete(Scope.UNIT, "bootstrap_contributor")
        self.opensearch_config.cleanup_bootstrap_conf()

    def _add_cm_addresses_to_conf(self):
        """Add the new IP addresses of the current CM units."""
        try:
            # fetch nodes
            nodes = ClusterTopology.nodes(
                self.opensearch, use_localhost=self.opensearch.is_node_up(), hosts=self.alt_hosts
            )
            # update (append) CM IPs
            self.opensearch_config.add_seed_hosts(
                [node.ip for node in nodes if node.is_cm_eligible()]
            )
        except OpenSearchHttpError:
            return

    def _reconfigure_and_restart_unit_if_needed(self):
        """Reconfigure the current unit if a new config was computed for it, then restart."""
        nodes_config = self.peers_data.get_object(Scope.APP, "nodes_config")
        if not nodes_config:
            return

        nodes_config = {name: Node.from_dict(node) for name, node in nodes_config.items()}

        # update (append) CM IPs
        self.opensearch_config.add_seed_hosts(
            [node.ip for node in list(nodes_config.values()) if node.is_cm_eligible()]
        )

        new_node_conf = nodes_config.get(self.unit_name)
        if not new_node_conf:
            # the conf could not be computed / broadcast, because this node is
            # "starting" and is not online "yet" - either barely being configured (i.e. TLS)
            # or waiting to start.
            return

        current_conf = self.opensearch_config.load_node()
        if (
            sorted(current_conf["node.roles"]) == sorted(new_node_conf.roles)
            and current_conf.get("node.attr.temp") == new_node_conf.temperature
        ):
            # no conf change (roles for now)
            return

        self.status.set(WaitingStatus(WaitingToStart))
        self.on[self.service_manager.name].acquire_lock.emit(
            callback_override="_restart_opensearch"
        )

    def _recompute_roles_if_needed(self, event: RelationChangedEvent):
        """Recompute node roles:self-healing that didn't trigger leader related event occurred."""
        try:
            nodes = self._get_nodes(self.opensearch.is_node_up())
            if len(nodes) < self.app.planned_units():
                event.defer()
                return

            self._compute_and_broadcast_updated_topology(nodes)
        except OpenSearchHttpError:
            pass

    def _compute_and_broadcast_updated_topology(self, current_nodes: List[Node]) -> None:
        """Compute cluster topology and broadcast node configs (roles for now) to change if any."""
        if not current_nodes:
            return

        current_reported_nodes = {
            name: Node.from_dict(node)
            for name, node in (self.peers_data.get_object(Scope.APP, "nodes_config") or {}).items()
        }

        if (
            deployment_desc := self.opensearch_peer_cm.deployment_desc()
        ).start == StartMode.WITH_GENERATED_ROLES:
            updated_nodes = ClusterTopology.recompute_nodes_conf(
                app_name=self.app.name, nodes=current_nodes
            )
        else:
            first_dedicated_cm_node = None
            rel = self.model.get_relation(PeerRelationName)
            for unit in rel.units.union({self.unit}):
                if rel.data[unit].get("remove-data-role") == "True":
                    first_dedicated_cm_node = unit.name.replace("/", "-")
                    break

            updated_nodes = {}
            for node in current_nodes:
                roles = node.roles
                temperature = node.temperature

                # only change the roles of the nodes of the current cluster
                if node.app_name == self.app.name and node.name != first_dedicated_cm_node:
                    roles = deployment_desc.config.roles
                    temperature = deployment_desc.config.data_temperature

                updated_nodes[node.name] = Node(
                    name=node.name,
                    roles=roles,
                    ip=node.ip,
                    app_name=node.app_name,
                    temperature=temperature,
                )

            try:
                self.opensearch_peer_cm.validate_roles(current_nodes, on_new_unit=False)
            except OpenSearchProvidedRolesException as e:
                logger.exception(e)
                self.app.status = BlockedStatus(str(e))

        if current_reported_nodes == updated_nodes:
            return

        self.peers_data.put_object(Scope.APP, "nodes_config", updated_nodes)

        # all units will get a peer_rel_changed event, for leader we do as follows
        self._reconfigure_and_restart_unit_if_needed()

    def _check_certs_expiration(self, event: UpdateStatusEvent) -> None:
        """Checks the certificates' expiration."""
        date_format = "%Y-%m-%d %H:%M:%S"
        last_cert_check = datetime.strptime(
            self.peers_data.get(Scope.UNIT, "certs_exp_checked_at", "1970-01-01 00:00:00"),
            date_format,
        )

        # See if the last check was made less than 6h ago, if yes - leave
        if (datetime.now() - last_cert_check).seconds < 6 * 3600:
            return

        certs = self.tls.get_unit_certificates()

        # keep certificates that are expiring in less than 24h
        for cert_type in list(certs.keys()):
            hours = cert_expiration_remaining_hours(certs[cert_type])
            if hours > 24 * 7:
                del certs[cert_type]

        if certs:
            missing = [cert.val for cert in certs.keys()]
            self.status.set(BlockedStatus(CertsExpirationError.format(", ".join(missing))))

            # stop opensearch in case the Node-transport certificate expires.
            if certs.get(CertType.UNIT_TRANSPORT) is not None:
                try:
                    self._stop_opensearch()
                except OpenSearchStopError:
                    event.defer()
                    return

        self.peers_data.put(
            Scope.UNIT, "certs_exp_checked_at", datetime.now().strftime(date_format)
        )

    def _scrape_config(self) -> List[Dict]:
        """Generates the scrape config as needed."""
        app_secrets = self.secrets.get_object(Scope.APP, CertType.APP_ADMIN.val)
        ca = app_secrets.get("ca-cert")
        pwd = self.secrets.get(Scope.APP, self.secrets.password_key(COSUser))
        return [
            {
                "metrics_path": "/_prometheus/metrics",
                "static_configs": [{"targets": [f"{self.unit_ip}:{COSPort}"]}],
                "tls_config": {"ca": ca},
                "scheme": "https" if self._is_tls_fully_configured() else "http",
                "basic_auth": {"username": f"{COSUser}", "password": f"{pwd}"},
            }
        ]

    @abstractmethod
    def store_tls_resources(
        self, cert_type: CertType, secrets: Dict[str, any], override_admin: bool = True
    ):
        """Write certificates and keys on disk."""
        pass

    @abstractmethod
    def _are_all_tls_resources_stored(self):
        """Check if all TLS resources are stored on disk."""
        pass

    @abstractmethod
    def _delete_stored_tls_resources(self):
        """Delete the TLS resources of the unit that are stored on disk."""
        pass

    @property
    def unit_ip(self) -> str:
        """IP address of the current unit."""
        return get_host_ip(self, PeerRelationName)

    @property
    def unit_name(self) -> str:
        """Name of the current unit."""
        return self.unit.name.replace("/", "-")

    @property
    def unit_id(self) -> int:
        """ID of the current unit."""
        return int(self.unit.name.split("/")[1])

    @property
    def alt_hosts(self) -> Optional[List[str]]:
        """Return an alternative host (of another node) in case the current is offline."""
        all_units_ips = units_ips(self, PeerRelationName)
        all_hosts = list(all_units_ips.values())
        random.shuffle(all_hosts)

        if not all_hosts:
            return None

        return reachable_hosts([host for host in all_hosts if host != self.unit_ip])<|MERGE_RESOLUTION|>--- conflicted
+++ resolved
@@ -9,12 +9,9 @@
 from datetime import datetime
 from typing import Dict, List, Optional, Type
 
-<<<<<<< HEAD
+from charms.grafana_agent.v0.cos_agent import COSAgentProvider
 from tenacity import Retrying, stop_after_attempt, wait_fixed, RetryError
 
-=======
-from charms.grafana_agent.v0.cos_agent import COSAgentProvider
->>>>>>> 767e9c7c
 from charms.opensearch.v0.constants_charm import (
     AdminUserInitProgress,
     AdminUserNotConfigured,
@@ -55,11 +52,8 @@
     generate_hashed_password,
     generate_password,
 )
-<<<<<<< HEAD
 from charms.opensearch.v0.models import DeploymentType
-=======
 from charms.opensearch.v0.opensearch_backups import OpenSearchBackup
->>>>>>> 767e9c7c
 from charms.opensearch.v0.opensearch_config import OpenSearchConfig
 from charms.opensearch.v0.opensearch_distro import OpenSearchDistribution
 from charms.opensearch.v0.opensearch_exceptions import (
@@ -86,16 +80,14 @@
     StartMode,
 )
 from charms.opensearch.v0.opensearch_plugin_manager import OpenSearchPluginManager
-<<<<<<< HEAD
 from charms.opensearch.v0.opensearch_plugins import OpenSearchPluginError
 from charms.opensearch.v0.opensearch_relation_peer_cluster import (
     OpenSearchPeerClusterProvider,
     OpenSearchPeerClusterRequirer,
-=======
+)
 from charms.opensearch.v0.opensearch_plugins import (
     OpenSearchPluginError,
     OpenSearchPluginRelationClusterNotReadyError,
->>>>>>> 767e9c7c
 )
 from charms.opensearch.v0.opensearch_relation_provider import OpenSearchProvider
 from charms.opensearch.v0.opensearch_secrets import OpenSearchSecrets
@@ -558,7 +550,7 @@
             return
 
         try:
-            if self.plugin_manager.run():
+            if self.opensearch.is_started() and self.plugin_manager.run():
                 self.on[self.service_manager.name].acquire_lock.emit(
                     callback_override="_restart_opensearch"
                 )
@@ -604,17 +596,12 @@
             event.fail(f"Only the 'admin' and {COSUser} username is allowed for this action.")
             return
 
-<<<<<<< HEAD
         if not self.is_admin_user_configured():
-            event.fail("admin user not configured yet.")
+            event.fail(f"{user_name} user not configured yet.")
             return
 
         if not self.is_tls_fully_configured():
             event.fail("TLS certificates not configured yet.")
-=======
-        if not self._is_tls_fully_configured():
-            event.fail(f"{user_name} user or TLS certificates not configured yet.")
->>>>>>> 767e9c7c
             return
 
         password = self.secrets.get(Scope.APP, self.secrets.password_key(user_name))

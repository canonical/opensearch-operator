# Copyright 2023 Canonical Ltd.
# See LICENSE file for licensing details.

"""Base class for the OpenSearch Operators."""
import abc
import logging
import random
import typing
from abc import abstractmethod
from datetime import datetime
from typing import Any, Dict, List, Optional, Type

from charms.grafana_agent.v0.cos_agent import COSAgentProvider
from charms.opensearch.v0.constants_charm import (
    AdminUser,
    AdminUserInitProgress,
    AdminUserNotConfigured,
    CertsExpirationError,
    ClientRelationName,
    ClusterHealthRed,
    ClusterHealthUnknown,
    COSPort,
    COSRelationName,
    COSUser,
    OpenSearchSystemUsers,
    OpenSearchUsers,
    PeerRelationName,
    PluginConfigChangeError,
    PluginConfigCheck,
    RequestUnitServiceOps,
    SecurityIndexInitProgress,
    ServiceIsStopping,
    ServiceStartError,
    ServiceStopped,
    TLSNewCertsRequested,
    TLSNotFullyConfigured,
    TLSRelationBrokenError,
    TLSRelationMissing,
    WaitingToStart,
)
from charms.opensearch.v0.constants_tls import TLS_RELATION, CertType
from charms.opensearch.v0.helper_charm import Status
from charms.opensearch.v0.helper_cluster import ClusterTopology, Node
from charms.opensearch.v0.helper_networking import (
    get_host_ip,
    is_reachable,
    reachable_hosts,
    unit_ip,
    units_ips,
)
from charms.opensearch.v0.helper_security import (
    cert_expiration_remaining_hours,
    generate_hashed_password,
    generate_password,
)
from charms.opensearch.v0.models import DeploymentDescription, DeploymentType
from charms.opensearch.v0.opensearch_backups import OpenSearchBackup
from charms.opensearch.v0.opensearch_config import OpenSearchConfig
from charms.opensearch.v0.opensearch_distro import OpenSearchDistribution
from charms.opensearch.v0.opensearch_exceptions import (
    OpenSearchError,
    OpenSearchHAError,
    OpenSearchHttpError,
    OpenSearchNotFullyReadyError,
    OpenSearchStartError,
    OpenSearchStartTimeoutError,
    OpenSearchStopError,
)
from charms.opensearch.v0.opensearch_fixes import OpenSearchFixes
from charms.opensearch.v0.opensearch_health import HealthColors, OpenSearchHealth
from charms.opensearch.v0.opensearch_internal_data import RelationDataStore, Scope
from charms.opensearch.v0.opensearch_locking import OpenSearchNodeLock
from charms.opensearch.v0.opensearch_nodes_exclusions import (
    ALLOCS_TO_DELETE,
    VOTING_TO_DELETE,
    OpenSearchExclusions,
)
from charms.opensearch.v0.opensearch_peer_clusters import (
    OpenSearchPeerClustersManager,
    OpenSearchProvidedRolesException,
    StartMode,
)
from charms.opensearch.v0.opensearch_plugin_manager import OpenSearchPluginManager
from charms.opensearch.v0.opensearch_plugins import OpenSearchPluginError
from charms.opensearch.v0.opensearch_relation_peer_cluster import (
    OpenSearchPeerClusterProvider,
    OpenSearchPeerClusterRequirer,
)
from charms.opensearch.v0.opensearch_relation_provider import OpenSearchProvider
from charms.opensearch.v0.opensearch_secrets import OpenSearchSecrets
from charms.opensearch.v0.opensearch_tls import OpenSearchTLS
from charms.opensearch.v0.opensearch_users import OpenSearchUserManager
from charms.tls_certificates_interface.v3.tls_certificates import (
    CertificateAvailableEvent,
)
from ops.charm import (
    ActionEvent,
    CharmBase,
    ConfigChangedEvent,
    LeaderElectedEvent,
    RelationBrokenEvent,
    RelationChangedEvent,
    RelationCreatedEvent,
    RelationDepartedEvent,
    RelationJoinedEvent,
    StartEvent,
    StorageDetachingEvent,
    UpdateStatusEvent,
)
from ops.framework import EventBase, EventSource
from ops.model import BlockedStatus, MaintenanceStatus, WaitingStatus
from tenacity import RetryError, Retrying, stop_after_attempt, wait_fixed

import lifecycle
import upgrade

# The unique Charmhub library identifier, never change it
LIBID = "cba015bae34642baa1b6bb27bb35a2f7"

# Increment this major API version when introducing breaking changes
LIBAPI = 0

# Increment this PATCH version before using `charmcraft publish-lib` or reset
# to 0 if you are raising the major API version
LIBPATCH = 2


SERVICE_MANAGER = "service"
STORAGE_NAME = "opensearch-data"


logger = logging.getLogger(__name__)


class _StartOpenSearch(EventBase):
    """Attempt to acquire lock & start OpenSearch.

    This event will be deferred until OpenSearch starts.
    """

    def __init__(self, handle, *, ignore_lock=False, after_upgrade=False):
        super().__init__(handle)
        # Only used for force upgrade
        self.ignore_lock = ignore_lock
        self.after_upgrade = after_upgrade

    def snapshot(self) -> Dict[str, Any]:
        return {"ignore_lock": self.ignore_lock, "after_upgrade": self.after_upgrade}

    def restore(self, snapshot: Dict[str, Any]):
        self.ignore_lock = snapshot["ignore_lock"]
        self.after_upgrade = snapshot["after_upgrade"]


class _RestartOpenSearch(EventBase):
    """Attempt to acquire lock & restart OpenSearch.

    This event will be deferred until OpenSearch stops. Then, `_StartOpenSearch` will be emitted.
    """


class _UpgradeOpenSearch(_StartOpenSearch):
    """Attempt to acquire lock & upgrade OpenSearch.

    This event will be deferred until OpenSearch stops. Then, the snap will be upgraded and
    `_StartOpenSearch` will be emitted.
    """

    def __init__(self, handle, *, ignore_lock=False):
        super().__init__(handle, ignore_lock=ignore_lock)


class OpenSearchBaseCharm(CharmBase, abc.ABC):
    """Base class for OpenSearch charms."""

    _start_opensearch_event = EventSource(_StartOpenSearch)
    _restart_opensearch_event = EventSource(_RestartOpenSearch)
    _upgrade_opensearch_event = EventSource(_UpgradeOpenSearch)

    def __init__(self, *args, distro: Type[OpenSearchDistribution] = None):
        super().__init__(*args)
        # Instantiate before registering other event observers
        self._unit_lifecycle = lifecycle.Unit(self, subordinated_relation_endpoint_names=None)

        if distro is None:
            raise ValueError("The type of the opensearch distro must be specified.")

        self.opensearch = distro(self, PeerRelationName)
        self.opensearch_peer_cm = OpenSearchPeerClustersManager(self)
        self.opensearch_config = OpenSearchConfig(self.opensearch)
        self.opensearch_exclusions = OpenSearchExclusions(self)
        self.opensearch_fixes = OpenSearchFixes(self)

        self.peers_data = RelationDataStore(self, PeerRelationName)
        self.secrets = OpenSearchSecrets(self, PeerRelationName)
        self.tls = OpenSearchTLS(self, TLS_RELATION)
        self.status = Status(self)
        self.health = OpenSearchHealth(self)
        self.node_lock = OpenSearchNodeLock(self)
        self.cos_integration = COSAgentProvider(
            self,
            relation_name=COSRelationName,
            metrics_endpoints=[],
            scrape_configs=self._scrape_config,
            refresh_events=[self.on.set_password_action, self.on.secret_changed],
            metrics_rules_dir="./src/alert_rules/prometheus",
            log_slots=["opensearch:logs"],
        )

        self.plugin_manager = OpenSearchPluginManager(self)
        self.backup = OpenSearchBackup(self)

        self.user_manager = OpenSearchUserManager(self)
        self.opensearch_provider = OpenSearchProvider(self)
        self.peer_cluster_provider = OpenSearchPeerClusterProvider(self)
        self.peer_cluster_requirer = OpenSearchPeerClusterRequirer(self)

        self.framework.observe(self._start_opensearch_event, self._start_opensearch)
        self.framework.observe(self._restart_opensearch_event, self._restart_opensearch)
        self.framework.observe(self._upgrade_opensearch_event, self._upgrade_opensearch)

        self.framework.observe(self.on.leader_elected, self._on_leader_elected)
        self.framework.observe(self.on.start, self._on_start)
        self.framework.observe(self.on.update_status, self._on_update_status)
        self.framework.observe(self.on.config_changed, self._on_config_changed)

        self.framework.observe(
            self.on[PeerRelationName].relation_created, self._on_peer_relation_created
        )
        self.framework.observe(
            self.on[PeerRelationName].relation_joined, self._on_peer_relation_joined
        )
        self.framework.observe(
            self.on[PeerRelationName].relation_changed, self._on_peer_relation_changed
        )
        self.framework.observe(
            self.on[PeerRelationName].relation_departed, self._on_peer_relation_departed
        )
        self.framework.observe(
            self.on[STORAGE_NAME].storage_detaching, self._on_opensearch_data_storage_detaching
        )

        self.framework.observe(self.on.set_password_action, self._on_set_password_action)
        self.framework.observe(self.on.get_password_action, self._on_get_password_action)

        # Ensure that only one instance of the `_on_peer_relation_changed` handler exists
        # in the deferred event queue
        self._is_peer_rel_changed_deferred = False

    @property
    @abc.abstractmethod
    def _upgrade(self) -> typing.Optional[upgrade.Upgrade]:
        pass

    @property
    def upgrade_in_progress(self):
        """Whether upgrade is in progress"""
        if not self._upgrade:
            return False
        return self._upgrade.in_progress

    @abc.abstractmethod
    def _reconcile_upgrade(self, _=None):
        pass

    def _on_leader_elected(self, event: LeaderElectedEvent):
        """Handle leader election event."""
        if self.peers_data.get(Scope.APP, "security_index_initialised", False):
            # Leader election event happening after a previous leader got killed
            if not self.opensearch.is_node_up():
                event.defer()
                return

            if self.health.apply() in [HealthColors.UNKNOWN, HealthColors.YELLOW_TEMP]:
                event.defer()

            self._compute_and_broadcast_updated_topology(self._get_nodes(True))
            return

        # TODO: check if cluster can start independently

        # User config is currently in a default state, which contains multiple insecure default
        # users. Purge the user list before initialising the users the charm requires.
        self._purge_users()

        if not (deployment_desc := self.opensearch_peer_cm.deployment_desc()):
            event.defer()
            return

        if deployment_desc.typ != DeploymentType.MAIN_ORCHESTRATOR:
            return

        if not self.peers_data.get(Scope.APP, "admin_user_initialized"):
            self.status.set(MaintenanceStatus(AdminUserInitProgress))

        # Restore purged system users in local `internal_users.yml`
        # with corresponding credentials
        for user in OpenSearchSystemUsers:
            self._put_or_update_internal_user_leader(user)

        self.status.clear(AdminUserInitProgress)

    def _on_start(self, event: StartEvent):
        """Triggered when on start. Set the right node role."""
        if self.opensearch.is_node_up():
            if self.peers_data.get(Scope.APP, "security_index_initialised"):
                # in the case where it was on WaitingToStart status, event got deferred
                # and the service started in between, put status back to active
                self.status.clear(WaitingToStart)

            # cleanup bootstrap conf in the node if existing
            if self.peers_data.get(Scope.UNIT, "bootstrap_contributor"):
                self._cleanup_bootstrap_conf_if_applies()

            return

        # apply the directives computed and emitted by the peer cluster manager
        if not self._apply_peer_cm_directives_and_check_if_can_start():
            event.defer()
            return

        if not self.is_admin_user_configured() or not self.is_tls_fully_configured():
            if not self.model.get_relation("certificates"):
                status = BlockedStatus(TLSRelationMissing)
            else:
                status = MaintenanceStatus(
                    TLSNotFullyConfigured
                    if self.is_admin_user_configured()
                    else AdminUserNotConfigured
                )
            self.status.set(status)
            event.defer()
            return

        self.status.clear(AdminUserNotConfigured)
        self.status.clear(TLSNotFullyConfigured)
        self.status.clear(TLSRelationMissing)

        # Since system users are initialized, we should take them to local internal_users.yml
        # Leader should be done already
        if not self.unit.is_leader():
            self._purge_users()
            for user in OpenSearchSystemUsers:
                self._put_or_update_internal_user_unit(user)

        self.peers_data.put(Scope.UNIT, "tls_configured", True)

        # configure clients auth
        self.opensearch_config.set_client_auth()

        # request the start of OpenSearch
        self.status.set(WaitingStatus(RequestUnitServiceOps.format("start")))
        self._start_opensearch_event.emit()

    def _apply_peer_cm_directives_and_check_if_can_start(self) -> bool:
        """Apply the directives computed by the opensearch peer cluster manager."""
        if not (deployment_desc := self.opensearch_peer_cm.deployment_desc()):
            # the deployment description hasn't finished being computed by the leader
            return False

        # check possibility to start
        if self.opensearch_peer_cm.can_start(deployment_desc):
            try:
                nodes = self._get_nodes(False)
                self.opensearch_peer_cm.validate_roles(nodes, on_new_unit=True)
            except OpenSearchHttpError:
                return False
            except OpenSearchProvidedRolesException as e:
                self.unit.status = BlockedStatus(str(e))
                return False

            return True

        if self.unit.is_leader():
            self.opensearch_peer_cm.apply_status_if_needed(deployment_desc)

        return False

    def _on_peer_relation_created(self, event: RelationCreatedEvent):
        """Event received by the new node joining the cluster."""
        if self.upgrade_in_progress:
            logger.warning(
                "Adding units during an upgrade is not supported. The charm may be in a broken, unrecoverable state"
            )
        current_secrets = self.secrets.get_object(Scope.APP, CertType.APP_ADMIN.val)

        # In the case of the first units before TLS is initialized
        if not current_secrets:
            if not self.unit.is_leader():
                event.defer()
            return

        # in the case the cluster was bootstrapped with multiple units at the same time
        # and the certificates have not been generated yet
        if not current_secrets.get("cert") or not current_secrets.get("chain"):
            event.defer()
            return

        # Store the "Admin" certificate, key and CA on the disk of the new unit
        self.store_tls_resources(CertType.APP_ADMIN, current_secrets, override_admin=False)

    def _on_peer_relation_joined(self, event: RelationJoinedEvent):
        """Event received by all units when a new node joins the cluster."""
        if self.upgrade_in_progress:
            logger.warning(
                "Adding units during an upgrade is not supported. The charm may be in a broken, unrecoverable state"
            )
        if not self.unit.is_leader():
            return

        if (
            not self.peers_data.get(Scope.APP, "security_index_initialised")
            or not self.opensearch.is_node_up()
        ):
            return

        new_unit_host = unit_ip(self, event.unit, PeerRelationName)
        if not is_reachable(new_unit_host, self.opensearch.port):
            event.defer()
            return

        try:
            nodes = self._get_nodes(True)
        except OpenSearchHttpError:
            event.defer()
            return

        # we want to re-calculate the topology only once when latest unit joins
        if len(nodes) == self.app.planned_units():
            self._compute_and_broadcast_updated_topology(nodes)
        else:
            event.defer()

    def _on_peer_relation_changed(self, event: RelationChangedEvent):
        """Handle peer relation changes."""
        if (
            self.unit.is_leader()
            and self.opensearch.is_node_up()
            and self.health.apply() in [HealthColors.UNKNOWN, HealthColors.YELLOW_TEMP]
        ):
            if self._is_peer_rel_changed_deferred:
                # We already deferred this event during this Juju event. Retry on the next
                # Juju event.
                return
            # we defer because we want the temporary status to be updated
            event.defer()
            # If the handler is called again within this Juju hook, we will abandon the event
            self._is_peer_rel_changed_deferred = True

        for relation in self.model.relations.get(ClientRelationName, []):
            self.opensearch_provider.update_endpoints(relation)

        # register new cm addresses on every node
        self._add_cm_addresses_to_conf()

        # TODO remove the data role of the first CM to start if applies needed
        # we no longer need this once we delay the security index init to *after* the
        # first data node joins
        # if self._remove_data_role_from_dedicated_cm_if_needed(event):
        #    return

        app_data = event.relation.data.get(event.app)
        if self.unit.is_leader():
            # Recompute the node roles in case self-healing didn't trigger leader related event
            self._recompute_roles_if_needed(event)
        elif app_data:
            # if app_data + app_data["nodes_config"]: Reconfigure + restart node on the unit
            self._reconfigure_and_restart_unit_if_needed()

        unit_data = event.relation.data.get(event.unit)
        if not unit_data:
            return

        if unit_data.get(VOTING_TO_DELETE) or unit_data.get(ALLOCS_TO_DELETE):
            self.opensearch_exclusions.cleanup()

        if self.unit.is_leader() and unit_data.get("bootstrap_contributor"):
            contributor_count = self.peers_data.get(Scope.APP, "bootstrap_contributors_count", 0)
            self.peers_data.put(Scope.APP, "bootstrap_contributors_count", contributor_count + 1)

    def _on_peer_relation_departed(self, event: RelationDepartedEvent):
        """Relation departed event."""
        if self.upgrade_in_progress:
            logger.warning(
                "Removing units during an upgrade is not supported. The charm may be in a broken, unrecoverable state"
            )
        if not (self.unit.is_leader() and self.opensearch.is_node_up()):
            return

        remaining_nodes = [
            node
            for node in self._get_nodes(True)
            if node.name != event.departing_unit.name.replace("/", "-")
        ]

        self.health.apply(wait_for_green_first=True)

        if len(remaining_nodes) == self.app.planned_units():
            self._compute_and_broadcast_updated_topology(remaining_nodes)
        else:
            event.defer()

    def _on_opensearch_data_storage_detaching(self, _: StorageDetachingEvent):  # noqa: C901
        """Triggered when removing unit, Prior to the storage being detached."""
        if self.upgrade_in_progress:
            logger.warning(
                "Removing units during an upgrade is not supported. The charm may be in a broken, unrecoverable state"
            )
        # acquire lock to ensure only 1 unit removed at a time
        if not self.node_lock.acquired:
            # Raise uncaught exception to prevent Juju from removing unit
            raise Exception("Unable to acquire lock: Another unit is starting or stopping.")

        # if the leader is departing, and this hook fails "leader elected" won"t trigger,
        # so we want to re-balance the node roles from here
        if self.unit.is_leader():
            if self.app.planned_units() > 1 and (self.opensearch.is_node_up() or self.alt_hosts):
                remaining_nodes = [
                    node
                    for node in self._get_nodes(self.opensearch.is_node_up())
                    if node.name != self.unit_name
                ]
                self._compute_and_broadcast_updated_topology(remaining_nodes)
            elif self.app.planned_units() == 0:
                self.peers_data.delete(Scope.APP, "bootstrap_contributors_count")
                self.peers_data.delete(Scope.APP, "nodes_config")

                # todo: remove this if snap storage reuse is solved.
                self.peers_data.delete(Scope.APP, "security_index_initialised")

        # we attempt to flush the translog to disk
        if self.opensearch.is_node_up():
            try:
                self.opensearch.request("POST", "/_flush?wait_if_ongoing=true")
            except OpenSearchHttpError:
                # if it's a failed attempt we move on
                pass
        try:
            self._stop_opensearch()

            # safeguards in case planned_units > 0
            if self.app.planned_units() > 0:
                # check cluster status
                if self.alt_hosts:
                    health_color = self.health.apply(
                        wait_for_green_first=True, use_localhost=False
                    )
                    if health_color == HealthColors.RED:
                        raise OpenSearchHAError(ClusterHealthRed)
                else:
                    raise OpenSearchHAError(ClusterHealthUnknown)
        finally:
            # release lock
            self.node_lock.release()

    def _on_update_status(self, event: UpdateStatusEvent):
        """On update status event.

        We want to periodically check for the following:
        1- Do we have users that need to be deleted, and if so we need to delete them.
        2- The system requirements are still met
        3- every 6 hours check if certs are expiring soon (in 7 days),
            as a safeguard in case relation broken. As there will be data loss
            without the user noticing in case the cert of the unit transport layer expires.
            So we want to stop opensearch in that case, since it cannot be recovered from.
        """
        # if there are missing system requirements defer
        missing_sys_reqs = self.opensearch.missing_sys_requirements()
        if len(missing_sys_reqs) > 0:
            self.status.set(BlockedStatus(" - ".join(missing_sys_reqs)))
            return

        # if node already shutdown - leave
        if not self.opensearch.is_node_up():
            return

        # if there are exclusions to be removed
        if self.unit.is_leader():
            self.opensearch_exclusions.cleanup()

            if (health := self.health.apply(wait_for_green_first=True)) not in [
                HealthColors.GREEN,
                HealthColors.IGNORE,
            ]:
                event.defer()

            if health == HealthColors.UNKNOWN:
                return

        for relation in self.model.relations.get(ClientRelationName, []):
            self.opensearch_provider.update_endpoints(relation)

        if self.upgrade_in_progress:
            logger.debug("Skipping `remove_users_and_roles()` because upgrade is in-progress")
        else:
            self.user_manager.remove_users_and_roles()

        # If relation not broken - leave
        if self.model.get_relation("certificates") is not None:
            return

        # handle when/if certificates are expired
        self._check_certs_expiration(event)

    def _on_config_changed(self, event: ConfigChangedEvent):  # noqa C901
        """On config changed event. Useful for IP changes or for user provided config changes."""
        restart_requested = False
        if self.opensearch_config.update_host_if_needed():
            restart_requested = True

            self.status.set(MaintenanceStatus(TLSNewCertsRequested))
            self._delete_stored_tls_resources()
            self.tls.request_new_unit_certificates()

            # since when an IP change happens, "_on_peer_relation_joined" won't be called,
            # we need to alert the leader that it must recompute the node roles for any unit whose
            # roles were changed while the current unit was cut-off from the rest of the network
            self._on_peer_relation_joined(
                RelationJoinedEvent(event.handle, PeerRelationName, self.app, self.unit)
            )

        previous_deployment_desc = self.opensearch_peer_cm.deployment_desc()
        if self.unit.is_leader():
            # run peer cluster manager processing
            # todo add check here if the diff can be known from now on already
            self.opensearch_peer_cm.run()

            # handle cluster change to main-orchestrator (i.e: init_hold: true -> false)
            self._handle_change_to_main_orchestrator_if_needed(event, previous_deployment_desc)

        try:
            if not self.plugin_manager.check_plugin_manager_ready():
                raise OpenSearchNotFullyReadyError()

            if self.unit.is_leader():
                self.status.set(MaintenanceStatus(PluginConfigCheck), app=True)

            if self.plugin_manager.run() and not restart_requested:
                if self.upgrade_in_progress:
                    logger.warning(
                        "Changing config during an upgrade is not supported. The charm may be in a broken, unrecoverable state"
                    )
                    event.defer()
                    return

                self._restart_opensearch_event.emit()
        except (OpenSearchNotFullyReadyError, OpenSearchPluginError) as e:
            if isinstance(e, OpenSearchNotFullyReadyError):
                logger.warning("Plugin management: cluster not ready yet at config changed")
            else:
                self.status.set(BlockedStatus(PluginConfigChangeError), app=True)
            event.defer()
            # Decided to defer the event. We can clean up the status and reset it once the
            # config-changed is called again.
            if self.unit.is_leader():
                self.status.clear(PluginConfigCheck, app=True)
            return

        if self.unit.is_leader():
            self.status.clear(PluginConfigCheck, app=True)
            self.status.clear(PluginConfigChangeError, app=True)

    def _on_set_password_action(self, event: ActionEvent):
        """Set new admin password from user input or generate if not passed."""
        if self.upgrade_in_progress:
            event.fail("Setting password not supported while upgrade in-progress")
            return
        if self.opensearch_peer_cm.deployment_desc().typ != DeploymentType.MAIN_ORCHESTRATOR:
            event.fail("The action can be run only on the leader unit of the main cluster.")
            return

        if not self.unit.is_leader():
            event.fail("The action can be run only on leader unit.")
            return

        user_name = event.params.get("username")
        if user_name not in OpenSearchUsers:
            event.fail(f"Only the {OpenSearchUsers} usernames are allowed for this action.")
            return

        password = event.params.get("password") or generate_password()
        try:
            self._put_or_update_internal_user_leader(user_name, password)
            label = self.secrets.password_key(user_name)
            event.set_results({label: password})
        except OpenSearchError as e:
            event.fail(f"Failed changing the password: {e}")

    def _on_get_password_action(self, event: ActionEvent):
        """Return the password and cert chain for the admin user of the cluster."""
        user_name = event.params.get("username")
        if user_name not in OpenSearchUsers:
            event.fail(f"Only the {OpenSearchUsers} username is allowed for this action.")
            return

        if not self.is_admin_user_configured():
            event.fail(f"{user_name} user not configured yet.")
            return

        if not self.is_tls_fully_configured():
            event.fail("TLS certificates not configured yet.")
            return

        password = self.secrets.get(Scope.APP, self.secrets.password_key(user_name))
        cert = self.secrets.get_object(
            Scope.APP, CertType.APP_ADMIN.val
        )  # replace later with new user certs

        event.set_results(
            {
                "username": user_name,
                "password": password,
                "ca-chain": cert["chain"],
            }
        )

    def on_tls_conf_set(
        self, _: CertificateAvailableEvent, scope: Scope, cert_type: CertType, renewal: bool
    ):
        """Called after certificate ready and stored on the corresponding scope databag.

        - Store the cert on the file system, on all nodes for APP certificates
        - Update the corresponding yaml conf files
        - Run the security admin script
        """
        # Get the list of stored secrets for this cert
        current_secrets = self.secrets.get_object(scope, cert_type.val)

        # Store cert/key on disk - must happen after opensearch stop for transport certs renewal
        self.store_tls_resources(cert_type, current_secrets)

        if scope == Scope.UNIT:
            # node http or transport cert
            self.opensearch_config.set_node_tls_conf(cert_type, current_secrets)
        else:
            # write the admin cert conf on all units, in case there is a leader loss + cert renewal
            self.opensearch_config.set_admin_tls_conf(current_secrets)

        # In case of renewal of the unit transport layer cert - restart opensearch
        if renewal and self.is_admin_user_configured() and self.is_tls_fully_configured():
            self._restart_opensearch_event.emit()

    def on_tls_relation_broken(self, _: RelationBrokenEvent):
        """As long as all certificates are produced, we don't do anything."""
        if self.is_tls_fully_configured():
            return

        # Otherwise, we block.
        self.status.set(BlockedStatus(TLSRelationBrokenError))

    def is_tls_fully_configured(self) -> bool:
        """Check if TLS fully configured meaning the 3 certificates are present."""
        # In case the initialisation of the admin user is not finished yet
        admin_secrets = self.secrets.get_object(Scope.APP, CertType.APP_ADMIN.val)
        if not admin_secrets or not admin_secrets.get("cert") or not admin_secrets.get("chain"):
            return False

        unit_transport_secrets = self.secrets.get_object(Scope.UNIT, CertType.UNIT_TRANSPORT.val)
        if not unit_transport_secrets or not unit_transport_secrets.get("cert"):
            return False

        unit_http_secrets = self.secrets.get_object(Scope.UNIT, CertType.UNIT_HTTP.val)
        if not unit_http_secrets or not unit_http_secrets.get("cert"):
            return False

        stored = self._are_all_tls_resources_stored()
        if stored:
            self.peers_data.put(Scope.UNIT, "tls_configured", True)

        return stored

    def is_every_unit_marked_as_started(self) -> bool:
        """Check if every unit in the cluster is marked as started."""
        rel = self.model.get_relation(PeerRelationName)
        for unit in rel.units.union({self.unit}):
            if rel.data[unit].get("started") != "True":
                return False
        return True

    def is_tls_full_configured_in_cluster(self) -> bool:
        """Check if TLS is configured in all the units of the current cluster."""
        rel = self.model.get_relation(PeerRelationName)
        for unit in rel.units.union({self.unit}):
            if rel.data[unit].get("tls_configured") != "True":
                return False
        return True

    def is_admin_user_configured(self) -> bool:
        """Check if admin user configured."""
        # In case the initialisation of the admin user is not finished yet
        return self.peers_data.get(Scope.APP, "admin_user_initialized", False)

    def _handle_change_to_main_orchestrator_if_needed(
        self, event: ConfigChangedEvent, previous_deployment_desc: Optional[DeploymentDescription]
    ) -> None:
        """Handle when the user changes the roles or init_hold config from True to False."""
        # if the current cluster wasn't already a "main-Orchestrator" and we're now updating
        # the roles for it to become one. We need to: create the admin user if missing, and
        # generate the admin certificate if missing and the TLS relation is established.
        cluster_changed_to_main_cm = (
            previous_deployment_desc is not None
            and previous_deployment_desc.typ != DeploymentType.MAIN_ORCHESTRATOR
            and self.opensearch_peer_cm.deployment_desc().typ == DeploymentType.MAIN_ORCHESTRATOR
        )
        if not cluster_changed_to_main_cm:
            return
        if self.upgrade_in_progress:
            logger.warning(
                "Changing config during an upgrade is not supported. The charm may be in a broken, unrecoverable state"
            )
            event.defer()
            return

        # we check if we need to create the admin user
        if not self.is_admin_user_configured():
            self._put_or_update_internal_user_leader(AdminUser)

        # we check if we need to generate the admin certificate if missing
        if not self.is_tls_fully_configured():
            if not self.model.get_relation("certificates"):
                event.defer()
                return

            self.tls.request_new_admin_certificate()

    def _start_opensearch(self, event: _StartOpenSearch) -> None:  # noqa: C901
        """Start OpenSearch, with a generated or passed conf, if all resources configured."""
        if not self.node_lock.acquired:
            # (Attempt to acquire lock even if `event.ignore_lock`)
            if event.ignore_lock:
                # Only used for force upgrades
                logger.debug("Starting without lock")
            else:
                logger.debug("Lock to start opensearch not acquired. Will retry next event")
                event.defer()
                return
        self.peers_data.delete(Scope.UNIT, "started")
        if self.opensearch.is_started():
            try:
                self._post_start_init(event)
            except (OpenSearchHttpError, OpenSearchNotFullyReadyError):
                event.defer()
            return

        if not self._can_service_start():
            self.node_lock.release()
            event.defer()
            return

        if self.opensearch.is_failed():
            self.node_lock.release()
            self.status.set(BlockedStatus(ServiceStartError))
            event.defer()
            return

        self.unit.status = WaitingStatus(WaitingToStart)

        try:
            # Retrieve the nodes of the cluster, needed to configure this node
            nodes = self._get_nodes(False)

            # validate the roles prior to starting
            self.opensearch_peer_cm.validate_roles(nodes, on_new_unit=True)

            # Set the configuration of the node
            self._set_node_conf(nodes)
        except OpenSearchHttpError:
            self.node_lock.release()
            event.defer()
            return
        except OpenSearchProvidedRolesException as e:
            logger.exception(e)
            self.node_lock.release()
            event.defer()
            self.unit.status = BlockedStatus(str(e))
            return

        try:
            self.opensearch.start(
                wait_until_http_200=(
                    not self.unit.is_leader()
                    or self.peers_data.get(Scope.APP, "security_index_initialised", False)
                )
            )
            self._post_start_init(event)
        except (OpenSearchStartTimeoutError, OpenSearchNotFullyReadyError):
            event.defer()
        except OpenSearchStartError as e:
            logger.exception(e)
            self.node_lock.release()
            self.status.set(BlockedStatus(ServiceStartError))
            event.defer()

    def _post_start_init(self, event: _StartOpenSearch):  # noqa: C901
        """Initialization post OpenSearch start."""
        # initialize the security index if needed (and certs written on disk etc.)
        if self.unit.is_leader() and not self.peers_data.get(
            Scope.APP, "security_index_initialised"
        ):
            admin_secrets = self.secrets.get_object(Scope.APP, CertType.APP_ADMIN.val)
            self._initialize_security_index(admin_secrets)
            self.peers_data.put(Scope.APP, "security_index_initialised", True)

        # it sometimes takes a few seconds before the node is fully "up" otherwise a 503 error
        # may be thrown when calling a node - we want to ensure this node is perfectly ready
        # before marking it as ready
        if not self.opensearch.is_node_up():
            raise OpenSearchNotFullyReadyError("Node started but not full ready yet.")

        try:
            nodes = self._get_nodes(use_localhost=not self.alt_hosts)
        except OpenSearchHttpError:
            logger.exception("Failed to get online nodes")
            event.defer()
            return
        for node in nodes:
            if node.name == self.unit_name:
                break
        else:
            raise OpenSearchNotFullyReadyError("Node online but not in cluster.")

        # cleanup bootstrap conf in the node
        if self.peers_data.get(Scope.UNIT, "bootstrap_contributor"):
            self._cleanup_bootstrap_conf_if_applies()

        # Remove the exclusions that could not be removed when no units were online
        self.opensearch_exclusions.delete_current()

        self.node_lock.release()

        if event.after_upgrade:
            try:
                self.opensearch.request(
                    "PUT",
                    "/_cluster/settings",
                    # Reset to default value
                    payload={"persistent": {"cluster.routing.allocation.enable": None}},
                )
            except OpenSearchHttpError:
                logger.exception("Failed to re-enable allocation after upgrade")
                event.defer()
                return

        self.peers_data.put(Scope.UNIT, "started", True)

        # apply post_start fixes to resolve start related upstream bugs
        self.opensearch_fixes.apply_on_start()

<<<<<<< HEAD
        # apply cluster health
        self.health.apply(wait_for_green_first=True, app=self.unit.is_leader())

=======
>>>>>>> c2c19f23
        if self.unit.is_leader():
            # Creating the monitoring user
            self._put_or_update_internal_user_leader(COSUser)

        self.unit.open_port("tcp", 9200)

        # clear waiting to start status
        self.status.clear(WaitingToStart)

        if event.after_upgrade:
            health = self.health.apply(wait_for_green_first=True, app=False)
            self.health.apply_for_unit_during_upgrade(health)

            # Cluster is considered healthy if green or yellow
            # TODO future improvement: try to narrow scope to just green or green + yellow in
            # specific cases
            # https://github.com/canonical/opensearch-operator/issues/268
            # See https://chat.canonical.com/canonical/pl/s5j64ekxwi8epq53kzhd8fhrco and
            # https://chat.canonical.com/canonical/pl/zaizx3bu3j8ftfcw67qozw9dbo
            # For now, we need to allow yellow because
            # "During a rolling upgrade, primary shards assigned to a node running the new
            # version cannot have their replicas assigned to a node with the old version. The new
            # version might have a different data format that is not understood by the old
            # version.
            #
            # "If it is not possible to assign the replica shards to another node (there is only
            # one upgraded node in the cluster), the replica shards remain unassigned and status
            # stays `yellow`.
            #
            # "In this case, you can proceed once there are no initializing or relocating shards
            # (check the `init` and `relo` columns).
            #
            # "As soon as another node is upgraded, the replicas can be assigned and the status
            # will change to `green`."
            #
            # from
            # https://www.elastic.co/guide/en/elastic-stack/8.13/upgrading-elasticsearch.html#upgrading-elasticsearch
            #
            # If `health_ == HealthColors.YELLOW`, no shards are initializing or relocating
            # (otherwise `health_` would be `HealthColors.YELLOW_TEMP`)
            if health not in (HealthColors.GREEN, HealthColors.YELLOW):
                logger.error(
                    "Cluster is not healthy after upgrade. Manual intervention required. To rollback, `juju refresh` to the previous revision"
                )
                event.defer()
                return
            elif health == HealthColors.YELLOW:
                # TODO future improvement:
                # https://github.com/canonical/opensearch-operator/issues/268
                logger.warning(
                    "Cluster is yellow. Upgrade may cause data loss if cluster is yellow for reason other than primary shards on upgraded unit & not enough upgraded units available for replica shards"
                )
        else:
            # apply cluster health
            self.health.apply()

        self._upgrade.unit_state = upgrade.UnitState.HEALTHY
        self._reconcile_upgrade()

        # update the peer cluster rel data with new IP in case of main cluster manager
        if self.opensearch_peer_cm.deployment_desc().typ != DeploymentType.OTHER:
            if self.opensearch_peer_cm.is_peer_cluster_orchestrator_relation_set():
                self.peer_cluster_provider.refresh_relation_data(event)

    def _stop_opensearch(self, *, restart=False) -> None:
        """Stop OpenSearch if possible."""
        self.status.set(WaitingStatus(ServiceIsStopping))

        if self.opensearch.is_node_up():
            # TODO: we should probably NOT have any exclusion on restart
            # https://chat.canonical.com/canonical/pl/bgndmrfxr7fbpgmwpdk3hin93c
            # 1. Add current node to the voting + alloc exclusions
            self.opensearch_exclusions.add_current()

        # TODO: should block until all shards move addressed in PR DPE-2234

        # 2. stop the service
        self.opensearch.stop()
        self.status.set(WaitingStatus(ServiceStopped))

        # 3. Remove the exclusions
        # TODO: we should probably NOT have any exclusion on restart
        # https://chat.canonical.com/canonical/pl/bgndmrfxr7fbpgmwpdk3hin93c
        self.opensearch_exclusions.delete_current()

    def _restart_opensearch(self, event: _RestartOpenSearch) -> None:
        """Restart OpenSearch if possible."""
        if not self.node_lock.acquired:
            logger.debug("Lock to restart opensearch not acquired. Will retry next event")
            event.defer()
            return

        try:
            self._stop_opensearch(restart=True)
        except OpenSearchStopError as e:
            logger.exception(e)
            self.node_lock.release()
            event.defer()
            self.status.set(WaitingStatus(ServiceIsStopping))
            return

        self._start_opensearch_event.emit()

    def _upgrade_opensearch(self, event: _UpgradeOpenSearch) -> None:  # noqa: C901
        """Upgrade OpenSearch."""
        logger.debug("Attempting to acquire lock for upgrade")
        if not self.node_lock.acquired:
            # (Attempt to acquire lock even if `event.ignore_lock`)
            if event.ignore_lock:
                logger.debug("Upgrading without lock")
            else:
                logger.debug("Lock to upgrade opensearch not acquired. Will retry next event")
                event.defer()
                return
        logger.debug("Acquired lock for upgrade")

        # https://www.elastic.co/guide/en/elastic-stack/8.13/upgrading-elasticsearch.html
        try:
            self.opensearch.request(
                "PUT",
                "/_cluster/settings",
                payload={"persistent": {"cluster.routing.allocation.enable": "primaries"}},
            )
        except OpenSearchHttpError:
            logger.exception("Failed to disable shard allocation before upgrade")
            self.node_lock.release()
            event.defer()
            return
        try:
            self.opensearch.request("POST", "/_flush", retries=3)
        except OpenSearchHttpError as e:
            logger.debug("Failed to flush before upgrade", exc_info=e)

        logger.debug("Stopping OpenSearch before upgrade")
        try:
            self._stop_opensearch(restart=True)
        except OpenSearchStopError as e:
            logger.exception(e)
            self.node_lock.release()
            event.defer()
            self.status.set(WaitingStatus(ServiceIsStopping))
            return
        logger.debug("Stopped OpenSearch before upgrade")

        self._upgrade.upgrade_unit(snap=self.opensearch)

        logger.debug("Starting OpenSearch after upgrade")
        self._start_opensearch_event.emit(ignore_lock=event.ignore_lock, after_upgrade=True)

    def _can_service_start(self) -> bool:
        """Return if the opensearch service can start."""
        # if there are any missing system requirements leave
        missing_sys_reqs = self.opensearch.missing_sys_requirements()
        if len(missing_sys_reqs) > 0:
            self.status.set(BlockedStatus(" - ".join(missing_sys_reqs)))
            return False

        if self.unit.is_leader():
            return True

        if not self.peers_data.get(Scope.APP, "security_index_initialised", False):
            return False

        if not self.alt_hosts:
            return False

        # When a new unit joins, replica shards are automatically added to it. In order to prevent
        # overloading the cluster, units must be started one at a time. So we defer starting
        # opensearch until all shards in other units are in a "started" or "unassigned" state.
        try:
            if (
                self.health.apply(wait_for_green_first=True, use_localhost=False, app=False)
                == HealthColors.YELLOW_TEMP
            ):
                return False
        except OpenSearchHttpError:
            # this means that the leader unit is not reachable (not started yet),
            # meaning it's a new cluster, so we can safely start the OpenSearch service
            pass

        return True

    def _remove_data_role_from_dedicated_cm_if_needed(  # noqa: C901
        self, event: EventBase
    ) -> bool:
        """Remove the data role from the first started CM node."""
        # TODO: this method should be deleted in favor of delaying the init of the sec. index
        # until after a node with the "data" role joined the cluster.
        deployment_desc = self.opensearch_peer_cm.deployment_desc()
        if not deployment_desc or deployment_desc.typ != DeploymentType.MAIN_ORCHESTRATOR:
            return False

        if not self.peers_data.get(Scope.UNIT, "remove-data-role", default=False):
            return False

        try:
            nodes = self._get_nodes(self.opensearch.is_node_up())
        except OpenSearchHttpError:
            return False

        if len([node for node in nodes if node.is_data() and node.name != self.unit_name]) == 0:
            event.defer()
            return False

        if not self.is_every_unit_marked_as_started():
            return False

        self.peers_data.delete(Scope.UNIT, "remove-data-role")
        self.opensearch_config.remove_temporary_data_role()

        # wait until data moves out completely
        self.opensearch_exclusions.add_current()

        try:
            for attempt in Retrying(stop=stop_after_attempt(3), wait=wait_fixed(0.5)):
                with attempt:
                    resp = self.opensearch.request(
                        "GET", endpoint=f"/_cat/allocation/{self.unit_name}?format=json"
                    )
                    for entry in resp:
                        if entry.get("node") == self.unit_name and entry.get("shards") != 0:
                            raise Exception
                    return True
        except RetryError:
            self.opensearch_exclusions.delete_current()
            event.defer()
            return False

        self.status.set(WaitingStatus(WaitingToStart))
        self._restart_opensearch_event.emit()
        return True

    def _purge_users(self):
        """Removes all users from internal_users yaml config.

        This is to be used when starting up the charm, to remove unnecessary default users.
        """
        try:
            internal_users = self.opensearch.config.load(
                "opensearch-security/internal_users.yml"
            ).keys()
        except FileNotFoundError:
            # internal_users.yml hasn't been initialised yet, so skip purging for now.
            return

        for user in internal_users:
            if user != "_meta":
                self.opensearch.config.delete("opensearch-security/internal_users.yml", user)

    def _put_or_update_internal_user_leader(self, user: str, pwd: Optional[str] = None) -> None:
        """Create system user or update it with a new password."""
        # Leader is to set new password and hash, others populate existing hash locally
        if not self.unit.is_leader():
            logger.error("Credential change can be only performed by the leader unit.")
            return

        hashed_pwd, pwd = generate_hashed_password(pwd)

        # Updating security index
        # We need to do this for all credential changes
        if secret := self.secrets.get(Scope.APP, self.secrets.password_key(user)):
            self.user_manager.update_user_password(user, hashed_pwd)

        # In case it's a new user, OR it's a system user (that has an entry in internal_users.yml)
        # we either need to initialize or update (local) credentials as well
        if not secret or user in OpenSearchSystemUsers:
            self.user_manager.put_internal_user(user, hashed_pwd)

        # Secrets need to be maintained
        # For System Users we also save the hash key
        # (so all units can fetch it for local users (internal_users.yml) updates.
        self.secrets.put(Scope.APP, self.secrets.password_key(user), pwd)

        if user in OpenSearchSystemUsers:
            self.secrets.put(Scope.APP, self.secrets.hash_key(user), hashed_pwd)

        if user == AdminUser:
            self.peers_data.put(Scope.APP, "admin_user_initialized", True)

    def _put_or_update_internal_user_unit(self, user: str, pwd: Optional[str] = None) -> None:
        """Create system user or update it with a new password."""
        # Leader is to set new password and hash, others populate existing hash locally
        hashed_pwd = self.secrets.get(Scope.APP, self.secrets.hash_key(user))

        # System users have to be saved locally in internal_users.yml
        if user in OpenSearchSystemUsers:
            self.user_manager.put_internal_user(user, hashed_pwd)

    def _initialize_security_index(self, admin_secrets: Dict[str, any]) -> None:
        """Run the security_admin script, it creates and initializes the opendistro_security index.

        IMPORTANT: must only run once per cluster, otherwise the index gets overrode
        """
        args = [
            f"-cd {self.opensearch.paths.conf}/opensearch-security/",
            f"-cn {self.opensearch_peer_cm.deployment_desc().config.cluster_name}",
            f"-h {self.unit_ip}",
            f"-cacert {self.opensearch.paths.certs}/root-ca.cert",
            f"-cert {self.opensearch.paths.certs}/{CertType.APP_ADMIN}.cert",
            f"-key {self.opensearch.paths.certs}/{CertType.APP_ADMIN}.key",
        ]

        admin_key_pwd = admin_secrets.get("key-password", None)
        if admin_key_pwd is not None:
            args.append(f"-keypass {admin_key_pwd}")

        self.status.set(MaintenanceStatus(SecurityIndexInitProgress))
        self.opensearch.run_script(
            "plugins/opensearch-security/tools/securityadmin.sh", " ".join(args)
        )
        self.status.clear(SecurityIndexInitProgress)

    def _get_nodes(self, use_localhost: bool) -> List[Node]:
        """Fetch the list of nodes of the cluster, depending on the requester."""
        # This means it's the first unit on the cluster.
        if self.unit.is_leader() and not self.peers_data.get(
            Scope.APP, "security_index_initialised", False
        ):
            return []

        # add CM nodes reported in the peer cluster relation if any
        hosts = self.alt_hosts
        if (
            self.opensearch_peer_cm.deployment_desc().typ != DeploymentType.MAIN_ORCHESTRATOR
            and (peer_cm_rel_data := self.opensearch_peer_cm.rel_data()) is not None
        ):
            hosts.extend([node.ip for node in peer_cm_rel_data.cm_nodes])

        return ClusterTopology.nodes(self.opensearch, use_localhost, hosts)

    def _set_node_conf(self, nodes: List[Node]) -> None:
        """Set the configuration of the current node / unit."""
        # set user provided roles if any, else generate base roles
        if (
            deployment_desc := self.opensearch_peer_cm.deployment_desc()
        ).start == StartMode.WITH_PROVIDED_ROLES:
            computed_roles = deployment_desc.config.roles

            # This is the case where the 1st and main orchestrator to be deployed with no
            # "data" role in the provided roles, we need to add the role to be able to create
            # and store the security index
            # todo: rework: delay sec index init until 1st data node / handle red health
            if (
                self.unit.is_leader()
                and deployment_desc.typ == DeploymentType.MAIN_ORCHESTRATOR
                and "data" not in computed_roles
                and not self.peers_data.get(Scope.APP, "security_index_initialised", False)
            ):
                computed_roles.append("data")
                self.peers_data.put(Scope.UNIT, "remove-data-role", True)
        else:
            computed_roles = ClusterTopology.generated_roles()

        cm_names = ClusterTopology.get_cluster_managers_names(nodes)
        cm_ips = ClusterTopology.get_cluster_managers_ips(nodes)

        contribute_to_bootstrap = False
        if "cluster_manager" in computed_roles:
            cm_names.append(self.unit_name)
            cm_ips.append(self.unit_ip)

            cms_in_bootstrap = self.peers_data.get(Scope.APP, "bootstrap_contributors_count", 0)
            if cms_in_bootstrap < self.app.planned_units():
                contribute_to_bootstrap = True

                if self.unit.is_leader():
                    self.peers_data.put(
                        Scope.APP, "bootstrap_contributors_count", cms_in_bootstrap + 1
                    )

                # indicates that this unit is part of the "initial cm nodes"
                self.peers_data.put(Scope.UNIT, "bootstrap_contributor", True)

        deployment_desc = self.opensearch_peer_cm.deployment_desc()
        self.opensearch_config.set_node(
            cluster_name=deployment_desc.config.cluster_name,
            unit_name=self.unit_name,
            roles=computed_roles,
            cm_names=list(set(cm_names)),
            cm_ips=list(set(cm_ips)),
            contribute_to_bootstrap=contribute_to_bootstrap,
            node_temperature=deployment_desc.config.data_temperature,
        )

    def _cleanup_bootstrap_conf_if_applies(self) -> None:
        """Remove some conf props in the CM nodes that contributed to the cluster bootstrapping."""
        self.peers_data.delete(Scope.UNIT, "bootstrap_contributor")
        self.opensearch_config.cleanup_bootstrap_conf()

    def _add_cm_addresses_to_conf(self):
        """Add the new IP addresses of the current CM units."""
        try:
            # fetch nodes
            nodes = ClusterTopology.nodes(
                self.opensearch, use_localhost=self.opensearch.is_node_up(), hosts=self.alt_hosts
            )
            # update (append) CM IPs
            self.opensearch_config.add_seed_hosts(
                [node.ip for node in nodes if node.is_cm_eligible()]
            )
        except OpenSearchHttpError:
            return

    def _reconfigure_and_restart_unit_if_needed(self):
        """Reconfigure the current unit if a new config was computed for it, then restart."""
        nodes_config = self.peers_data.get_object(Scope.APP, "nodes_config")
        if not nodes_config:
            return

        nodes_config = {name: Node.from_dict(node) for name, node in nodes_config.items()}

        # update (append) CM IPs
        self.opensearch_config.add_seed_hosts(
            [node.ip for node in list(nodes_config.values()) if node.is_cm_eligible()]
        )

        new_node_conf = nodes_config.get(self.unit_name)
        if not new_node_conf:
            # the conf could not be computed / broadcast, because this node is
            # "starting" and is not online "yet" - either barely being configured (i.e. TLS)
            # or waiting to start.
            return

        current_conf = self.opensearch_config.load_node()
        if (
            sorted(current_conf["node.roles"]) == sorted(new_node_conf.roles)
            and current_conf.get("node.attr.temp") == new_node_conf.temperature
        ):
            # no conf change (roles for now)
            return

        self.status.set(WaitingStatus(WaitingToStart))
        self._restart_opensearch_event.emit()

    def _recompute_roles_if_needed(self, event: RelationChangedEvent):
        """Recompute node roles:self-healing that didn't trigger leader related event occurred."""
        try:
            nodes = self._get_nodes(self.opensearch.is_node_up())
            if len(nodes) < self.app.planned_units():
                event.defer()
                return

            self._compute_and_broadcast_updated_topology(nodes)
        except OpenSearchHttpError:
            pass

    def _compute_and_broadcast_updated_topology(self, current_nodes: List[Node]) -> None:
        """Compute cluster topology and broadcast node configs (roles for now) to change if any."""
        if not current_nodes:
            return

        current_reported_nodes = {
            name: Node.from_dict(node)
            for name, node in (self.peers_data.get_object(Scope.APP, "nodes_config") or {}).items()
        }

        if (
            deployment_desc := self.opensearch_peer_cm.deployment_desc()
        ).start == StartMode.WITH_GENERATED_ROLES:
            updated_nodes = ClusterTopology.recompute_nodes_conf(
                app_name=self.app.name, nodes=current_nodes
            )
        else:
            first_dedicated_cm_node = None
            rel = self.model.get_relation(PeerRelationName)
            for unit in rel.units.union({self.unit}):
                if rel.data[unit].get("remove-data-role") == "True":
                    first_dedicated_cm_node = unit.name.replace("/", "-")
                    break

            updated_nodes = {}
            for node in current_nodes:
                roles = node.roles
                temperature = node.temperature

                # only change the roles of the nodes of the current cluster
                if node.app_name == self.app.name and node.name != first_dedicated_cm_node:
                    roles = deployment_desc.config.roles
                    temperature = deployment_desc.config.data_temperature

                updated_nodes[node.name] = Node(
                    name=node.name,
                    roles=roles,
                    ip=node.ip,
                    app_name=node.app_name,
                    unit_number=self.unit_id,
                    temperature=temperature,
                )

            try:
                self.opensearch_peer_cm.validate_roles(current_nodes, on_new_unit=False)
            except OpenSearchProvidedRolesException as e:
                logger.exception(e)
                self.app.status = BlockedStatus(str(e))

        if current_reported_nodes == updated_nodes:
            return

        self.peers_data.put_object(Scope.APP, "nodes_config", updated_nodes)

        # all units will get a peer_rel_changed event, for leader we do as follows
        self._reconfigure_and_restart_unit_if_needed()

    def _check_certs_expiration(self, event: UpdateStatusEvent) -> None:
        """Checks the certificates' expiration."""
        date_format = "%Y-%m-%d %H:%M:%S"
        last_cert_check = datetime.strptime(
            self.peers_data.get(Scope.UNIT, "certs_exp_checked_at", "1970-01-01 00:00:00"),
            date_format,
        )

        # See if the last check was made less than 6h ago, if yes - leave
        if (datetime.now() - last_cert_check).seconds < 6 * 3600:
            return

        certs = self.tls.get_unit_certificates()

        # keep certificates that are expiring in less than 24h
        for cert_type in list(certs.keys()):
            hours = cert_expiration_remaining_hours(certs[cert_type])
            if hours > 24 * 7:
                del certs[cert_type]

        if certs:
            missing = [cert.val for cert in certs.keys()]
            self.status.set(BlockedStatus(CertsExpirationError.format(", ".join(missing))))

            # stop opensearch in case the Node-transport certificate expires.
            if certs.get(CertType.UNIT_TRANSPORT) is not None:
                try:
                    self._stop_opensearch()
                except OpenSearchStopError:
                    event.defer()
                    return

        self.peers_data.put(
            Scope.UNIT, "certs_exp_checked_at", datetime.now().strftime(date_format)
        )

    def _scrape_config(self) -> List[Dict]:
        """Generates the scrape config as needed."""
        if (
            not (app_secrets := self.secrets.get_object(Scope.APP, CertType.APP_ADMIN.val))
            or not (ca := app_secrets.get("ca-cert"))
            or not (pwd := self.secrets.get(Scope.APP, self.secrets.password_key(COSUser)))
        ):
            # Not yet ready, waiting for certain values to be set
            return []
        return [
            {
                "metrics_path": "/_prometheus/metrics",
                "static_configs": [{"targets": [f"{self.unit_ip}:{COSPort}"]}],
                "tls_config": {"ca": ca},
                "scheme": "https" if self.is_tls_fully_configured() else "http",
                "basic_auth": {"username": f"{COSUser}", "password": f"{pwd}"},
            }
        ]

    @abstractmethod
    def store_tls_resources(
        self, cert_type: CertType, secrets: Dict[str, any], override_admin: bool = True
    ):
        """Write certificates and keys on disk."""
        pass

    @abstractmethod
    def _are_all_tls_resources_stored(self):
        """Check if all TLS resources are stored on disk."""
        pass

    @abstractmethod
    def _delete_stored_tls_resources(self):
        """Delete the TLS resources of the unit that are stored on disk."""
        pass

    @property
    def unit_ip(self) -> str:
        """IP address of the current unit."""
        return get_host_ip(self, PeerRelationName)

    @property
    def unit_name(self) -> str:
        """Name of the current unit."""
        return self.unit.name.replace("/", "-")

    @property
    def unit_id(self) -> int:
        """ID of the current unit."""
        return int(self.unit.name.split("/")[-1])

    @property
    def alt_hosts(self) -> Optional[List[str]]:
        """Return an alternative host (of another node) in case the current is offline."""
        all_units_ips = units_ips(self, PeerRelationName)
        all_hosts = list(all_units_ips.values())
        random.shuffle(all_hosts)

        if not all_hosts:
            return None

        return reachable_hosts([host for host in all_hosts if host != self.unit_ip])<|MERGE_RESOLUTION|>--- conflicted
+++ resolved
@@ -531,7 +531,7 @@
         # we attempt to flush the translog to disk
         if self.opensearch.is_node_up():
             try:
-                self.opensearch.request("POST", "/_flush?wait_if_ongoing=true")
+                self.opensearch.request("POST", "/_flush")
             except OpenSearchHttpError:
                 # if it's a failed attempt we move on
                 pass
@@ -946,12 +946,9 @@
         # apply post_start fixes to resolve start related upstream bugs
         self.opensearch_fixes.apply_on_start()
 
-<<<<<<< HEAD
         # apply cluster health
         self.health.apply(wait_for_green_first=True, app=self.unit.is_leader())
 
-=======
->>>>>>> c2c19f23
         if self.unit.is_leader():
             # Creating the monitoring user
             self._put_or_update_internal_user_leader(COSUser)

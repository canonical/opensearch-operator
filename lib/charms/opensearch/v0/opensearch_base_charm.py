# Copyright 2024 Canonical Ltd.
# See LICENSE file for licensing details.

"""Base class for the OpenSearch Operators."""
import abc
import logging
import random
import typing
from datetime import datetime
from typing import Any, Dict, List, Optional, Type

from charms.grafana_agent.v0.cos_agent import COSAgentProvider
from charms.opensearch.v0.constants_charm import (
    AdminUser,
    AdminUserInitProgress,
    AdminUserNotConfigured,
    CertsExpirationError,
    ClientRelationName,
    ClusterHealthRed,
    ClusterHealthUnknown,
    COSPort,
    COSRelationName,
    COSUser,
    OpenSearchSystemUsers,
    OpenSearchUsers,
    PClusterNoDataNode,
    PeerClusterRelationName,
    PeerRelationName,
    PluginConfigChangeError,
    PluginConfigCheck,
    RequestUnitServiceOps,
    SecurityIndexInitProgress,
    ServiceIsStopping,
    ServiceStartError,
    ServiceStopped,
    TLSCaRotation,
    TLSNewCertsRequested,
    TLSNotFullyConfigured,
    TLSRelationBrokenError,
    TLSRelationMissing,
    WaitingToStart,
)
from charms.opensearch.v0.constants_tls import CertType
from charms.opensearch.v0.helper_charm import Status, all_units, format_unit_name
from charms.opensearch.v0.helper_cluster import ClusterTopology, Node
from charms.opensearch.v0.helper_networking import get_host_ip, units_ips
from charms.opensearch.v0.helper_security import (
    cert_expiration_remaining_hours,
    generate_hashed_password,
    generate_password,
)
from charms.opensearch.v0.models import DeploymentDescription, DeploymentType
from charms.opensearch.v0.opensearch_backups import backup
from charms.opensearch.v0.opensearch_config import OpenSearchConfig
from charms.opensearch.v0.opensearch_distro import OpenSearchDistribution
from charms.opensearch.v0.opensearch_exceptions import (
    OpenSearchCmdError,
    OpenSearchError,
    OpenSearchHAError,
    OpenSearchHttpError,
    OpenSearchMissingError,
    OpenSearchNotFullyReadyError,
    OpenSearchStartError,
    OpenSearchStartTimeoutError,
    OpenSearchStopError,
)
from charms.opensearch.v0.opensearch_fixes import OpenSearchFixes
from charms.opensearch.v0.opensearch_health import HealthColors, OpenSearchHealth
from charms.opensearch.v0.opensearch_internal_data import RelationDataStore, Scope
from charms.opensearch.v0.opensearch_locking import OpenSearchNodeLock
from charms.opensearch.v0.opensearch_nodes_exclusions import OpenSearchExclusions
from charms.opensearch.v0.opensearch_peer_clusters import (
    OpenSearchPeerClustersManager,
    OpenSearchProvidedRolesException,
    StartMode,
)
from charms.opensearch.v0.opensearch_plugin_manager import OpenSearchPluginManager
from charms.opensearch.v0.opensearch_plugins import OpenSearchPluginError
from charms.opensearch.v0.opensearch_relation_peer_cluster import (
    OpenSearchPeerClusterProvider,
    OpenSearchPeerClusterRequirer,
)
from charms.opensearch.v0.opensearch_relation_provider import OpenSearchProvider
from charms.opensearch.v0.opensearch_secrets import OpenSearchSecrets
from charms.opensearch.v0.opensearch_tls import OpenSearchTLS
from charms.opensearch.v0.opensearch_users import (
    OpenSearchUserManager,
    OpenSearchUserMgmtError,
)
from charms.tls_certificates_interface.v3.tls_certificates import (
    CertificateAvailableEvent,
)
from ops.charm import (
    ActionEvent,
    CharmBase,
    ConfigChangedEvent,
    LeaderElectedEvent,
    RelationBrokenEvent,
    RelationChangedEvent,
    RelationCreatedEvent,
    RelationDepartedEvent,
    RelationJoinedEvent,
    StartEvent,
    StorageDetachingEvent,
    UpdateStatusEvent,
)
from ops.framework import EventBase, EventSource
from ops.model import BlockedStatus, MaintenanceStatus, WaitingStatus

import lifecycle
import upgrade

# The unique Charmhub library identifier, never change it
LIBID = "cba015bae34642baa1b6bb27bb35a2f7"

# Increment this major API version when introducing breaking changes
LIBAPI = 0

# Increment this PATCH version before using `charmcraft publish-lib` or reset
# to 0 if you are raising the major API version
LIBPATCH = 2


SERVICE_MANAGER = "service"
STORAGE_NAME = "opensearch-data"


logger = logging.getLogger(__name__)


class _StartOpenSearch(EventBase):
    """Attempt to acquire lock & start OpenSearch.

    This event will be deferred until OpenSearch starts.
    """

    def __init__(self, handle, *, ignore_lock=False, after_upgrade=False):
        super().__init__(handle)
        # Only used for force upgrade
        self.ignore_lock = ignore_lock
        self.after_upgrade = after_upgrade

    def snapshot(self) -> Dict[str, Any]:
        return {"ignore_lock": self.ignore_lock, "after_upgrade": self.after_upgrade}

    def restore(self, snapshot: Dict[str, Any]):
        self.ignore_lock = snapshot["ignore_lock"]
        self.after_upgrade = snapshot["after_upgrade"]


class _RestartOpenSearch(EventBase):
    """Attempt to acquire lock & restart OpenSearch.

    This event will be deferred until OpenSearch stops. Then, `_StartOpenSearch` will be emitted.
    """


class _UpgradeOpenSearch(_StartOpenSearch):
    """Attempt to acquire lock & upgrade OpenSearch.

    This event will be deferred until OpenSearch stops. Then, the snap will be upgraded and
    `_StartOpenSearch` will be emitted.
    """

    def __init__(self, handle, *, ignore_lock=False):
        super().__init__(handle, ignore_lock=ignore_lock)


class OpenSearchBaseCharm(CharmBase, abc.ABC):
    """Base class for OpenSearch charms."""

    _start_opensearch_event = EventSource(_StartOpenSearch)
    _restart_opensearch_event = EventSource(_RestartOpenSearch)
    _upgrade_opensearch_event = EventSource(_UpgradeOpenSearch)

    def __init__(self, *args, distro: Type[OpenSearchDistribution] = None):
        super().__init__(*args)
        # Instantiate before registering other event observers
        self._unit_lifecycle = lifecycle.Unit(self, subordinated_relation_endpoint_names=None)

        if distro is None:
            raise ValueError("The type of the opensearch distro must be specified.")

        self.opensearch = distro(self, PeerRelationName)
        self.opensearch_peer_cm = OpenSearchPeerClustersManager(self)
        self.opensearch_config = OpenSearchConfig(self.opensearch)
        self.opensearch_exclusions = OpenSearchExclusions(self)
        self.opensearch_fixes = OpenSearchFixes(self)

        self.peers_data = RelationDataStore(self, PeerRelationName)
        self.secrets = OpenSearchSecrets(self, PeerRelationName)
        self.tls = OpenSearchTLS(
            self, PeerRelationName, self.opensearch.paths.jdk, self.opensearch.paths.certs
        )
        self.status = Status(self)
        self.health = OpenSearchHealth(self)
        self.node_lock = OpenSearchNodeLock(self)

        self.plugin_manager = OpenSearchPluginManager(self)
        self.backup = backup(self)

        self.user_manager = OpenSearchUserManager(self)
        self.opensearch_provider = OpenSearchProvider(self)
        self.peer_cluster_provider = OpenSearchPeerClusterProvider(self)
        self.peer_cluster_requirer = OpenSearchPeerClusterRequirer(self)

        self.framework.observe(self._start_opensearch_event, self._start_opensearch)
        self.framework.observe(self._restart_opensearch_event, self._restart_opensearch)
        self.framework.observe(self._upgrade_opensearch_event, self._upgrade_opensearch)

        self.framework.observe(self.on.leader_elected, self._on_leader_elected)
        self.framework.observe(self.on.start, self._on_start)
        self.framework.observe(self.on.update_status, self._on_update_status)
        self.framework.observe(self.on.config_changed, self._on_config_changed)

        self.framework.observe(
            self.on[PeerRelationName].relation_created, self._on_peer_relation_created
        )
        self.framework.observe(
            self.on[PeerRelationName].relation_joined, self._on_peer_relation_joined
        )
        self.framework.observe(
            self.on[PeerRelationName].relation_changed, self._on_peer_relation_changed
        )
        self.framework.observe(
            self.on[PeerRelationName].relation_departed, self._on_peer_relation_departed
        )
        self.framework.observe(
            self.on[STORAGE_NAME].storage_detaching, self._on_opensearch_data_storage_detaching
        )

        self.framework.observe(self.on.set_password_action, self._on_set_password_action)
        self.framework.observe(self.on.get_password_action, self._on_get_password_action)

        self.cos_integration = COSAgentProvider(
            self,
            relation_name=COSRelationName,
            metrics_endpoints=[],
            scrape_configs=self._scrape_config,
            refresh_events=[
                self.on.set_password_action,
                self.on.secret_changed,
                self.on[PeerRelationName].relation_changed,
                self.on[PeerClusterRelationName].relation_changed,
            ],
            metrics_rules_dir="./src/alert_rules/prometheus",
            log_slots=["opensearch:logs"],
        )
        # Ensure that only one instance of the `_on_peer_relation_changed` handler exists
        # in the deferred event queue
        self._is_peer_rel_changed_deferred = False

    @property
    @abc.abstractmethod
    def _upgrade(self) -> typing.Optional[upgrade.Upgrade]:
        pass

    @property
    def upgrade_in_progress(self):
        """Whether upgrade is in progress"""
        if not self._upgrade:
            return False
        return self._upgrade.in_progress

    @abc.abstractmethod
    def _reconcile_upgrade(self, _=None):
        pass

    def _on_leader_elected(self, event: LeaderElectedEvent):
        """Handle leader election event."""
        if self.peers_data.get(Scope.APP, "security_index_initialised", False):
            # Leader election event happening after a previous leader got killed
            if not self.opensearch.is_node_up():
                event.defer()
                return

            if self.health.apply() in [HealthColors.UNKNOWN, HealthColors.YELLOW_TEMP]:
                event.defer()

            self._compute_and_broadcast_updated_topology(self._get_nodes(True))
            return

        # TODO: check if cluster can start independently

        # User config is currently in a default state, which contains multiple insecure default
        # users. Purge the user list before initialising the users the charm requires.
        self._purge_users()

        if not (deployment_desc := self.opensearch_peer_cm.deployment_desc()):
            event.defer()
            return

        if deployment_desc.typ != DeploymentType.MAIN_ORCHESTRATOR:
            return

        if not self.peers_data.get(Scope.APP, "admin_user_initialized"):
            self.status.set(MaintenanceStatus(AdminUserInitProgress))

        # Restore purged system users in local `internal_users.yml`
        # with corresponding credentials
        for user in OpenSearchSystemUsers:
            self._put_or_update_internal_user_leader(user)

        self.status.clear(AdminUserInitProgress)

    def _on_start(self, event: StartEvent):  # noqa C901
        """Triggered when on start. Set the right node role."""

        def cleanup():
            if self.peers_data.get(Scope.APP, "security_index_initialised"):
                # in the case where it was on WaitingToStart status, event got deferred
                # and the service started in between, put status back to active
                self.status.clear(WaitingToStart)
                self.status.clear(PClusterNoDataNode)

            # cleanup bootstrap conf in the node if existing
            if self.peers_data.get(Scope.UNIT, "bootstrap_contributor"):
                self._cleanup_bootstrap_conf_if_applies()

        if self.opensearch.is_node_up():
            cleanup()
            return

        elif (
            self.peers_data.get(Scope.UNIT, "started")
            and "cluster_manager" in self.opensearch.roles
            and not self.opensearch.is_service_started()
        ):
            # This logic will only be triggered if the service has started (i.e. "started")
            # if we had a "start" hook (i.e. the actual machine has rebooted)
            # and we are a cluster_manager with the service down
            # After these conditions are met, then we can simply restart the service.
            logger.debug(
                "Start hook: snap already installed and service should be up, but it is not. Restarting it..."
            )

            # We had a reboot in this node.
            # We execute the same logic as above:
            cleanup()

            # Now, reissue a restart: we should not have stopped in the first place
            # as "started" flag is still set to True.
            # We do not wait for the 200 return, as maybe more than one unit is coming back
            try:
                self.opensearch.start_service_only()
                # We're done here, we can return
                return
            except OpenSearchStartError as e:
                logger.warning(f"Machine restart detected but error at service start with: {e}")
                # Defer and retry later
                event.defer()
                return
            except OpenSearchMissingError:
                # This is unlike to happen, unless the snap has been manually removed
                logger.error("Service previously started but now misses the snap.")
                return

        # apply the directives computed and emitted by the peer cluster manager
        if not self._apply_peer_cm_directives_and_check_if_can_start():
            event.defer()
            return

        if not self.is_admin_user_configured() or not self.tls.is_fully_configured():
            if not self.model.get_relation("certificates"):
                status = BlockedStatus(TLSRelationMissing)
            else:
                status = MaintenanceStatus(
                    TLSNotFullyConfigured
                    if self.is_admin_user_configured()
                    else AdminUserNotConfigured
                )
            self.status.set(status)
            event.defer()
            return

        self.status.clear(AdminUserNotConfigured)
        self.status.clear(TLSNotFullyConfigured)
        self.status.clear(TLSRelationMissing)

        # Since system users are initialized, we should take them to local internal_users.yml
        # Leader should be done already
        if not self.unit.is_leader():
            self._purge_users()
            for user in OpenSearchSystemUsers:
                self._put_or_update_internal_user_unit(user)

        # configure clients auth
        self.opensearch_config.set_client_auth()

        deployment_desc = self.opensearch_peer_cm.deployment_desc()
        # only start the main orchestrator if a data node is available
        # this allows for "cluster-manager-only" nodes in large deployments
        # workflow documentation:
        # no "data" role in deployment desc -> start gets deferred
        # when "data" node joins -> start cluster-manager via _on_peer_cluster_relation_changed
        # cluster-manager notifies "data" node via refresh of peer cluster relation data
        # "data" node starts and initializes security index
        if (
            deployment_desc.typ == DeploymentType.MAIN_ORCHESTRATOR
            and not deployment_desc.start == StartMode.WITH_GENERATED_ROLES
            and "data" not in deployment_desc.config.roles
        ):
            self.status.set(BlockedStatus(PClusterNoDataNode))
            event.defer()
            return

        # request the start of OpenSearch
        self.status.set(WaitingStatus(RequestUnitServiceOps.format("start")))

        # if this is the first data node to join, start without getting the lock
        ignore_lock = (
            "data" in deployment_desc.config.roles
            and self.unit.is_leader()
            and deployment_desc.typ == DeploymentType.OTHER
            and not self.peers_data.get(Scope.APP, "security_index_initialised", False)
        )
        self._start_opensearch_event.emit(ignore_lock=ignore_lock)

    def _apply_peer_cm_directives_and_check_if_can_start(self) -> bool:
        """Apply the directives computed by the opensearch peer cluster manager."""
        if not (deployment_desc := self.opensearch_peer_cm.deployment_desc()):
            # the deployment description hasn't finished being computed by the leader
            return False

        # check possibility to start
        if self.opensearch_peer_cm.can_start(deployment_desc):
            try:
                nodes = self._get_nodes(False)
                self.opensearch_peer_cm.validate_roles(nodes, on_new_unit=True)
            except OpenSearchHttpError:
                return False
            except OpenSearchProvidedRolesException as e:
                self.unit.status = BlockedStatus(str(e))
                return False

            return True

        if self.unit.is_leader():
            self.opensearch_peer_cm.apply_status_if_needed(
                deployment_desc, show_status_only_once=False
            )

        return False

    def _on_peer_relation_created(self, event: RelationCreatedEvent):
        """Event received by the new node joining the cluster."""
        if self.upgrade_in_progress:
            logger.warning(
                "Adding units during an upgrade is not supported. The charm may be in a broken, unrecoverable state"
            )

    def _on_peer_relation_joined(self, event: RelationJoinedEvent):
        """Event received by all units when a new node joins the cluster."""
        if self.upgrade_in_progress:
            logger.warning(
                "Adding units during an upgrade is not supported. The charm may be in a broken, unrecoverable state"
            )

    def _on_peer_relation_changed(self, event: RelationChangedEvent):
        """Handle peer relation changes."""
        if self.unit.is_leader() and self.opensearch.is_node_up():
            health = self.health.apply()
            if self._is_peer_rel_changed_deferred:
                # We already deferred this event during this Juju event. Retry on the next
                # Juju event.
                return

            if health in [HealthColors.UNKNOWN, HealthColors.YELLOW_TEMP]:
                # we defer because we want the temporary status to be updated
                event.defer()
                # If the handler is called again within this Juju hook, we will abandon the event
                self._is_peer_rel_changed_deferred = True

        # we want to have the most up-to-date info broadcasted to related sub-clusters
        if self.opensearch_peer_cm.is_provider():
            self.peer_cluster_provider.refresh_relation_data(event, can_defer=False)

        for relation in self.model.relations.get(ClientRelationName, []):
            self.opensearch_provider.update_endpoints(relation)

        # register new cm addresses on every node
        self._add_cm_addresses_to_conf()

        if self.unit.is_leader():
            # Recompute the node roles in case self-healing didn't trigger leader related event
            self._recompute_roles_if_needed(event)
        elif event.relation.data.get(event.app):
            # if app_data + app_data["nodes_config"]: Reconfigure + restart node on the unit
            self._reconfigure_and_restart_unit_if_needed()

        if not (unit_data := event.relation.data.get(event.unit)):
            return

        self.opensearch_exclusions.cleanup()

        if self.unit.is_leader() and unit_data.get("bootstrap_contributor"):
            contributor_count = self.peers_data.get(Scope.APP, "bootstrap_contributors_count", 0)
            self.peers_data.put(Scope.APP, "bootstrap_contributors_count", contributor_count + 1)

    def _on_peer_relation_departed(self, event: RelationDepartedEvent):
        """Relation departed event."""
        if self.upgrade_in_progress:
            logger.warning(
                "Removing units during an upgrade is not supported. The charm may be in a broken, unrecoverable state"
            )
        if not (self.unit.is_leader() and self.opensearch.is_node_up()):
            return

        current_app = self.opensearch_peer_cm.deployment_desc().app
        remaining_nodes = [
            node
            for node in self._get_nodes(True)
            if node.name != format_unit_name(event.departing_unit, app=current_app)
        ]

        self.health.apply(wait_for_green_first=True)

        if len(remaining_nodes) == self.app.planned_units():
            self._compute_and_broadcast_updated_topology(remaining_nodes)
        else:
            event.defer()

    def _on_opensearch_data_storage_detaching(self, _: StorageDetachingEvent):  # noqa: C901
        """Triggered when removing unit, Prior to the storage being detached."""
        if self.upgrade_in_progress:
            logger.warning(
                "Removing units during an upgrade is not supported. The charm may be in a broken, unrecoverable state"
            )
        # acquire lock to ensure only 1 unit removed at a time
        # Closes canonical/opensearch-operator#378
        if self.app.planned_units() > 1 and not self.node_lock.acquired:
            # Raise uncaught exception to prevent Juju from removing unit
            raise Exception("Unable to acquire lock: Another unit is starting or stopping.")

        # if the leader is departing, and this hook fails "leader elected" won"t trigger,
        # so we want to re-balance the node roles from here
        if self.unit.is_leader():
            if self.app.planned_units() > 1 and (self.opensearch.is_node_up() or self.alt_hosts):
                remaining_nodes = [
                    node
                    for node in self._get_nodes(self.opensearch.is_node_up())
                    if node.name != self.unit_name
                ]
                self._compute_and_broadcast_updated_topology(remaining_nodes)
            elif self.app.planned_units() == 0 and self.model.get_relation(PeerRelationName):
                self.peers_data.delete(Scope.APP, "bootstrap_contributors_count")
                self.peers_data.delete(Scope.APP, "nodes_config")

        # we attempt to flush the translog to disk
        if self.opensearch.is_node_up():
            try:
                self.opensearch.request("POST", "/_flush")
            except OpenSearchHttpError:
                # if it's a failed attempt we move on
                pass
        try:
            self._stop_opensearch()

            # safeguards in case planned_units > 0
            if self.app.planned_units() > 0:
                # check cluster status
                if self.alt_hosts:
                    health_color = self.health.apply(
                        wait_for_green_first=True, use_localhost=False
                    )
                    if health_color == HealthColors.RED:
                        raise OpenSearchHAError(ClusterHealthRed)
                else:
                    raise OpenSearchHAError(ClusterHealthUnknown)
        finally:
            if self.app.planned_units() > 1 and (self.opensearch.is_node_up() or self.alt_hosts):
                # release lock
                self.node_lock.release()

    def _on_update_status(self, event: UpdateStatusEvent):  # noqa: C901
        """On update status event.

        We want to periodically check for the following:
        1- Do we have users that need to be deleted, and if so we need to delete them.
        2- The system requirements are still met
        3- every 6 hours check if certs are expiring soon (in 7 days),
            as a safeguard in case relation broken. As there will be data loss
            without the user noticing in case the cert of the unit transport layer expires.
            So we want to stop opensearch in that case, since it cannot be recovered from.
        """
        # if there are missing system requirements defer
        if len(missing_sys_reqs := self.opensearch.missing_sys_requirements()) > 0:
            self.status.set(BlockedStatus(" - ".join(missing_sys_reqs)))
            return

        # if node already shutdown - leave
        if not self.opensearch.is_node_up():
            return

        # review available CMs
        self._add_cm_addresses_to_conf()

        # if there are exclusions to be removed
        if self.unit.is_leader():
            self.opensearch_exclusions.cleanup()

            if (health := self.health.apply(wait_for_green_first=True)) not in [
                HealthColors.GREEN,
                HealthColors.IGNORE,
            ]:
                event.defer()

            if health == HealthColors.UNKNOWN:
                return

        for relation in self.model.relations.get(ClientRelationName, []):
            self.opensearch_provider.update_endpoints(relation)

        deployment_desc = self.opensearch_peer_cm.deployment_desc()
        if self.upgrade_in_progress:
            logger.debug(
                "Skipping `remove_lingering_users_and_roles()` because upgrade is in-progress"
            )
        elif (
            self.unit.is_leader()
            and deployment_desc
            and deployment_desc.typ == DeploymentType.MAIN_ORCHESTRATOR
        ):
            self.opensearch_provider.remove_lingering_relation_users_and_roles()

        # If relation not broken - leave
        if self.model.get_relation("certificates") is not None:
            return

        # handle when/if certificates are expired
        self._check_certs_expiration(event)

    def _on_config_changed(self, event: ConfigChangedEvent):  # noqa C901
        """On config changed event. Useful for IP changes or for user provided config changes."""
        if self.opensearch_config.update_host_if_needed():
            self.status.set(MaintenanceStatus(TLSNewCertsRequested))
            self.tls.delete_stored_tls_resources()
            self.tls.request_new_unit_certificates()

            # since when an IP change happens, "_on_peer_relation_joined" won't be called,
            # we need to alert the leader that it must recompute the node roles for any unit whose
            # roles were changed while the current unit was cut-off from the rest of the network
            self._on_peer_relation_joined(
                RelationJoinedEvent(event.handle, PeerRelationName, self.app, self.unit)
            )

        previous_deployment_desc = self.opensearch_peer_cm.deployment_desc()
        if self.unit.is_leader():
            # run peer cluster manager processing
            # todo add check here if the diff can be known from now on already
            self.opensearch_peer_cm.run()

            # handle cluster change to main-orchestrator (i.e: init_hold: true -> false)
            self._handle_change_to_main_orchestrator_if_needed(event, previous_deployment_desc)

        # todo: handle gracefully configuration setting at start of the charm
        if not self.plugin_manager.check_plugin_manager_ready():
            return

        try:
            if not self.plugin_manager.check_plugin_manager_ready():
                raise OpenSearchNotFullyReadyError()

            if self.unit.is_leader():
                self.status.set(MaintenanceStatus(PluginConfigCheck), app=True)

            if self.plugin_manager.run():
                if self.upgrade_in_progress:
                    logger.warning(
                        "Changing config during an upgrade is not supported. The charm may be in a broken, "
                        "unrecoverable state"
                    )
                    event.defer()
                    return

                self._restart_opensearch_event.emit()
        except (OpenSearchNotFullyReadyError, OpenSearchPluginError) as e:
            if isinstance(e, OpenSearchNotFullyReadyError):
                logger.warning("Plugin management: cluster not ready yet at config changed")
            else:
                self.status.set(BlockedStatus(PluginConfigChangeError), app=True)
            event.defer()
            # Decided to defer the event. We can clean up the status and reset it once the
            # config-changed is called again.
            if self.unit.is_leader():
                self.status.clear(PluginConfigCheck, app=True)
            return

        if self.unit.is_leader():
            self.status.clear(PluginConfigCheck, app=True)
            self.status.clear(PluginConfigChangeError, app=True)

    def _on_set_password_action(self, event: ActionEvent):
        """Set new admin password from user input or generate if not passed."""
        if self.upgrade_in_progress:
            event.fail("Setting password not supported while upgrade in-progress")
            return
        if self.opensearch_peer_cm.deployment_desc().typ != DeploymentType.MAIN_ORCHESTRATOR:
            event.fail("The action can be run only on the leader unit of the main cluster.")
            return

        if not self.unit.is_leader():
            event.fail("The action can be run only on leader unit.")
            return

        user_name = event.params.get("username")
        if user_name not in OpenSearchUsers:
            event.fail(f"Only the {OpenSearchUsers} usernames are allowed for this action.")
            return

        password = event.params.get("password") or generate_password()
        try:
            self._put_or_update_internal_user_leader(user_name, password)
            label = self.secrets.password_key(user_name)
            event.set_results({label: password})
            # We know we are already running for MAIN_ORCH. and its leader unit
            self.peer_cluster_provider.refresh_relation_data(event)
        except OpenSearchError as e:
            event.fail(f"Failed changing the password: {e}")
        except RuntimeError as e:
            # From:
            # https://github.com/canonical/operator/blob/ \
            #     eb52cef1fba4df2f999f88902fb39555fb6de52f/ops/charm.py
            if str(e) == "cannot defer action events":
                event.fail("Cluster is not ready to update this password. Try again later.")
            else:
                event.fail(f"Failed with unknown error: {e}")

    def _on_get_password_action(self, event: ActionEvent):
        """Return the password and cert chain for the admin user of the cluster."""
        user_name = event.params.get("username")
        if user_name not in OpenSearchUsers:
            event.fail(f"Only the {OpenSearchUsers} username is allowed for this action.")
            return

        if not self.is_admin_user_configured():
            event.fail(f"{user_name} user not configured yet.")
            return

        if not self.tls.is_fully_configured():
            event.fail("TLS certificates not configured yet.")
            return

        password = self.secrets.get(Scope.APP, self.secrets.password_key(user_name))
        cert = self.secrets.get_object(
            Scope.APP, CertType.APP_ADMIN.val
        )  # replace later with new user certs

        event.set_results(
            {
                "username": user_name,
                "password": password,
                "ca-chain": cert["chain"],
            }
        )

    def on_tls_ca_rotation(self):
        """Called when adding new CA to the trust store."""
        self.status.set(MaintenanceStatus(TLSCaRotation))
        self._restart_opensearch_event.emit()

    def on_tls_conf_set(
        self, event: CertificateAvailableEvent, scope: Scope, cert_type: CertType, renewal: bool
    ):
        """Called after certificate ready and stored on the corresponding scope databag.

        - Store the cert on the file system, on all nodes for APP certificates
        - Update the corresponding yaml conf files
        - Run the security admin script
        """
        if scope == Scope.UNIT:
            admin_secrets = self.secrets.get_object(Scope.APP, CertType.APP_ADMIN.val) or {}
            if not (truststore_pwd := admin_secrets.get("truststore-password")):
                event.defer()
                return

            keystore_pwd = self.secrets.get_object(scope, cert_type.val)["keystore-password"]

            # node http or transport cert
            self.opensearch_config.set_node_tls_conf(
                cert_type,
                truststore_pwd=truststore_pwd,
                keystore_pwd=keystore_pwd,
            )

            # write the admin cert conf on all units, in case there is a leader loss + cert renewal
            if not admin_secrets.get("subject"):
                return
            self.opensearch_config.set_admin_tls_conf(admin_secrets)

        self.tls.store_admin_tls_secrets_if_applies()

        # In case of renewal of the unit transport layer cert - restart opensearch
        if renewal and self.is_admin_user_configured():
            if self.tls.is_fully_configured():
                try:
                    self.tls.reload_tls_certificates()
                except OpenSearchHttpError:
                    logger.error("Could not reload TLS certificates via API, will restart.")
                    self._restart_opensearch_event.emit()
                else:
                    # the chain.pem file should only be updated after applying the new certs
                    # otherwise there could be TLS verification errors after renewing the CA
                    self.tls.update_request_ca_bundle()
                    self.status.clear(TLSNotFullyConfigured)
                    self.tls.reset_ca_rotation_state()
                    # cleaning the former CA certificate from the truststore
                    # must only be done AFTER all renewed certificates are available and loaded
                    self.tls.remove_old_ca()
            else:
                event.defer()
                return

    def on_tls_relation_broken(self, _: RelationBrokenEvent):
        """As long as all certificates are produced, we don't do anything."""
        if self.tls.all_tls_resources_stored():
            return

        # Otherwise, we block.
        self.status.set(BlockedStatus(TLSRelationBrokenError))

    def is_every_unit_marked_as_started(self) -> bool:
        """Check if every unit in the cluster is marked as started."""
        rel = self.model.get_relation(PeerRelationName)
        all_started = True
        for unit in all_units(self):
            if rel.data[unit].get("started") != "True":
                all_started = False
                break

        if all_started:
            return True

        try:
            current_app_nodes = [
                node
                for node in self._get_nodes(self.opensearch.is_node_up())
                if node.app.id == self.opensearch_peer_cm.deployment_desc().app.id
            ]
            return len(current_app_nodes) == self.app.planned_units()
        except OpenSearchHttpError:
            return False

    def is_tls_full_configured_in_cluster(self) -> bool:
        """Check if TLS is configured in all the units of the current cluster."""
        rel = self.model.get_relation(PeerRelationName)
        for unit in all_units(self):
            if (
                rel.data[unit].get("tls_configured") != "True"
                or "tls_ca_renewing" in rel.data[unit]
                or "tls_ca_renewed" in rel.data[unit]
            ):
                return False
        return True

    def is_admin_user_configured(self) -> bool:
        """Check if admin user configured."""
        # In case the initialisation of the admin user is not finished yet
        return self.peers_data.get(Scope.APP, "admin_user_initialized", False)

    def _handle_change_to_main_orchestrator_if_needed(
        self, event: ConfigChangedEvent, previous_deployment_desc: Optional[DeploymentDescription]
    ) -> None:
        """Handle when the user changes the roles or init_hold config from True to False."""
        # if the current cluster wasn't already a "main-Orchestrator" and we're now updating
        # the roles for it to become one. We need to: create the admin user if missing, and
        # generate the admin certificate if missing and the TLS relation is established.
        cluster_changed_to_main_cm = (
            previous_deployment_desc is not None
            and previous_deployment_desc.typ != DeploymentType.MAIN_ORCHESTRATOR
            and self.opensearch_peer_cm.deployment_desc().typ == DeploymentType.MAIN_ORCHESTRATOR
        )
        if not cluster_changed_to_main_cm:
            return
        if self.upgrade_in_progress:
            logger.warning(
                "Changing config during an upgrade is not supported. The charm may be in a broken, unrecoverable state"
            )
            event.defer()
            return

        # we check if we need to create the admin user
        if not self.is_admin_user_configured():
            self._put_or_update_internal_user_leader(AdminUser)

        # we check if we need to generate the admin certificate if missing
        if not self.tls.all_tls_resources_stored():
            if not self.model.get_relation("certificates"):
                event.defer()
                return

            self.tls.request_new_admin_certificate()

    def _start_opensearch(self, event: _StartOpenSearch) -> None:  # noqa: C901
        """Start OpenSearch, with a generated or passed conf, if all resources configured."""
        if not self.opensearch_peer_cm.deployment_desc() and self.app.planned_units() == 0:
            # canonical/opensearch-operator#444
            # https://bugs.launchpad.net/juju/+bug/2076599
            # This condition is a corner case where we have:
            #   1) a single-node cluster
            #   2) an unfinished (re)start: yet to run _post_start_init() method
            #   3) LP#2076599: remove-application was called in-between and peer databag is empty
            # TODO: remove this IF condition once LP#2076599 is fixed in Juju.
            return

        if self.opensearch.is_started():
            try:
                self._post_start_init(event)
            except (
                OpenSearchHttpError,
                OpenSearchNotFullyReadyError,
            ):
                event.defer()
            except OpenSearchUserMgmtError as e:
                # Either generic start failure or cluster is not read to create the internal users
                logger.warning(e)
                self.node_lock.release()
                self.status.set(BlockedStatus(ServiceStartError))
                event.defer()
            return

        self.peers_data.delete(Scope.UNIT, "started")

        if event.ignore_lock:
            # Only used for force upgrades
            logger.debug("Starting without lock")
        elif not self.node_lock.acquired:
            logger.debug("Lock to start opensearch not acquired. Will retry next event")
            event.defer()
            return

        if not self._can_service_start():
            # after rotating the CA and certificates:
            # the last host in the cluster to restart might not be able to connect to the other
            # hosts anymore, because it is the last to renew the pem-file for requests
            # in this case we update the pem-file to be able to connect and start the host
            if self.peers_data.get(Scope.UNIT, "tls_ca_renewed", False):
                self.tls.update_request_ca_bundle()
            self.node_lock.release()
            logger.info("Could not start opensearch service. Will retry next event.")
            event.defer()
            return

        if self.opensearch.is_failed():
            self.node_lock.release()
            self.status.set(BlockedStatus(ServiceStartError))
            event.defer()
            return

        self.unit.status = WaitingStatus(WaitingToStart)

        try:
            # Retrieve the nodes of the cluster, needed to configure this node
            nodes = self._get_nodes(False)

            # validate the roles prior to starting
            self.opensearch_peer_cm.validate_roles(nodes, on_new_unit=True)

            # Set the configuration of the node
            self._set_node_conf(nodes)
        except OpenSearchHttpError as e:
            logger.debug(f"error getting the nodes: {e}")
            self.node_lock.release()
            event.defer()
            return
        except OpenSearchProvidedRolesException as e:
            logger.exception(e)
            self.node_lock.release()
            event.defer()
            self.unit.status = BlockedStatus(str(e))
            return

        # we should update the chain.pem file to avoid TLS verification errors
        # this happens on restarts after applying a new admin cert on CA rotation
        if self.peers_data.get(Scope.UNIT, "tls_ca_renewed", False):
            self.tls.update_request_ca_bundle()

        try:
            self.opensearch.start(
                wait_until_http_200=(
                    not self.unit.is_leader()
                    or self.peers_data.get(Scope.APP, "security_index_initialised", False)
                )
            )
            self._post_start_init(event)
        except (
            OpenSearchHttpError,
            OpenSearchStartTimeoutError,
            OpenSearchNotFullyReadyError,
        ) as e:
<<<<<<< HEAD
=======
            self.node_lock.release()
            # In large deployments with cluster-manager-only-nodes, the startup might fail
            # for the cluster-manager if a joining data node did not yet initialize the
            # security index. We still want to update and broadcast the latest relation data.
            if self.opensearch_peer_cm.is_provider(typ="main"):
                self.peer_cluster_provider.refresh_relation_data(event, can_defer=False)
>>>>>>> 7614a186
            event.defer()
            logger.warning(e)
        except (OpenSearchStartError, OpenSearchUserMgmtError) as e:
            logger.warning(e)
            self.node_lock.release()
            self.status.set(BlockedStatus(ServiceStartError))
            event.defer()

    def _post_start_init(self, event: _StartOpenSearch):  # noqa: C901
        """Initialization post OpenSearch start."""
        # initialize the security index if needed (and certs written on disk etc.)
        # this happens only on the first data node to join the cluster
        if (
            self.unit.is_leader()
            and not self.peers_data.get(Scope.APP, "security_index_initialised")
            and (
                "data" in self.opensearch_peer_cm.deployment_desc().config.roles
                or self.opensearch_peer_cm.deployment_desc().start
                == StartMode.WITH_GENERATED_ROLES
            )
        ):
            admin_secrets = self.secrets.get_object(Scope.APP, CertType.APP_ADMIN.val)
            try:
                self._initialize_security_index(admin_secrets)
                self.peers_data.put(Scope.APP, "security_index_initialised", True)
            except OpenSearchCmdError as e:
                logger.debug(f"Error when initializing the security index: {e.out}")
                event.defer()
                return

        # it sometimes takes a few seconds before the node is fully "up" otherwise a 503 error
        # may be thrown when calling a node - we want to ensure this node is perfectly ready
        # before marking it as ready
        if not self.opensearch.is_node_up():
            raise OpenSearchNotFullyReadyError("Node started but not full ready yet.")

        try:
            nodes = self._get_nodes(use_localhost=self.opensearch.is_node_up())
        except OpenSearchHttpError:
            logger.info("Failed to get online nodes")
            event.defer()
            return

        for node in nodes:
            if node.name == self.unit_name:
                break
        else:
            raise OpenSearchNotFullyReadyError("Node online but not in cluster.")

        # cleanup bootstrap conf in the node
        if self.peers_data.get(Scope.UNIT, "bootstrap_contributor"):
            self._cleanup_bootstrap_conf_if_applies()

        # Remove the exclusions that could not be removed when no units were online
        self.opensearch_exclusions.delete_current()

        self.node_lock.release()

        if event.after_upgrade:
            try:
                self.opensearch.request(
                    "PUT",
                    "/_cluster/settings",
                    # Reset to default value
                    payload={"persistent": {"cluster.routing.allocation.enable": None}},
                )
            except OpenSearchHttpError:
                logger.exception("Failed to re-enable allocation after upgrade")
                event.defer()
                return

        self.peers_data.put(Scope.UNIT, "started", True)

        # apply post_start fixes to resolve start related upstream bugs
        self.opensearch_fixes.apply_on_start()

        # apply cluster health
        self.health.apply(wait_for_green_first=True, app=self.unit.is_leader())

        if (
            self.unit.is_leader()
            and self.opensearch_peer_cm.deployment_desc().typ == DeploymentType.MAIN_ORCHESTRATOR
        ):
            # Creating the monitoring user
            self._put_or_update_internal_user_leader(COSUser, update=False)

        self.unit.open_port("tcp", 9200)

        # clear waiting to start status
        self.status.clear(WaitingToStart)
        self.status.clear(ServiceStartError)
<<<<<<< HEAD
=======
        self.status.clear(PClusterNoDataNode)
>>>>>>> 7614a186

        if event.after_upgrade:
            health = self.health.get(local_app_only=False, wait_for_green_first=True)
            self.health.apply_for_unit_during_upgrade(health)

            # Cluster is considered healthy if green or yellow
            # TODO future improvement: try to narrow scope to just green or green + yellow in
            # specific cases
            # https://github.com/canonical/opensearch-operator/issues/268
            # See https://chat.canonical.com/canonical/pl/s5j64ekxwi8epq53kzhd8fhrco and
            # https://chat.canonical.com/canonical/pl/zaizx3bu3j8ftfcw67qozw9dbo
            # For now, we need to allow yellow because
            # "During a rolling upgrade, primary shards assigned to a node running the new
            # version cannot have their replicas assigned to a node with the old version. The new
            # version might have a different data format that is not understood by the old
            # version.
            #
            # "If it is not possible to assign the replica shards to another node (there is only
            # one upgraded node in the cluster), the replica shards remain unassigned and status
            # stays `yellow`.
            #
            # "In this case, you can proceed once there are no initializing or relocating shards
            # (check the `init` and `relo` columns).
            #
            # "As soon as another node is upgraded, the replicas can be assigned and the status
            # will change to `green`."
            #
            # from
            # https://www.elastic.co/guide/en/elastic-stack/8.13/upgrading-elasticsearch.html#upgrading-elasticsearch
            #
            # If `health_ == HealthColors.YELLOW`, no shards are initializing or relocating
            # (otherwise `health_` would be `HealthColors.YELLOW_TEMP`)
            if health not in (HealthColors.GREEN, HealthColors.YELLOW):
                logger.error(
                    "Cluster is not healthy after upgrade. Manual intervention required. To rollback, "
                    "`juju refresh` to the previous revision"
                )
                event.defer()
                return
            elif health == HealthColors.YELLOW:
                # TODO future improvement:
                # https://github.com/canonical/opensearch-operator/issues/268
                logger.warning(
                    "Cluster is yellow. Upgrade may cause data loss if cluster is yellow for reason "
                    "other than primary shards on upgraded unit & not enough upgraded units available "
                    "for replica shards"
                )

        self._upgrade.unit_state = upgrade.UnitState.HEALTHY
        logger.debug("Set upgrade unit state to healthy")
        self._reconcile_upgrade()

        # update the peer cluster rel data with new IP in case of main cluster manager
        if self.opensearch_peer_cm.is_provider():
            self.peer_cluster_provider.refresh_relation_data(event, can_defer=False)

<<<<<<< HEAD
        # before resetting the CA rotation state, we remove the old ca from the truststore
        if self.peers_data.get(Scope.UNIT, "tls_ca_renewed", False):
            self.tls.remove_old_ca()

=======
>>>>>>> 7614a186
        # update the peer relation data for TLS CA rotation routine
        self.tls.reset_ca_rotation_state()
        if self.is_tls_full_configured_in_cluster():
            self.status.clear(TLSCaRotation)
            self.status.clear(TLSNotFullyConfigured)

        # request new certificates after rotating the CA
        if self.peers_data.get(Scope.UNIT, "tls_ca_renewing", False) and self.peers_data.get(
            Scope.UNIT, "tls_ca_renewed", False
        ):
            self.status.set(MaintenanceStatus(TLSNotFullyConfigured))
            self.tls.request_new_unit_certificates()
            if self.unit.is_leader():
                self.tls.request_new_admin_certificate()
            else:
                self.tls.store_admin_tls_secrets_if_applies()

    def _stop_opensearch(self, *, restart=False) -> None:
        """Stop OpenSearch if possible."""
        self.status.set(WaitingStatus(ServiceIsStopping))

        if self.opensearch.is_node_up():
            try:
                nodes = self._get_nodes(True)
                # do not add exclusions if it's the last unit to stop
                # otherwise cluster manager election will be blocked when starting up again
                # and re-using storage
                if len(nodes) > 1:
                    # 1. Add current node to the voting + alloc exclusions
                    self.opensearch_exclusions.add_current(restart=restart)
            except OpenSearchHttpError:
                logger.debug("Failed to get online nodes, voting and alloc exclusions not added")

        # block until all primary shards are moved away from the unit that is stopping
        self.health.wait_for_shards_relocation()

        # 2. stop the service
        self.opensearch.stop()
        self.peers_data.delete(Scope.UNIT, "started")
        self.status.set(WaitingStatus(ServiceStopped))

        # 3. Remove the exclusions
        if not restart:
            try:
                self.opensearch_exclusions.delete_current()
            except Exception:
                # It is purposefully broad - as this can fail for HTTP reasons,
                # or if the config wasn't set on disk etc. In any way, this operation is on
                # a best attempt basis, as this is called upon start as well,
                # failure is not blocking at this point of the lifecycle
                pass

    def _restart_opensearch(self, event: _RestartOpenSearch) -> None:
        """Restart OpenSearch if possible."""
        if not self.node_lock.acquired:
            logger.debug("Lock to restart opensearch not acquired. Will retry next event")
            event.defer()
            return

        try:
            self._stop_opensearch(restart=True)
            logger.info("Restarting OpenSearch.")
        except OpenSearchStopError as e:
            logger.info(f"Error while Restarting Opensearch: {e}")
            logger.exception(e)
            self.node_lock.release()
            event.defer()
            self.status.set(WaitingStatus(ServiceIsStopping))
            return

        self._start_opensearch_event.emit()

    def _upgrade_opensearch(self, event: _UpgradeOpenSearch) -> None:  # noqa: C901
        """Upgrade OpenSearch."""
        logger.debug("Attempting to acquire lock for upgrade")
        if not self.node_lock.acquired:
            # (Attempt to acquire lock even if `event.ignore_lock`)
            if event.ignore_lock:
                logger.debug("Upgrading without lock")
            else:
                logger.debug("Lock to upgrade opensearch not acquired. Will retry next event")
                event.defer()
                return
        logger.debug("Acquired lock for upgrade")

        # https://www.elastic.co/guide/en/elastic-stack/8.13/upgrading-elasticsearch.html
        try:
            self.opensearch.request(
                "PUT",
                "/_cluster/settings",
                payload={"persistent": {"cluster.routing.allocation.enable": "primaries"}},
            )
        except OpenSearchHttpError:
            logger.exception("Failed to disable shard allocation before upgrade")
            self.node_lock.release()
            event.defer()
            return
        try:
            self.opensearch.request("POST", "/_flush", retries=3)
        except OpenSearchHttpError as e:
            logger.debug("Failed to flush before upgrade", exc_info=e)

        logger.debug("Stopping OpenSearch before upgrade")
        try:
            self._stop_opensearch(restart=True)
        except OpenSearchStopError as e:
            logger.exception(e)
            self.node_lock.release()
            event.defer()
            self.status.set(WaitingStatus(ServiceIsStopping))
            return
        logger.debug("Stopped OpenSearch before upgrade")

        self._upgrade.upgrade_unit(snap=self.opensearch)

        logger.debug("Starting OpenSearch after upgrade")
        self._start_opensearch_event.emit(ignore_lock=event.ignore_lock, after_upgrade=True)

    def _can_service_start(self) -> bool:
        """Return if the opensearch service can start."""
        # if there are any missing system requirements leave
        if missing_sys_reqs := self.opensearch.missing_sys_requirements():
            self.status.set(BlockedStatus(" - ".join(missing_sys_reqs)))
            return False

        if not (deployment_desc := self.opensearch_peer_cm.deployment_desc()):
            return False

        if not self.opensearch_peer_cm.can_start(deployment_desc):
            return False

        if not self.is_admin_user_configured():
            return False

        # Case of the first "main" cluster to get started.
        if (
            not self.peers_data.get(Scope.APP, "security_index_initialised", False)
            or not self.alt_hosts
        ):
            return self.unit.is_leader() and (
                deployment_desc.start == StartMode.WITH_GENERATED_ROLES
                or deployment_desc.typ == DeploymentType.MAIN_ORCHESTRATOR
                or "data" in deployment_desc.config.roles
            )

        # When a new unit joins, replica shards are automatically added to it. In order to prevent
        # overloading the cluster, units must be started one at a time. So we defer starting
        # opensearch until all shards in other units are in a "started" or "unassigned" state.
        try:
            if (
                self.health.apply(wait_for_green_first=True, use_localhost=False, app=False)
                == HealthColors.YELLOW_TEMP
            ):
                return False
        except OpenSearchHttpError:
            # this means that the leader unit is not reachable (not started yet),
            # meaning it's a new cluster, so we can safely start the OpenSearch service
            pass

        return True

    def _purge_users(self):
        """Removes all users from internal_users yaml config.

        This is to be used when starting up the charm, to remove unnecessary default users.
        """
        try:
            internal_users = self.opensearch.config.load(
                "opensearch-security/internal_users.yml"
            ).keys()
        except FileNotFoundError:
            # internal_users.yml hasn't been initialised yet, so skip purging for now.
            return

        for user in internal_users:
            if user != "_meta":
                self.opensearch.config.delete("opensearch-security/internal_users.yml", user)

    def _put_or_update_internal_user_leader(
        self, user: str, pwd: Optional[str] = None, update: bool = True
    ) -> None:
        """Create system user or update it with a new password."""
        # Leader is to set new password and hash, others populate existing hash locally
        if not self.unit.is_leader():
            logger.error("Credential change can be only performed by the leader unit.")
            return

        secret = self.secrets.get(Scope.APP, self.secrets.password_key(user))
        if secret and not update:
            self._put_or_update_internal_user_unit(user)
            return

        hashed_pwd, pwd = generate_hashed_password(pwd)

        # Updating security index
        # We need to do this for all credential changes
        if secret:
            self.user_manager.update_user_password(user, hashed_pwd)

        # In case it's a new user, OR it's a system user (that has an entry in internal_users.yml)
        # we either need to initialize or update (local) credentials as well
        if not secret or user in OpenSearchSystemUsers:
            self.user_manager.put_internal_user(user, hashed_pwd)

        # Secrets need to be maintained
        # For System Users we also save the hash key
        # so all units can fetch it for local users (internal_users.yml) updates.
        self.secrets.put(Scope.APP, self.secrets.password_key(user), pwd)

        if user in OpenSearchSystemUsers:
            self.secrets.put(Scope.APP, self.secrets.hash_key(user), hashed_pwd)

        if user == AdminUser:
            self.peers_data.put(Scope.APP, "admin_user_initialized", True)

    def _put_or_update_internal_user_unit(self, user: str) -> None:
        """Create system user or update it with a new password."""
        # Leader is to set new password and hash, others populate existing hash locally
        hashed_pwd = self.secrets.get(Scope.APP, self.secrets.hash_key(user))

        # System users have to be saved locally in internal_users.yml
        if user in OpenSearchSystemUsers:
            self.user_manager.put_internal_user(user, hashed_pwd)

    def _initialize_security_index(self, admin_secrets: Dict[str, any]) -> None:
        """Run the security_admin script, it creates and initializes the opendistro_security index.

        IMPORTANT: must only run once per cluster, otherwise the index gets overrode
        """
        args = [
            f"-cd {self.opensearch.paths.conf}/opensearch-security/",
            f"-cn {self.opensearch_peer_cm.deployment_desc().config.cluster_name}",
            f"-h {self.unit_ip}",
            f"-ts {self.opensearch.paths.certs}/ca.p12",
            f"-tspass {self.secrets.get_object(Scope.APP, CertType.APP_ADMIN.val)['truststore-password']}",
            "-tsalias ca",
            "-tst PKCS12",
            f"-ks {self.opensearch.paths.certs}/{CertType.APP_ADMIN}.p12",
            f"-kspass {self.secrets.get_object(Scope.APP, CertType.APP_ADMIN.val)['keystore-password']}",
            f"-ksalias {CertType.APP_ADMIN}",
            "-kst PKCS12",
        ]

        admin_key_pwd = admin_secrets.get("key-password", None)
        if admin_key_pwd is not None:
            args.append(f"-keypass {admin_key_pwd}")

        self.status.set(MaintenanceStatus(SecurityIndexInitProgress))
        self.opensearch.run_script(
            "plugins/opensearch-security/tools/securityadmin.sh", " ".join(args)
        )
        self.status.clear(SecurityIndexInitProgress)

    def _get_nodes(self, use_localhost: bool) -> List[Node]:
        """Fetch the list of nodes of the cluster, depending on the requester."""
        if self.app.planned_units() == 0 and not self.opensearch_peer_cm.deployment_desc():
            # This app is going away and the -broken event already happened
            return []

        # This means it's the first unit on the cluster.
        if self.opensearch_peer_cm.deployment_desc().start == StartMode.WITH_PROVIDED_ROLES:
            computed_roles = self.opensearch_peer_cm.deployment_desc().config.roles
        else:
            computed_roles = ClusterTopology.generated_roles()

        if (
            self.unit.is_leader()
            and "data" in computed_roles
            and not self.peers_data.get(Scope.APP, "security_index_initialised", False)
        ):
            return []

        return ClusterTopology.nodes(self.opensearch, use_localhost, self.alt_hosts)

    def _set_node_conf(self, nodes: List[Node]) -> None:
        """Set the configuration of the current node / unit."""
        # set user provided roles if any, else generate base roles
        if (
            deployment_desc := self.opensearch_peer_cm.deployment_desc()
        ).start == StartMode.WITH_PROVIDED_ROLES:
            computed_roles = deployment_desc.config.roles
        else:
            computed_roles = ClusterTopology.generated_roles()

        cm_names = ClusterTopology.get_cluster_managers_names(nodes)
        cm_ips = ClusterTopology.get_cluster_managers_ips(nodes)

        contribute_to_bootstrap = False
        if computed_roles == ["coordinating"]:
            computed_roles = []  # to mark a node as dedicated coordinating only, we clear the list
        elif "cluster_manager" in computed_roles:
            cm_names.append(self.unit_name)
            cm_ips.append(self.unit_ip)

            if (
                self.opensearch_peer_cm.deployment_desc().typ == DeploymentType.MAIN_ORCHESTRATOR
                and not self.peers_data.get(Scope.APP, "bootstrapped", False)
            ):
                cms_in_bootstrap = self.peers_data.get(
                    Scope.APP, "bootstrap_contributors_count", 0
                )
                if cms_in_bootstrap < self.app.planned_units():
                    contribute_to_bootstrap = True

                    if self.unit.is_leader():
                        self.peers_data.put(
                            Scope.APP, "bootstrap_contributors_count", cms_in_bootstrap + 1
                        )

                    # indicates that this unit is part of the "initial cm nodes"
                    self.peers_data.put(Scope.UNIT, "bootstrap_contributor", True)

        deployment_desc = self.opensearch_peer_cm.deployment_desc()
        self.opensearch_config.set_node(
            app=deployment_desc.app,
            cluster_name=deployment_desc.config.cluster_name,
            unit_name=self.unit_name,
            roles=computed_roles,
            cm_names=list(set(cm_names)),
            cm_ips=list(set(cm_ips)),
            contribute_to_bootstrap=contribute_to_bootstrap,
            node_temperature=deployment_desc.config.data_temperature,
        )

    def _cleanup_bootstrap_conf_if_applies(self) -> None:
        """Remove some conf props in the CM nodes that contributed to the cluster bootstrapping."""
        if self.unit.is_leader():
            self.peers_data.put(Scope.APP, "bootstrapped", True)
        self.peers_data.delete(Scope.UNIT, "bootstrap_contributor")
        self.opensearch_config.cleanup_bootstrap_conf()

    def _add_cm_addresses_to_conf(self):
        """Add the new IP addresses of the current CM units."""
        try:
            # fetch nodes
            nodes = ClusterTopology.nodes(
                self.opensearch, use_localhost=self.opensearch.is_node_up(), hosts=self.alt_hosts
            )
            # update (append) CM IPs
            self.opensearch_config.add_seed_hosts(
                [node.ip for node in nodes if node.is_cm_eligible()]
            )
        except OpenSearchHttpError:
            return

    def _reconfigure_and_restart_unit_if_needed(self):
        """Reconfigure the current unit if a new config was computed for it, then restart."""
        if not (nodes_config := self.peers_data.get_object(Scope.APP, "nodes_config")):
            return

        nodes_config = {name: Node.from_dict(node) for name, node in nodes_config.items()}

        # update (append) CM IPs
        self.opensearch_config.add_seed_hosts(
            [node.ip for node in list(nodes_config.values()) if node.is_cm_eligible()]
        )

        if not (new_node_conf := nodes_config.get(self.unit_name)):
            # the conf could not be computed / broadcast, because this node is
            # "starting" and is not online "yet" - either barely being configured (i.e. TLS)
            # or waiting to start.
            return

        current_conf = self.opensearch_config.load_node()
        stored_roles = current_conf["node.roles"] or ["coordinating"]
        new_conf_roles = new_node_conf.roles or ["coordinating"]
        if (
            sorted(stored_roles) == sorted(new_conf_roles)
            and current_conf.get("node.attr.temp") == new_node_conf.temperature
        ):
            # no conf change (roles for now)
            return

        self.status.set(WaitingStatus(WaitingToStart))
        self._restart_opensearch_event.emit()

    def _recompute_roles_if_needed(self, event: RelationChangedEvent):
        """Recompute node roles:self-healing that didn't trigger leader related event occurred."""
        try:
            if not (nodes := self._get_nodes(self.opensearch.is_node_up())):
                return

            if len(nodes) < self.app.planned_units():
                return

            self._compute_and_broadcast_updated_topology(nodes)
        except OpenSearchHttpError:
            pass

    def _compute_and_broadcast_updated_topology(self, current_nodes: List[Node]) -> None:
        """Compute cluster topology and broadcast node configs (roles for now) to change if any."""
        if not current_nodes:
            return

        current_reported_nodes = {
            name: Node.from_dict(node)
            for name, node in (self.peers_data.get_object(Scope.APP, "nodes_config") or {}).items()
        }

        if (
            deployment_desc := self.opensearch_peer_cm.deployment_desc()
        ).start == StartMode.WITH_GENERATED_ROLES:
            updated_nodes = ClusterTopology.recompute_nodes_conf(
                app_id=deployment_desc.app.id, nodes=current_nodes
            )
        else:
            updated_nodes = {}
            for node in current_nodes:
                roles = node.roles
                temperature = node.temperature

                # only change the roles of the nodes of the current cluster
                if node.app.id == deployment_desc.app.id:
                    roles = deployment_desc.config.roles
                    temperature = deployment_desc.config.data_temperature

                updated_nodes[node.name] = Node(
                    name=node.name,
                    roles=roles,
                    ip=node.ip,
                    app=node.app,
                    unit_number=self.unit_id,
                    temperature=temperature,
                )

            # TODO: remove this when we get rid of roles recomputing logic
            try:
                self.opensearch_peer_cm.validate_roles(current_nodes, on_new_unit=False)
            except OpenSearchProvidedRolesException as e:
                logger.exception(e)
                self.app.status = BlockedStatus(str(e))

        if current_reported_nodes == updated_nodes:
            return

        self.peers_data.put_object(Scope.APP, "nodes_config", updated_nodes)

        # all units will get a peer_rel_changed event, for leader we do as follows
        self._reconfigure_and_restart_unit_if_needed()

    def _check_certs_expiration(self, event: UpdateStatusEvent) -> None:
        """Checks the certificates' expiration."""
        date_format = "%Y-%m-%d %H:%M:%S"
        last_cert_check = datetime.strptime(
            self.peers_data.get(Scope.UNIT, "certs_exp_checked_at", "1970-01-01 00:00:00"),
            date_format,
        )

        # See if the last check was made less than 6h ago, if yes - leave
        if (datetime.now() - last_cert_check).seconds < 6 * 3600:
            return

        certs = self.tls.get_unit_certificates()

        # keep certificates that are expiring in less than 24h
        for cert_type in list(certs.keys()):
            hours = cert_expiration_remaining_hours(certs[cert_type])
            if hours > 24 * 7:
                del certs[cert_type]

        if certs:
            missing = [cert.val for cert in certs.keys()]
            self.status.set(BlockedStatus(CertsExpirationError.format(", ".join(missing))))

            # stop opensearch in case the Node-transport certificate expires.
            if certs.get(CertType.UNIT_TRANSPORT) is not None:
                try:
                    self._stop_opensearch()
                except OpenSearchStopError:
                    event.defer()
                    return

        self.peers_data.put(
            Scope.UNIT, "certs_exp_checked_at", datetime.now().strftime(date_format)
        )

    def _get_prometheus_labels(self) -> Optional[Dict[str, str]]:
        """Return the labels for the prometheus scrape."""
        try:
            if not self.opensearch.roles:
                return None
            taggable_roles = ClusterTopology.generated_roles() + ["voting"]
            roles = set(
                role if role in taggable_roles else "other" for role in self.opensearch.roles
            )
            roles = sorted(roles)
            return {"roles": ",".join(roles)}
        except KeyError:
            # At very early stages of the deployment, "node.roles" may not be yet present
            # in the opensearch.yml, nor APIs is responding. Therefore, we need to catch
            # the KeyError here and report the appropriate response.
            return None

    def _scrape_config(self) -> List[Dict]:
        """Generates the scrape config as needed."""
        if (
            not (app_secrets := self.secrets.get_object(Scope.APP, CertType.APP_ADMIN.val))
            or not (ca := app_secrets.get("ca-cert"))
            or not (pwd := self.secrets.get(Scope.APP, self.secrets.password_key(COSUser)))
            or not self._get_prometheus_labels()
        ):
            # Not yet ready, waiting for certain values to be set
            return []
        return [
            {
                "metrics_path": "/_prometheus/metrics",
                "static_configs": [
                    {
                        "targets": [f"{self.unit_ip}:{COSPort}"],
                        "labels": self._get_prometheus_labels(),
                    }
                ],
                "tls_config": {"ca": ca},
                "scheme": "https" if self.tls.all_tls_resources_stored() else "http",
                "basic_auth": {"username": f"{COSUser}", "password": f"{pwd}"},
            }
        ]

    def handle_joining_data_node(self) -> None:
        """Start Opensearch on a cluster-manager node when a data-node is joining"""
        if self.peers_data.get(Scope.UNIT, "started", False):
            self.status.clear(PClusterNoDataNode)
        else:
            self._start_opensearch_event.emit(ignore_lock=True)

    @property
    def unit_ip(self) -> str:
        """IP address of the current unit."""
        return get_host_ip(self, PeerRelationName)

    @property
    def unit_name(self) -> str:
        """Name of the current unit."""
        return format_unit_name(self.unit, app=self.opensearch_peer_cm.deployment_desc().app)

    @property
    def unit_id(self) -> int:
        """ID of the current unit."""
        return int(self.unit.name.split("/")[-1])

    @property
    def alt_hosts(self) -> Optional[List[str]]:
        """Return an alternative host (of another node) in case the current is offline."""
        all_units_ips = units_ips(self, PeerRelationName)
        all_hosts = list(all_units_ips.values())

        if nodes_conf := self.peers_data.get_object(Scope.APP, "nodes_config"):
            all_hosts.extend([Node.from_dict(node).ip for node in nodes_conf.values()])

        if peer_cm_rel_data := self.opensearch_peer_cm.rel_data():
            all_hosts.extend([node.ip for node in peer_cm_rel_data.cm_nodes])

        random.shuffle(all_hosts)

        if not all_hosts:
            return None

        return [
            host for host in all_hosts if host != self.unit_ip and self.opensearch.is_node_up(host)
        ]<|MERGE_RESOLUTION|>--- conflicted
+++ resolved
@@ -988,15 +988,12 @@
             OpenSearchStartTimeoutError,
             OpenSearchNotFullyReadyError,
         ) as e:
-<<<<<<< HEAD
-=======
             self.node_lock.release()
             # In large deployments with cluster-manager-only-nodes, the startup might fail
             # for the cluster-manager if a joining data node did not yet initialize the
             # security index. We still want to update and broadcast the latest relation data.
             if self.opensearch_peer_cm.is_provider(typ="main"):
                 self.peer_cluster_provider.refresh_relation_data(event, can_defer=False)
->>>>>>> 7614a186
             event.defer()
             logger.warning(e)
         except (OpenSearchStartError, OpenSearchUserMgmtError) as e:
@@ -1088,10 +1085,7 @@
         # clear waiting to start status
         self.status.clear(WaitingToStart)
         self.status.clear(ServiceStartError)
-<<<<<<< HEAD
-=======
         self.status.clear(PClusterNoDataNode)
->>>>>>> 7614a186
 
         if event.after_upgrade:
             health = self.health.get(local_app_only=False, wait_for_green_first=True)
@@ -1148,13 +1142,10 @@
         if self.opensearch_peer_cm.is_provider():
             self.peer_cluster_provider.refresh_relation_data(event, can_defer=False)
 
-<<<<<<< HEAD
         # before resetting the CA rotation state, we remove the old ca from the truststore
         if self.peers_data.get(Scope.UNIT, "tls_ca_renewed", False):
             self.tls.remove_old_ca()
 
-=======
->>>>>>> 7614a186
         # update the peer relation data for TLS CA rotation routine
         self.tls.reset_ca_rotation_state()
         if self.is_tls_full_configured_in_cluster():

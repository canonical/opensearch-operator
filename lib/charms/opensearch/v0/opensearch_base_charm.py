--- conflicted
+++ resolved
@@ -3,26 +3,24 @@
 
 """Base class for the OpenSearch Operators."""
 import logging
-import math
 import random
 from abc import abstractmethod
 from datetime import datetime
-from typing import Dict, List, Optional, Type
+from typing import Dict, List, Optional, Set, Type
 
 from charms.opensearch.v0.constants_charm import (
     AdminUserInitProgress,
+    AllocationExclusionFailed,
     CertsExpirationError,
-    ClusterHealthRed,
-    ClusterHealthYellow,
-    NoNodeUpInCluster,
+    HorizontalScaleUpSuggest,
     RequestUnitServiceOps,
     SecurityIndexInitProgress,
     ServiceIsStopping,
     ServiceStartError,
+    ServiceStopFailed,
     ServiceStopped,
     TLSNotFullyConfigured,
     TLSRelationBrokenError,
-    TooManyNodesRemoved,
     WaitingForBusyShards,
     WaitingToStart,
 )
@@ -34,11 +32,7 @@
     Scope,
     SecretsDataStore,
 )
-from charms.opensearch.v0.helper_networking import (
-    get_host_ip,
-    reachable_hosts,
-    units_ips,
-)
+from charms.opensearch.v0.helper_networking import get_host_ip, units_ips
 from charms.opensearch.v0.helper_security import (
     cert_expiration_remaining_hours,
     generate_hashed_password,
@@ -46,20 +40,9 @@
 from charms.opensearch.v0.opensearch_config import OpenSearchConfig
 from charms.opensearch.v0.opensearch_distro import OpenSearchDistribution
 from charms.opensearch.v0.opensearch_exceptions import (
-<<<<<<< HEAD
-    OpenSearchHAError,
-=======
->>>>>>> d399b35a
     OpenSearchHttpError,
-    OpenSearchScaleDownError,
     OpenSearchStartError,
-    OpenSearchStartTimeoutError,
     OpenSearchStopError,
-)
-from charms.opensearch.v0.opensearch_nodes_exclusions import (
-    ALLOCS_TO_DELETE,
-    VOTING_TO_DELETE,
-    OpenSearchExclusions,
 )
 from charms.opensearch.v0.opensearch_tls import OpenSearchTLS
 from charms.rolling_ops.v0.rollingops import RollingOpsManager
@@ -70,12 +53,9 @@
     ActionEvent,
     CharmBase,
     LeaderElectedEvent,
-    RelationBrokenEvent,
     RelationChangedEvent,
-    RelationDepartedEvent,
     RelationJoinedEvent,
     StartEvent,
-    StorageDetachingEvent,
     UpdateStatusEvent,
 )
 from ops.framework import EventBase
@@ -94,7 +74,6 @@
 
 PEER = "opensearch-peers"
 SERVICE_MANAGER = "service"
-STORAGE_NAME = "opensearch-data"
 
 
 logger = logging.getLogger(__name__)
@@ -111,17 +90,10 @@
 
         self.opensearch = distro(self, PEER)
         self.opensearch_config = OpenSearchConfig(self.opensearch)
-
-        self.node_roles: List[str] = []
-        self.opensearch_exclusions = OpenSearchExclusions(self)
-
         self.peers_data = RelationDataStore(self, PEER)
         self.secrets = SecretsDataStore(self, PEER)
-
         self.tls = OpenSearchTLS(self, TLS_RELATION)
-
         self.status = Status(self)
-
         self.service_manager = RollingOpsManager(
             self, relation=SERVICE_MANAGER, callback=self._start_opensearch
         )
@@ -131,24 +103,14 @@
 
         self.framework.observe(self.on[PEER].relation_joined, self._on_peer_relation_joined)
         self.framework.observe(self.on[PEER].relation_changed, self._on_peer_relation_changed)
-        self.framework.observe(self.on[PEER].relation_departed, self._on_peer_relation_departed)
-        self.framework.observe(
-            self.on[STORAGE_NAME].storage_detaching, self._on_opensearch_data_storage_detaching
-        )
 
         self.framework.observe(self.on.update_status, self._on_update_status)
 
         self.framework.observe(self.on.get_admin_secrets_action, self._on_get_admin_secrets_action)
 
-    def _on_leader_elected(self, event: LeaderElectedEvent):
+    def _on_leader_elected(self, _: LeaderElectedEvent):
         """Handle leader election event."""
-        if self.peers_data.get(Scope.APP, "security_index_initialised", False):
-            # Leader election event happening after a previous leader got killed
-            if not self.opensearch.is_node_up():
-                event.defer()
-            else:
-                self._apply_cluster_health()
-                self._compute_and_broadcast_updated_topology(self._get_nodes(True))
+        if self.peers_data.get(Scope.APP, "security_index_initialised"):
             return
 
         if not self.peers_data.get(Scope.APP, "admin_user_initialized"):
@@ -204,96 +166,28 @@
 
     def _on_peer_relation_changed(self, event: RelationChangedEvent):
         """Handle peer relation changes."""
-        data = event.relation.data.get(event.unit if self.unit.is_leader() else event.app)
-        if not data:
-            return
-
         if self.unit.is_leader():
-            cluster_health_color = data.get("health", "green")
-            if cluster_health_color != "green":
-                self.app.status = BlockedStatus(
-                    ClusterHealthRed if cluster_health_color == "red" else ClusterHealthYellow
-                )
-
-            if data.get("bootstrap_contributor"):
-                contributor_count = self.peers_data.get(
-                    Scope.APP, "bootstrap_contributors_count", 0
-                )
-                self.peers_data.put(
-                    Scope.APP, "bootstrap_contributors_count", contributor_count + 1
-                )
-
-            if data.get(VOTING_TO_DELETE) or data.get(ALLOCS_TO_DELETE):
-                self.opensearch_exclusions.cleanup()
-
-        # Run restart node on the concerned unit
-        self._restart_unit_with_conf_if_needed()
-
-    def _on_peer_relation_departed(self, event: RelationDepartedEvent):
-        """Relation departed event."""
-        if not (self.unit.is_leader() and self.opensearch.is_node_up()):
-            return
-
-        remaining_nodes = [
-            node
-            for node in self._get_nodes(True)
-            if node.name != event.departing_unit.name.replace("/", "-")
-        ]
-        self._compute_and_broadcast_updated_topology(remaining_nodes)
-
-    def _compute_and_broadcast_updated_topology(self, current_nodes: Optional[List[Node]]):
-        """Compute cluster topology and broadcast role to change if any."""
-        if not current_nodes:
-            return
-
-        node_to_update = ClusterTopology.node_with_new_roles(current_nodes)
-        if node_to_update:
-            self.peers_data.put_object(Scope.APP, "update-node-config", vars(node_to_update))
-
-    def _on_opensearch_data_storage_detaching(self, _: StorageDetachingEvent):
-        """Triggered when removing unit, Prior to the storage being detached."""
-        # we currently block the scale down if majority removed
-        if self.app.planned_units() < math.ceil(len(self.model.get_relation(PEER).units) / 2):
-            self.unit.status = BlockedStatus(TooManyNodesRemoved)
-            raise OpenSearchScaleDownError(TooManyNodesRemoved)
-
-        # attempt lock acquisition through index creation, should crash if index already created
-        # meaning another unit is holding the lock
-        if self.opensearch.is_started() and self.alt_hosts:
-            self.opensearch.request("PUT", "/.ops_stop", retries=3)
-
-            # TODO query if current is CM + is_leader
-            if self.unit.is_leader():
-                remaining_nodes = [
-                    node for node in self._get_nodes(True) if node.name != self.unit_name
-                ]
-                self._compute_and_broadcast_updated_topology(remaining_nodes)
-
-        try:
-            self._stop_opensearch()
-
-            # check cluster status
-            if not self.alt_hosts:
-                self.app.status = BlockedStatus(ClusterHealthRed)
-                raise OpenSearchHAError(NoNodeUpInCluster)
-
-            health = self._apply_cluster_health(wait_for_green_first=True)
-            if health == "red":
-                raise OpenSearchHAError(ClusterHealthRed)
-        finally:
-            # release lock
-            if self.alt_hosts:
-                resp_code = self.opensearch.request(
-                    "DELETE",
-                    "/.ops_stop",
-                    alt_hosts=self.alt_hosts,
-                    resp_status_code=True,
-                    retries=3,
-                )
-                # ignore 404, it means the index is not found and this just means that
-                # the cleanup happened before but event got deferred because of another error
-                if resp_code >= 400 and resp_code != 404:
-                    raise OpenSearchHttpError("Failed to remove 'ops_stop' lock index.")
+            data = event.relation.data.get(event.unit)
+            if data:
+                exclusions_to_remove = data.get("remove_from_allocation_exclusions")
+                if exclusions_to_remove:
+                    self.append_allocation_exclusion_to_remove(exclusions_to_remove)
+
+                if data.get("bootstrap_contributor"):
+                    contributor_count = self.peers_data.get(
+                        Scope.APP, "bootstrap_contributors_count", 0
+                    )
+                    self.peers_data.put(
+                        Scope.APP, "bootstrap_contributors_count", contributor_count + 1
+                    )
+
+        # Restart node when cert renewal for the transport layer
+        if self.peers_data.get(Scope.UNIT, "must_reboot_node"):
+            try:
+                self.opensearch.restart()
+                self.peers_data.delete(Scope.UNIT, "must_reboot_node")
+            except OpenSearchStartError:
+                event.defer()
 
     def _on_update_status(self, event: UpdateStatusEvent):
         """On update status event.
@@ -319,13 +213,34 @@
         if not self.opensearch.is_node_up():
             return
 
-        # if there are exclusions to be removed
-        if self.unit.is_leader():
-            self.opensearch_exclusions.cleanup()
-            self._apply_cluster_health()
-
-        # handle when/if certificates are expired
-        self._check_certs_expiration(event)
+        # See if the last check was made less than 6h ago, if yes - leave
+        date_format = "%Y-%m-%d %H:%M:%S"
+        last_cert_check = datetime.strptime(
+            self.peers_data.get(Scope.UNIT, "certs_exp_checked_at", "1970-01-01 00:00:00"),
+            date_format,
+        )
+        if (datetime.now() - last_cert_check).seconds < 6 * 3600:
+            return
+
+        certs = self.secrets.get_unit_certificates()
+
+        # keep certificates that are expiring in less than 24h
+        for cert_type, cert in certs.items():
+            hours = cert_expiration_remaining_hours(cert)
+            if hours > 24 * 7:
+                del certs[cert_type]
+
+        if certs:
+            missing = [cert.val for cert in certs.keys()]
+            self.unit.status = BlockedStatus(CertsExpirationError.format(", ".join(missing)))
+
+            # stop opensearch in case the Node-transport certificate expires.
+            if certs.get(CertType.UNIT_TRANSPORT) is not None:
+                self._stop_opensearch(event)
+
+        self.peers_data.put(
+            Scope.UNIT, "certs_exp_checked_at", datetime.now().strftime(date_format)
+        )
 
     def _on_get_admin_secrets_action(self, event: ActionEvent):
         """Return the password and cert chain for the admin user of the cluster."""
@@ -350,6 +265,12 @@
         # Get the list of stored secrets for this cert
         current_secrets = self.secrets.get_object(scope, cert_type.val)
 
+        # In case of renewal of the unit transport layer cert - stop opensearch
+        should_restart = False
+        if renewal and cert_type == CertType.UNIT_TRANSPORT:
+            self.opensearch.stop()
+            should_restart = True
+
         # Store cert/key on disk - must happen after opensearch stop for transport certs renewal
         self._store_tls_resources(cert_type, current_secrets)
 
@@ -360,24 +281,17 @@
             # write the admin cert conf on all units, in case there is a leader loss + cert renewal
             self.opensearch_config.set_admin_tls_conf(current_secrets)
 
-        # In case of renewal of the unit transport layer cert - restart opensearch
-        if renewal and cert_type == CertType.UNIT_TRANSPORT:
-            self.on[self.service_manager.name].acquire_lock.emit(
-                callback_override="_restart_opensearch"
-            )
-
-    def on_tls_relation_broken(self, event: RelationBrokenEvent):
+        if should_restart:
+            self.peers_data.put(Scope.UNIT, "must_reboot_node", True)
+
+    def on_tls_relation_broken(self):
         """As long as all certificates are produced, we don't do anything."""
         if self._is_tls_fully_configured():
             return
 
         # Otherwise, we block.
         self.unit.status = BlockedStatus(TLSRelationBrokenError)
-
-        try:
-            self._stop_opensearch()
-        except OpenSearchStopError:
-            event.defer()
+        self.opensearch.stop()
 
     def _is_tls_fully_configured(self) -> bool:
         """Check if TLS fully configured meaning the admin user configured & 3 certs present."""
@@ -399,60 +313,34 @@
 
         return self._are_all_tls_resources_stored()
 
-    def _start_opensearch(self, event: EventBase) -> None:  # noqa
+    def _start_opensearch(self, event: EventBase) -> None:
         """Start OpenSearch if all resources configured."""
-        if self.opensearch.is_started():
-            self._post_start_init()
-            self.status.clear(WaitingToStart)
-            return
-
         if not self._can_service_start():
-            self.peers_data.delete(Scope.UNIT, "starting")
             event.defer()
             return
-
-        rel = self.model.get_relation(PEER)
-        for unit in rel.units.union({self.unit}):
-            if rel.data[unit].get("starting") == "True":
-                event.defer()
-                return
-
-        self.peers_data.put(Scope.UNIT, "starting", True)
-
-        updated_node_conf: Optional[Node] = None
-        if self.peers_data.has(Scope.UNIT, "update-node-config"):
-            updated_node_conf = Node.from_dict(
-                self.peers_data.get_object(Scope.UNIT, "update-node-config")
-            )
 
         try:
             # Retrieve the nodes of the cluster, needed to configure this node
-            nodes = self._get_nodes(False)
-
-            # Set the configuration of the node
-            self._set_node_conf(nodes, updated_node_conf.roles if updated_node_conf else None)
+            nodes = self._get_nodes()
         except OpenSearchHttpError:
             event.defer()
-            self.peers_data.delete(Scope.UNIT, "starting")
-            return
+            return
+
+        # Set the configuration of the node
+        self._set_node_conf(nodes)
 
         try:
             self.unit.status = BlockedStatus(WaitingToStart)
             self.opensearch.start()
             self.status.clear(WaitingToStart)
-
-            self._post_start_init()
-        except OpenSearchStartTimeoutError:
-            event.defer()
-        except OpenSearchStartError:
-            self.peers_data.delete(Scope.UNIT, "starting")
+        except OpenSearchStartError as e:
+            logger.debug(e)
             self.unit.status = BlockedStatus(ServiceStartError)
             event.defer()
-
-    def _post_start_init(self):
-        """Initialization post OpenSearch start."""
+            return
+
+        # initialize the security index if the admin certs are written on disk
         if self.unit.is_leader():
-            # initialize the security index if needed and if the admin certs are written on disk
             if not self.peers_data.get(Scope.APP, "security_index_initialised"):
                 admin_secrets = self.secrets.get_object(Scope.APP, CertType.APP_ADMIN.val)
                 self._initialize_security_index(admin_secrets)
@@ -460,53 +348,33 @@
 
             self.peers_data.put(Scope.APP, "leader_ip", self.unit_ip)
 
+        # store the exclusions that previously failed to be stored when no units online
+        if self.peers_data.get(Scope.APP, "remove_from_allocation_exclusions"):
+            self.opensearch.remove_allocation_exclusions(
+                self.peers_data.get(Scope.APP, "remove_from_allocation_exclusions")
+            )
+
         # cleanup bootstrap conf in the node
         if self.peers_data.get(Scope.UNIT, "bootstrap_contributor"):
             self._cleanup_bootstrap_conf_if_applies()
 
-        # Remove the exclusions that could not be removed when no units were online
-        self.opensearch_exclusions.delete_current()
-
-        # Remove the 'starting' flag on the unit
-        self.peers_data.delete(Scope.UNIT, "starting")
-
-        # set "update complete flag" to true if it was an update
-        current_update_node_conf = self.peers_data.get_object(Scope.UNIT, "update-node-config")
-        if current_update_node_conf:
-            self.peers_data.put_object(
-                Scope.UNIT, "last-update-node-config", current_update_node_conf
-            )
-
-    def _stop_opensearch(self) -> None:
+    def _stop_opensearch(self, event: EventBase) -> None:
         """Stop OpenSearch if possible."""
-        if not self.opensearch.is_started():
-            return
-
-        self.unit.status = WaitingStatus(ServiceIsStopping)
-
-        # 1. Add current node to the voting + alloc exclusions
-        self.opensearch_exclusions.add_current()
-
-        # 2. stop the service
-        self.opensearch.stop()
-        self.unit.status = WaitingStatus(ServiceStopped)
-
-        # 3. Remove the exclusions
-        self.opensearch_exclusions.delete_current()
+        try:
+            self.unit.status = WaitingStatus(ServiceIsStopping)
+            self.opensearch.stop()
+            self.unit.status = WaitingStatus(ServiceStopped)
+        except OpenSearchStopError as e:
+            logger.debug(e)
+            self.unit.status = BlockedStatus(ServiceStopFailed)
+            event.defer()
 
     def _restart_opensearch(self, event: EventBase) -> None:
         """Restart OpenSearch if possible."""
-        if not self.peers_data.get(Scope.UNIT, "starting", False):
-            try:
-                self._stop_opensearch()
-            except OpenSearchStopError as e:
-                logger.error(e)
-                event.defer()
-                return
-
+        self._stop_opensearch(event)
         self._start_opensearch(event)
 
-    def _can_service_start(self) -> bool:
+    def _can_service_start(self):
         """Return if the opensearch service can start."""
         # if there are any missing system requirements leave
         missing_sys_reqs = self.opensearch.missing_sys_requirements()
@@ -514,34 +382,26 @@
             self.unit.status = BlockedStatus(" - ".join(missing_sys_reqs))
             return False
 
-        if self.unit.is_leader():
-            return True
-
-        if not self.peers_data.get(Scope.APP, "security_index_initialised", False):
-            return False
-
-        if not self.peers_data.get(Scope.APP, "leader_ip"):
-            return False
-
         # When a new unit joins, replica shards are automatically added to it. In order to prevent
         # overloading the cluster, units must be started one at a time. So we defer starting
         # opensearch until all shards in other units are in a "started" or "unassigned" state.
-        try:
-            busy_shards = ClusterState.busy_shards_by_unit(
-                self.opensearch, self.peers_data.get(Scope.APP, "leader_ip")
-            )
-            if busy_shards:
-                message = WaitingForBusyShards.format(
-                    " - ".join([f"{key}/{','.join(val)}" for key, val in busy_shards.items()])
+        if not self.unit.is_leader() and self.peers_data.get(Scope.APP, "leader_ip"):
+            try:
+                busy_shards = ClusterState.busy_shards_by_unit(
+                    self.opensearch, self.peers_data.get(Scope.APP, "leader_ip")
                 )
-                self.unit.status = WaitingStatus(message)
-                return False
-
-            self.status.clear(WaitingForBusyShards, pattern=Status.CheckPattern.Interpolated)
-        except OpenSearchHttpError:
-            # this means that the leader unit is not reachable (not started yet),
-            # meaning it's a new cluster, so we can safely start the OpenSearch service
-            pass
+                if busy_shards:
+                    message = WaitingForBusyShards.format(
+                        " - ".join([f"{key}/{','.join(val)}" for key, val in busy_shards.items()])
+                    )
+                    self.unit.status = WaitingStatus(message)
+                    return False
+
+                self.status.clear(WaitingForBusyShards, pattern=Status.CheckPattern.Interpolated)
+            except OpenSearchHttpError:
+                # this means that the leader unit is not reachable (not started yet),
+                # meaning that it's a new cluster, so we can safely start the OpenSearch service
+                pass
 
         return True
 
@@ -561,7 +421,7 @@
             },
         )
 
-    def _initialize_security_index(self, admin_secrets: Dict[str, any]) -> None:
+    def _initialize_security_index(self, admin_secrets: Dict[str, any]):
         """Run the security_admin script, it creates and initializes the opendistro_security index.
 
         IMPORTANT: must only run once per cluster, otherwise the index gets overrode
@@ -585,27 +445,49 @@
         )
         self.status.clear(SecurityIndexInitProgress)
 
-    def _get_nodes(self, use_localhost: bool) -> List[Node]:
+    def _get_nodes(self) -> List[Node]:
         """Fetch the list of nodes of the cluster, depending on the requester."""
+
+        def fetch() -> List[Node]:
+            """Fetches the list of nodes through HTTP."""
+            host: Optional[str] = None
+            alt_hosts: Optional[List[str]] = None
+
+            all_units_ips = units_ips(self, PEER).values()
+            if all_units_ips:
+                all_hosts = list(all_units_ips)
+                host = all_hosts.pop(0)  # get first value
+                alt_hosts = all_hosts
+
+            nodes: List[Node] = []
+            if host is not None:
+                response = self.opensearch.request(
+                    "GET", "/_nodes", host=host, alt_hosts=alt_hosts
+                )
+                if "nodes" in response:
+                    for obj in response["nodes"].values():
+                        nodes.append(Node(obj["name"], obj["roles"], obj["ip"]))
+
+            return nodes
+
         try:
-            return ClusterTopology.nodes(self.opensearch, use_localhost, self.alt_hosts)
+            return fetch()
         except OpenSearchHttpError:
             if self.unit.is_leader() and not self.peers_data.get(
-                Scope.APP, "security_index_initialised", False
+                Scope.APP, "security_index_initialised"
             ):
                 return []
             raise
 
-    def _set_node_conf(self, nodes: List[Node], roles: Optional[List[str]] = None) -> None:
+    def _set_node_conf(self, nodes: List[Node]) -> None:
         """Set the configuration of the current node / unit."""
-        computed_roles = roles or ClusterTopology.suggest_roles(nodes, self.app.planned_units())
-        self.node_roles = computed_roles
+        roles = ClusterTopology.suggest_roles(nodes, self.app.planned_units())
 
         cm_names = ClusterTopology.get_cluster_managers_names(nodes)
         cm_ips = ClusterTopology.get_cluster_managers_ips(nodes)
 
         contribute_to_bootstrap = False
-        if "cluster_manager" in computed_roles:
+        if "cluster_manager" in roles:
             cm_names.append(self.unit_name)
             cm_ips.append(self.unit_ip)
 
@@ -625,7 +507,7 @@
             self.app.name,
             self.model.name,
             self.unit_name,
-            computed_roles,
+            roles,
             cm_names,
             cm_ips,
             contribute_to_bootstrap,
@@ -635,95 +517,43 @@
         """Remove some conf props in the CM nodes that contributed to the cluster bootstrapping."""
         self.opensearch_config.cleanup_bootstrap_conf()
 
-    def _restart_unit_with_conf_if_needed(self):
-        """Trigger a restart event on the current unit if a recomputed conf was passed."""
-        node_conf_update_app = self.peers_data.get_object(Scope.APP, "update-node-config")
-        if not node_conf_update_app:
-            return
-
-        node = Node.from_dict(node_conf_update_app)
-        if node.name != self.unit_name:
-            return
-
-        prev_update_node = self.peers_data.get_object(Scope.UNIT, "last-update-node-config")
-        if prev_update_node:
-            prev_update_node = Node.from_dict(prev_update_node)
-
-        # already updated
-        if node == prev_update_node:
-            return
-
-        node_conf_update_unit = self.peers_data.get_object(Scope.UNIT, "update-node-config")
-        if not node_conf_update_unit:  # already emitted update / restart directive
-            self.peers_data.put_object(Scope.UNIT, "update-node-config", node_conf_update_app)
-
-        self.on[self.service_manager.name].acquire_lock.emit(
-            callback_override="_restart_opensearch"
-        )
-
-    def _apply_cluster_health(self, wait_for_green_first: bool = False) -> str:
-        """Fetch cluster health and set it on the app status."""
-        response: Optional[Dict[str, any]] = None
-        if wait_for_green_first:
-            try:
-                response = ClusterState.health(self.opensearch, True, alt_hosts=self.alt_hosts)
-            except OpenSearchHttpError:
-                # it timed out, settle with current status, fetched next without the 1min wait
-                pass
-
-        if not response:
-            response = ClusterState.health(self.opensearch, False, alt_hosts=self.alt_hosts)
-
-        status = response["status"].lower()
-        status_messages_mapping = {
-            "red": ClusterHealthRed,
-            "yellow": ClusterHealthYellow,
-        }
-        if status in status_messages_mapping and self.unit.is_leader():
-            self.app.status = BlockedStatus(status_messages_mapping[status])
-        else:
-            self.peers_data.put(Scope.UNIT, "health", status)
-            if status == "green" and self.unit.is_leader():
-                self.status.clear(ClusterHealthRed, app=True)
-                self.status.clear(ClusterHealthYellow, app=True)
-
-        return status
-
-    def _check_certs_expiration(self, event: UpdateStatusEvent) -> None:
-        """Checks the certificates' expiration."""
-        date_format = "%Y-%m-%d %H:%M:%S"
-        last_cert_check = datetime.strptime(
-            self.peers_data.get(Scope.UNIT, "certs_exp_checked_at", "1970-01-01 00:00:00"),
-            date_format,
-        )
-
-        # See if the last check was made less than 6h ago, if yes - leave
-        if (datetime.now() - last_cert_check).seconds < 6 * 3600:
-            return
-
-        certs = self.secrets.get_unit_certificates()
-
-        # keep certificates that are expiring in less than 24h
-        for cert_type, cert in certs.items():
-            hours = cert_expiration_remaining_hours(cert)
-            if hours > 24 * 7:
-                del certs[cert_type]
-
-        if certs:
-            missing = [cert.val for cert in certs.keys()]
-            self.unit.status = BlockedStatus(CertsExpirationError.format(", ".join(missing)))
-
-            # stop opensearch in case the Node-transport certificate expires.
-            if certs.get(CertType.UNIT_TRANSPORT) is not None:
-                try:
-                    self._stop_opensearch()
-                except OpenSearchStopError:
-                    event.defer()
-                    return
-
-        self.peers_data.put(
-            Scope.UNIT, "certs_exp_checked_at", datetime.now().strftime(date_format)
-        )
+    def on_allocation_exclusion_add_failed(self):
+        """Callback for when the OpenSearch service fails stopping."""
+        self.unit.status = BlockedStatus(AllocationExclusionFailed)
+
+    def on_unassigned_shards(self, unassigned_shards: int):
+        """Called during node shutdown / horizontal scale-down if some shards left unassigned."""
+        self.app.status = MaintenanceStatus(HorizontalScaleUpSuggest.format(unassigned_shards))
+
+    def append_allocation_exclusion_to_remove(self, unit_name) -> None:
+        """Store a unit in the relation data bag, to be removed from the allocation exclusion."""
+        if not self.unit.is_leader():
+            self.peers_data.put(Scope.UNIT, "remove_from_allocation_exclusions", unit_name)
+            return
+
+        exclusions = set(
+            self.peers_data.get(Scope.APP, "remove_from_allocation_exclusions", "").split(",")
+        )
+        exclusions.add(unit_name)
+
+        self.peers_data.put(Scope.APP, "remove_from_allocation_exclusions", ",".join(exclusions))
+
+    def remove_allocation_exclusions(self, exclusions: Set[str]) -> None:
+        """Remove the allocation exclusions from the peer databag if existing."""
+        stored_exclusions = set(
+            self.peers_data.get(Scope.APP, "remove_from_allocation_exclusions", "").split(",")
+        )
+        exclusions_to_keep = ",".join(stored_exclusions - exclusions)
+
+        scope = Scope.UNIT
+        if self.unit.is_leader():
+            scope = Scope.APP
+
+        self.peers_data.put(scope, "remove_from_allocation_exclusions", exclusions_to_keep)
+
+    def get_allocation_exclusions(self) -> str:
+        """Retrieve the units that must be removed from the allocation exclusion."""
+        return self.peers_data.get(Scope.APP, "to_remove_from_allocation_exclusion", "")
 
     @abstractmethod
     def _store_tls_resources(
@@ -753,13 +583,7 @@
         return int(self.unit.name.split("/")[1])
 
     @property
-    def alt_hosts(self) -> Optional[List[str]]:
+    def alternative_host(self) -> str:
         """Return an alternative host (of another node) in case the current is offline."""
         all_units_ips = units_ips(self, PEER)
-        all_hosts = list(all_units_ips.values())
-        random.shuffle(all_hosts)
-
-        if not all_hosts:
-            return None
-
-        return reachable_hosts([host for host in all_hosts if host != self.unit_ip])+        return random.choice(list(all_units_ips.values()))
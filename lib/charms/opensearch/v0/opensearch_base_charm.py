# Copyright 2023 Canonical Ltd.
# See LICENSE file for licensing details.

"""Base class for the OpenSearch Operators."""
import logging
import random
from abc import abstractmethod
from datetime import datetime
from typing import Dict, List, Optional, Set, Type

from charms.opensearch.v0.constants_charm import (
    AdminUserInitProgress,
    AllocationExclusionFailed,
    CertsExpirationError,
    ClientRelationName,
    HorizontalScaleUpSuggest,
    PeerRelationName,
    RequestUnitServiceOps,
    SecurityIndexInitProgress,
    ServiceIsStopping,
    ServiceStartError,
    ServiceStopFailed,
    ServiceStopped,
    TLSNotFullyConfigured,
    TLSRelationBrokenError,
    WaitingForBusyShards,
    WaitingToStart,
)
from charms.opensearch.v0.constants_tls import TLS_RELATION, CertType
from charms.opensearch.v0.helper_charm import Status
from charms.opensearch.v0.helper_cluster import ClusterState, ClusterTopology, Node
from charms.opensearch.v0.helper_databag import (
    RelationDataStore,
    Scope,
    SecretsDataStore,
)
from charms.opensearch.v0.helper_networking import get_host_ip, units_ips
from charms.opensearch.v0.helper_security import (
    cert_expiration_remaining_hours,
    generate_hashed_password,
)
from charms.opensearch.v0.opensearch_config import OpenSearchConfig
from charms.opensearch.v0.opensearch_distro import (
    OpenSearchDistribution,
    OpenSearchHttpError,
    OpenSearchStartError,
    OpenSearchStopError,
)
from charms.opensearch.v0.opensearch_relation_provider import OpenSearchProvider
from charms.opensearch.v0.opensearch_tls import OpenSearchTLS
from charms.opensearch.v0.opensearch_users import OpenSearchUserManager
from charms.rolling_ops.v0.rollingops import RollingOpsManager
from charms.tls_certificates_interface.v1.tls_certificates import (
    CertificateAvailableEvent,
)
from ops.charm import (
    ActionEvent,
    CharmBase,
    LeaderElectedEvent,
    RelationChangedEvent,
    RelationJoinedEvent,
    StartEvent,
    UpdateStatusEvent,
)
from ops.framework import EventBase
from ops.model import BlockedStatus, MaintenanceStatus, WaitingStatus

# The unique Charmhub library identifier, never change it
LIBID = "cba015bae34642baa1b6bb27bb35a2f7"

# Increment this major API version when introducing breaking changes
LIBAPI = 0

# Increment this PATCH version before using `charmcraft publish-lib` or reset
# to 0 if you are raising the major API version
LIBPATCH = 1


SERVICE_MANAGER = "service"


logger = logging.getLogger(__name__)


class OpenSearchBaseCharm(CharmBase):
    """Base class for OpenSearch charms."""

    def __init__(self, *args, distro: Type[OpenSearchDistribution] = None):
        super().__init__(*args)

        if distro is None:
            raise ValueError("The type of the opensearch distro must be specified.")

        self.opensearch = distro(self, PeerRelationName)
        self.opensearch_config = OpenSearchConfig(self.opensearch)
        self.peers_data = RelationDataStore(self, PeerRelationName)
        self.secrets = SecretsDataStore(self, PeerRelationName)
        self.tls = OpenSearchTLS(self, TLS_RELATION)
        self.status = Status(self)
        self.service_manager = RollingOpsManager(
            self, relation=SERVICE_MANAGER, callback=self._start_opensearch
        )

<<<<<<< HEAD
        self.opensearch_provider = OpenSearchProvider(self)
=======
        self.user_manager = OpenSearchUserManager(self.opensearch)
>>>>>>> 98f6e815

        self.framework.observe(self.on.leader_elected, self._on_leader_elected)
        self.framework.observe(self.on.start, self._on_start)

        self.framework.observe(
            self.on[PeerRelationName].relation_joined, self._on_peer_relation_joined
        )
        self.framework.observe(
            self.on[PeerRelationName].relation_changed, self._on_peer_relation_changed
        )

        self.framework.observe(self.on.update_status, self._on_update_status)

        self.framework.observe(self.on.get_admin_secrets_action, self._on_get_admin_secrets_action)

    def _on_leader_elected(self, _: LeaderElectedEvent):
        """Handle leader election event."""
        if self.peers_data.get(Scope.APP, "security_index_initialised"):
            return

        if not self.peers_data.get(Scope.APP, "admin_user_initialized"):
            self.unit.status = MaintenanceStatus(AdminUserInitProgress)
            self._initialize_admin_user()
            self.peers_data.put(Scope.APP, "admin_user_initialized", True)
            self.status.clear(AdminUserInitProgress)

    def _on_start(self, event: StartEvent):
        """Triggered when on start. Set the right node role."""
        if self.opensearch.is_started():
            if self.peers_data.get(Scope.APP, "security_index_initialised"):
                # in the case where it was on WaitingToStart status, event got deferred
                # and the service started in between, put status back to active
                self.status.clear(WaitingToStart)

            # cleanup bootstrap conf in the node if existing
            if self.peers_data.get(Scope.UNIT, "bootstrap_contributor"):
                self._cleanup_bootstrap_conf_if_applies()

            return

        if not self._is_tls_fully_configured():
            self.unit.status = BlockedStatus(TLSNotFullyConfigured)
            event.defer()
            return

        # configure clients auth
        self.opensearch_config.set_client_auth()

        # request the start of OpenSearch
        self.unit.status = WaitingStatus(RequestUnitServiceOps.format("start"))
        self.on[self.service_manager.name].acquire_lock.emit(callback_override="_start_opensearch")

    def _on_peer_relation_joined(self, event: RelationJoinedEvent):
        """New node joining the cluster."""
        current_secrets = self.secrets.get_object(Scope.APP, CertType.APP_ADMIN.val)

        # In the case of the first units before TLS is initialized
        if not current_secrets:
            if not self.unit.is_leader():
                event.defer()
            return

        # in the case the cluster was bootstrapped with multiple units at the same time
        # and the certificates have not been generated yet
        if not current_secrets.get("cert") or not current_secrets.get("chain"):
            event.defer()
            return

        # Store the "Admin" certificate, key and CA on the disk of the new unit
        self._store_tls_resources(CertType.APP_ADMIN, current_secrets, override_admin=False)

    def _on_peer_relation_changed(self, event: RelationChangedEvent):
        """Handle peer relation changes."""
        if self.unit.is_leader():
            data = event.relation.data.get(event.unit)
            if data:
                exclusions_to_remove = data.get("remove_from_allocation_exclusions")
                if exclusions_to_remove:
                    self.append_allocation_exclusion_to_remove(exclusions_to_remove)

                if data.get("bootstrap_contributor"):
                    contributor_count = self.peers_data.get(
                        Scope.APP, "bootstrap_contributors_count", 0
                    )
                    self.peers_data.put(
                        Scope.APP, "bootstrap_contributors_count", contributor_count + 1
                    )
            for relation in self.model.relations.get(ClientRelationName, []):
                self.opensearch_provider.update_endpoints(relation)

        # Restart node when cert renewal for the transport layer
        if self.peers_data.get(Scope.UNIT, "must_reboot_node"):
            try:
                self.opensearch.restart()
                self.peers_data.delete(Scope.UNIT, "must_reboot_node")
            except OpenSearchStartError:
                event.defer()

    def _on_update_status(self, event: UpdateStatusEvent):
        """On update status event.

        We want to periodically check for 2 things:
        1- The system requirements are still met
        2- every 6 hours check if certs are expiring soon (in 7 days),
            as a safeguard in case relation broken. As there will be data loss
            without the user noticing in case the cert of the unit transport layer expires.
            So we want to stop opensearch in that case, since it cannot be recovered from.
        """
        # if there are missing system requirements defer
        missing_sys_reqs = self.opensearch.missing_sys_requirements()
        if len(missing_sys_reqs) > 0:
            self.unit.status = BlockedStatus(" - ".join(missing_sys_reqs))
            return

        # If relation broken - leave
        if self.model.get_relation("certificates") is not None:
            return

        # if node already shutdown - leave
        if not self.opensearch.is_node_up():
            return

        # See if the last check was made less than 6h ago, if yes - leave
        date_format = "%Y-%m-%d %H:%M:%S"
        last_cert_check = datetime.strptime(
            self.peers_data.get(Scope.UNIT, "certs_exp_checked_at", "1970-01-01 00:00:00"),
            date_format,
        )
        if (datetime.now() - last_cert_check).seconds < 6 * 3600:
            return

        certs = self.secrets.get_unit_certificates()

        # keep certificates that are expiring in less than 24h
        for cert_type, cert in certs.items():
            hours = cert_expiration_remaining_hours(cert)
            if hours > 24 * 7:
                del certs[cert_type]

        if certs:
            missing = [cert.val for cert in certs.keys()]
            self.unit.status = BlockedStatus(CertsExpirationError.format(", ".join(missing)))

            # stop opensearch in case the Node-transport certificate expires.
            if certs.get(CertType.UNIT_TRANSPORT) is not None:
                self._stop_opensearch(event)

        self.peers_data.put(
            Scope.UNIT, "certs_exp_checked_at", datetime.now().strftime(date_format)
        )

    def _on_get_admin_secrets_action(self, event: ActionEvent):
        """Return the password and cert chain for the admin user of the cluster."""
        password = self.secrets.get(Scope.APP, "admin_password")

        chain = ""
        admin_secrets = self.secrets.get_object(Scope.APP, CertType.APP_ADMIN.val)
        if admin_secrets and admin_secrets.get("chain"):
            chain = "\n".join(admin_secrets["chain"][::-1])

        event.set_results({"password": password if password else "", "chain": chain})

    def on_tls_conf_set(
        self, _: CertificateAvailableEvent, scope: Scope, cert_type: CertType, renewal: bool
    ):
        """Called after certificate ready and stored on the corresponding scope databag.

        - Store the cert on the file system, on all nodes for APP certificates
        - Update the corresponding yaml conf files
        - Run the security admin script
        """
        # Get the list of stored secrets for this cert
        current_secrets = self.secrets.get_object(scope, cert_type.val)

        # In case of renewal of the unit transport layer cert - stop opensearch
        should_restart = False
        if renewal and cert_type == CertType.UNIT_TRANSPORT:
            self.opensearch.stop()
            should_restart = True

        # Store cert/key on disk - must happen after opensearch stop for transport certs renewal
        self._store_tls_resources(cert_type, current_secrets)

        if scope == Scope.UNIT:
            # node http or transport cert
            self.opensearch_config.set_node_tls_conf(cert_type, current_secrets)
        else:
            # write the admin cert conf on all units, in case there is a leader loss + cert renewal
            self.opensearch_config.set_admin_tls_conf(current_secrets)

        if should_restart:
            self.peers_data.put(Scope.UNIT, "must_reboot_node", True)

    def on_tls_relation_broken(self):
        """As long as all certificates are produced, we don't do anything."""
        if self._is_tls_fully_configured():
            return

        # Otherwise, we block.
        self.unit.status = BlockedStatus(TLSRelationBrokenError)
        self.opensearch.stop()

    def _is_tls_fully_configured(self) -> bool:
        """Check if TLS fully configured meaning the admin user configured & 3 certs present."""
        # In case the initialisation of the admin user is not finished yet
        if not self.peers_data.get(Scope.APP, "admin_user_initialized"):
            return False

        admin_secrets = self.secrets.get_object(Scope.APP, CertType.APP_ADMIN.val)
        if not admin_secrets or not admin_secrets.get("cert") or not admin_secrets.get("chain"):
            return False

        unit_transport_secrets = self.secrets.get_object(Scope.UNIT, CertType.UNIT_TRANSPORT.val)
        if not unit_transport_secrets or not unit_transport_secrets.get("cert"):
            return False

        unit_http_secrets = self.secrets.get_object(Scope.UNIT, CertType.UNIT_HTTP.val)
        if not unit_http_secrets or not unit_http_secrets.get("cert"):
            return False

        return self._are_all_tls_resources_stored()

    def _start_opensearch(self, event: EventBase) -> None:
        """Start OpenSearch if all resources configured."""
        if not self._can_service_start():
            event.defer()
            return

        try:
            # Retrieve the nodes of the cluster, needed to configure this node
            nodes = self._get_nodes()
        except OpenSearchHttpError:
            event.defer()
            return

        # Set the configuration of the node
        self._set_node_conf(nodes)

        try:
            self.unit.status = BlockedStatus(WaitingToStart)
            self.opensearch.start()
            self.status.clear(WaitingToStart)
        except OpenSearchStartError as e:
            logger.debug(e)
            self.unit.status = BlockedStatus(ServiceStartError)
            event.defer()
            return

        # initialize the security index if the admin certs are written on disk
        if self.unit.is_leader():
            if not self.peers_data.get(Scope.APP, "security_index_initialised"):
                admin_secrets = self.secrets.get_object(Scope.APP, CertType.APP_ADMIN.val)
                self._initialize_security_index(admin_secrets)
                self.peers_data.put(Scope.APP, "security_index_initialised", True)

            self.peers_data.put(Scope.APP, "leader_ip", self.unit_ip)

        # store the exclusions that previously failed to be stored when no units online
        if self.peers_data.get(Scope.APP, "remove_from_allocation_exclusions"):
            self.opensearch.remove_allocation_exclusions(
                self.peers_data.get(Scope.APP, "remove_from_allocation_exclusions")
            )

        # cleanup bootstrap conf in the node
        if self.peers_data.get(Scope.UNIT, "bootstrap_contributor"):
            self._cleanup_bootstrap_conf_if_applies()

    def _stop_opensearch(self, event: EventBase) -> None:
        """Stop OpenSearch if possible."""
        try:
            self.unit.status = WaitingStatus(ServiceIsStopping)
            self.opensearch.stop()
            self.unit.status = WaitingStatus(ServiceStopped)
        except OpenSearchStopError as e:
            logger.debug(e)
            self.unit.status = BlockedStatus(ServiceStopFailed)
            event.defer()

    def _restart_opensearch(self, event: EventBase) -> None:
        """Restart OpenSearch if possible."""
        self._stop_opensearch(event)
        self._start_opensearch(event)

    def _can_service_start(self):
        """Return if the opensearch service can start."""
        # if there are any missing system requirements leave
        missing_sys_reqs = self.opensearch.missing_sys_requirements()
        if len(missing_sys_reqs) > 0:
            self.unit.status = BlockedStatus(" - ".join(missing_sys_reqs))
            return False

        # When a new unit joins, replica shards are automatically added to it. In order to prevent
        # overloading the cluster, units must be started one at a time. So we defer starting
        # opensearch until all shards in other units are in a "started" or "unassigned" state.
        if not self.unit.is_leader() and self.peers_data.get(Scope.APP, "leader_ip"):
            try:
                busy_shards = ClusterState.busy_shards_by_unit(
                    self.opensearch, self.peers_data.get(Scope.APP, "leader_ip")
                )
                if busy_shards:
                    message = WaitingForBusyShards.format(
                        " - ".join([f"{key}/{','.join(val)}" for key, val in busy_shards.items()])
                    )
                    self.unit.status = WaitingStatus(message)
                    return False

                self.status.clear(WaitingForBusyShards, pattern=Status.CheckPattern.Interpolated)
            except OpenSearchHttpError:
                # this means that the leader unit is not reachable (not started yet),
                # meaning that it's a new cluster, so we can safely start the OpenSearch service
                pass

        return True

    def _initialize_admin_user(self):
        """Change default password of Admin user."""
        hashed_pwd, pwd = generate_hashed_password()
        self.secrets.put(Scope.APP, "admin_password", pwd)
        self.opensearch.config.put(
            "opensearch-security/internal_users.yml",
            "admin",
            {
                "hash": hashed_pwd,
                "reserved": True,  # this protects this resource from being updated on the dashboard or rest api
                "backend_roles": ["admin"],
                "opendistro_security_roles": [
                    "security_rest_api_access",
                    "all_access",
                ],
                "description": "Admin user",
            },
        )

    def _initialize_security_index(self, admin_secrets: Dict[str, any]):
        """Run the security_admin script, it creates and initializes the opendistro_security index.

        IMPORTANT: must only run once per cluster, otherwise the index gets overrode
        """
        args = [
            f"-cd {self.opensearch.paths.conf}/opensearch-security/",
            f"-cn {self.app.name}-{self.model.name}",
            f"-h {self.unit_ip}",
            f"-cacert {self.opensearch.paths.certs}/root-ca.cert",
            f"-cert {self.opensearch.paths.certs}/{CertType.APP_ADMIN}.cert",
            f"-key {self.opensearch.paths.certs}/{CertType.APP_ADMIN}.key",
        ]

        admin_key_pwd = admin_secrets.get("key-password", None)
        if admin_key_pwd is not None:
            args.append(f"-keypass {admin_key_pwd}")

        self.unit.status = MaintenanceStatus(SecurityIndexInitProgress)
        self.opensearch.run_script(
            "plugins/opensearch-security/tools/securityadmin.sh", " ".join(args)
        )
        self.status.clear(SecurityIndexInitProgress)

    def _get_nodes(self) -> List[Node]:
        """Fetch the list of nodes of the cluster, depending on the requester."""

        def fetch() -> List[Node]:
            """Fetches the list of nodes through HTTP."""
            host: Optional[str] = None
            alt_hosts: Optional[List[str]] = None

            all_units_ips = units_ips(self, PeerRelationName).values()
            if all_units_ips:
                all_hosts = list(all_units_ips)
                host = all_hosts.pop(0)  # get first value
                alt_hosts = all_hosts

            nodes: List[Node] = []
            if host is not None:
                response = self.opensearch.request(
                    "GET", "/_nodes", host=host, alt_hosts=alt_hosts
                )
                if "nodes" in response:
                    for obj in response["nodes"].values():
                        nodes.append(Node(obj["name"], obj["roles"], obj["ip"]))

            return nodes

        try:
            return fetch()
        except OpenSearchHttpError:
            if self.unit.is_leader() and not self.peers_data.get(
                Scope.APP, "security_index_initialised"
            ):
                return []
            raise

    def _set_node_conf(self, nodes: List[Node]) -> None:
        """Set the configuration of the current node / unit."""
        roles = ClusterTopology.suggest_roles(nodes, self.app.planned_units())

        cm_names = ClusterTopology.get_cluster_managers_names(nodes)
        cm_ips = ClusterTopology.get_cluster_managers_ips(nodes)

        contribute_to_bootstrap = False
        if "cluster_manager" in roles:
            cm_names.append(self.unit_name)
            cm_ips.append(self.unit_ip)

            cms_in_bootstrap = self.peers_data.get(Scope.APP, "bootstrap_contributors_count", 0)
            if cms_in_bootstrap < self.app.planned_units():
                contribute_to_bootstrap = True

                if self.unit.is_leader():
                    self.peers_data.put(
                        Scope.APP, "bootstrap_contributors_count", cms_in_bootstrap + 1
                    )

                # indicates that this unit is part of the "initial cm nodes"
                self.peers_data.put(Scope.UNIT, "bootstrap_contributor", True)

        self.opensearch_config.set_node(
            self.app.name,
            self.model.name,
            self.unit_name,
            roles,
            cm_names,
            cm_ips,
            contribute_to_bootstrap,
        )

    def _cleanup_bootstrap_conf_if_applies(self) -> None:
        """Remove some conf props in the CM nodes that contributed to the cluster bootstrapping."""
        self.opensearch_config.cleanup_bootstrap_conf()

    def on_allocation_exclusion_add_failed(self):
        """Callback for when the OpenSearch service fails stopping."""
        self.unit.status = BlockedStatus(AllocationExclusionFailed)

    def on_unassigned_shards(self, unassigned_shards: int):
        """Called during node shutdown / horizontal scale-down if some shards left unassigned."""
        self.app.status = MaintenanceStatus(HorizontalScaleUpSuggest.format(unassigned_shards))

    def append_allocation_exclusion_to_remove(self, unit_name) -> None:
        """Store a unit in the relation data bag, to be removed from the allocation exclusion."""
        if not self.unit.is_leader():
            self.peers_data.put(Scope.UNIT, "remove_from_allocation_exclusions", unit_name)
            return

        exclusions = set(
            self.peers_data.get(Scope.APP, "remove_from_allocation_exclusions", "").split(",")
        )
        exclusions.add(unit_name)

        self.peers_data.put(Scope.APP, "remove_from_allocation_exclusions", ",".join(exclusions))

    def remove_allocation_exclusions(self, exclusions: Set[str]) -> None:
        """Remove the allocation exclusions from the peer databag if existing."""
        stored_exclusions = set(
            self.peers_data.get(Scope.APP, "remove_from_allocation_exclusions", "").split(",")
        )
        exclusions_to_keep = ",".join(stored_exclusions - exclusions)

        scope = Scope.UNIT
        if self.unit.is_leader():
            scope = Scope.APP

        self.peers_data.put(scope, "remove_from_allocation_exclusions", exclusions_to_keep)

    def get_allocation_exclusions(self) -> str:
        """Retrieve the units that must be removed from the allocation exclusion."""
        return self.peers_data.get(Scope.APP, "to_remove_from_allocation_exclusion", "")

    @abstractmethod
    def _store_tls_resources(
        self, cert_type: CertType, secrets: Dict[str, any], override_admin: bool = True
    ):
        """Write certificates and keys on disk."""
        pass

    @abstractmethod
    def _are_all_tls_resources_stored(self):
        """Check if all TLS resources are stored on disk."""
        pass

    @property
    def unit_ip(self) -> str:
        """IP address of the current unit."""
        return get_host_ip(self, PeerRelationName)

    @property
    def unit_name(self) -> str:
        """Name of the current unit."""
        return self.unit.name.replace("/", "-")

    @property
    def unit_id(self) -> int:
        """ID of the current unit."""
        return int(self.unit.name.split("/")[1])

    @property
    def alternative_host(self) -> str:
        """Return an alternative host (of another node) in case the current is offline."""
        all_units_ips = units_ips(self, PeerRelationName)
        return random.choice(list(all_units_ips.values()))<|MERGE_RESOLUTION|>--- conflicted
+++ resolved
@@ -101,11 +101,8 @@
             self, relation=SERVICE_MANAGER, callback=self._start_opensearch
         )
 
-<<<<<<< HEAD
         self.opensearch_provider = OpenSearchProvider(self)
-=======
         self.user_manager = OpenSearchUserManager(self.opensearch)
->>>>>>> 98f6e815
 
         self.framework.observe(self.on.leader_elected, self._on_leader_elected)
         self.framework.observe(self.on.start, self._on_start)

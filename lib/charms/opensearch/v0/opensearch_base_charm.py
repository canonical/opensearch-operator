# Copyright 2023 Canonical Ltd.
# See LICENSE file for licensing details.

"""Base class for the OpenSearch Operators."""
import logging
import random
from abc import abstractmethod
from datetime import datetime
from typing import Dict, List, Optional, Set, Type

from charms.opensearch.v0.constants_charm import (
    AdminUserInitProgress,
    AllocationExclusionFailed,
    CertsExpirationError,
    ClientRelationName,
    HorizontalScaleUpSuggest,
    PeerRelationName,
    RequestUnitServiceOps,
    SecurityIndexInitProgress,
    ServiceIsStopping,
    ServiceStartError,
    ServiceStopFailed,
    ServiceStopped,
    TLSNotFullyConfigured,
    TLSRelationBrokenError,
    WaitingForBusyShards,
    WaitingToStart,
)
from charms.opensearch.v0.constants_tls import TLS_RELATION, CertType
from charms.opensearch.v0.helper_charm import Status
from charms.opensearch.v0.helper_cluster import ClusterState, ClusterTopology, Node
from charms.opensearch.v0.helper_databag import (
    RelationDataStore,
    Scope,
    SecretsDataStore,
)
from charms.opensearch.v0.helper_networking import get_host_ip, units_ips
from charms.opensearch.v0.helper_security import (
    cert_expiration_remaining_hours,
    generate_hashed_password,
    generate_password,
)
from charms.opensearch.v0.opensearch_config import OpenSearchConfig
from charms.opensearch.v0.opensearch_distro import OpenSearchDistribution
from charms.opensearch.v0.opensearch_exceptions import (
    OpenSearchError,
    OpenSearchHttpError,
    OpenSearchStartError,
    OpenSearchStopError,
)
from charms.opensearch.v0.opensearch_relation_provider import OpenSearchProvider
from charms.opensearch.v0.opensearch_tls import OpenSearchTLS
from charms.opensearch.v0.opensearch_users import OpenSearchUserManager
from charms.rolling_ops.v0.rollingops import RollingOpsManager
from charms.tls_certificates_interface.v1.tls_certificates import (
    CertificateAvailableEvent,
)
from ops.charm import (
    ActionEvent,
    CharmBase,
    LeaderElectedEvent,
    RelationChangedEvent,
    RelationJoinedEvent,
    StartEvent,
    UpdateStatusEvent,
)
from ops.framework import EventBase
from ops.model import BlockedStatus, MaintenanceStatus, WaitingStatus

# The unique Charmhub library identifier, never change it
LIBID = "cba015bae34642baa1b6bb27bb35a2f7"

# Increment this major API version when introducing breaking changes
LIBAPI = 0

# Increment this PATCH version before using `charmcraft publish-lib` or reset
# to 0 if you are raising the major API version
LIBPATCH = 1


SERVICE_MANAGER = "service"


logger = logging.getLogger(__name__)


class OpenSearchBaseCharm(CharmBase):
    """Base class for OpenSearch charms."""

    def __init__(self, *args, distro: Type[OpenSearchDistribution] = None):
        super().__init__(*args)

        if distro is None:
            raise ValueError("The type of the opensearch distro must be specified.")

        self.opensearch = distro(self, PeerRelationName)
        self.opensearch_config = OpenSearchConfig(self.opensearch)
        self.peers_data = RelationDataStore(self, PeerRelationName)
        self.secrets = SecretsDataStore(self, PeerRelationName)
        self.tls = OpenSearchTLS(self, TLS_RELATION)
        self.status = Status(self)
        self.service_manager = RollingOpsManager(
            self, relation=SERVICE_MANAGER, callback=self._start_opensearch
        )
        self.user_manager = OpenSearchUserManager(self)
        self.opensearch_provider = OpenSearchProvider(self)

        self.framework.observe(self.on.leader_elected, self._on_leader_elected)
        self.framework.observe(self.on.start, self._on_start)

        self.framework.observe(
            self.on[PeerRelationName].relation_joined, self._on_peer_relation_joined
        )
        self.framework.observe(
            self.on[PeerRelationName].relation_changed, self._on_peer_relation_changed
        )

        self.framework.observe(self.on.update_status, self._on_update_status)

        self.framework.observe(self.on.set_password_action, self._on_set_password_action)
        self.framework.observe(self.on.get_password_action, self._on_get_password_action)

    def _on_leader_elected(self, _: LeaderElectedEvent):
        """Handle leader election event."""
        if self.peers_data.get(Scope.APP, "security_index_initialised"):
            return

        if not self.peers_data.get(Scope.APP, "admin_user_initialized"):
            self.unit.status = MaintenanceStatus(AdminUserInitProgress)
<<<<<<< HEAD
            self._put_admin_user()
=======
            # User config is currently in a default state, which contains multiple insecure default
            # users. Purge the user list before initialising the users the charm requires.
            self._purge_users()
            self._initialize_admin_user()
>>>>>>> 53b43077
            self.peers_data.put(Scope.APP, "admin_user_initialized", True)
            self.status.clear(AdminUserInitProgress)

    def _on_start(self, event: StartEvent):
        """Triggered when on start. Set the right node role."""
        if self.opensearch.is_started():
            if self.peers_data.get(Scope.APP, "security_index_initialised"):
                # in the case where it was on WaitingToStart status, event got deferred
                # and the service started in between, put status back to active
                self.status.clear(WaitingToStart)

            # cleanup bootstrap conf in the node if existing
            if self.peers_data.get(Scope.UNIT, "bootstrap_contributor"):
                self._cleanup_bootstrap_conf_if_applies()

            return

        if not self._is_tls_fully_configured():
            self.unit.status = BlockedStatus(TLSNotFullyConfigured)
            event.defer()
            return

        # configure clients auth
        self.opensearch_config.set_client_auth()

        # request the start of OpenSearch
        self.unit.status = WaitingStatus(RequestUnitServiceOps.format("start"))
        self.on[self.service_manager.name].acquire_lock.emit(callback_override="_start_opensearch")

    def _on_peer_relation_joined(self, event: RelationJoinedEvent):
        """New node joining the cluster."""
        current_secrets = self.secrets.get_object(Scope.APP, CertType.APP_ADMIN.val)

        # In the case of the first units before TLS is initialized
        if not current_secrets:
            if not self.unit.is_leader():
                event.defer()
            return

        # in the case the cluster was bootstrapped with multiple units at the same time
        # and the certificates have not been generated yet
        if not current_secrets.get("cert") or not current_secrets.get("chain"):
            event.defer()
            return

        # Store the "Admin" certificate, key and CA on the disk of the new unit
        self._store_tls_resources(CertType.APP_ADMIN, current_secrets, override_admin=False)

    def _on_peer_relation_changed(self, event: RelationChangedEvent):
        """Handle peer relation changes."""
        if self.unit.is_leader():
            data = event.relation.data.get(event.unit)
            if data:
                exclusions_to_remove = data.get("remove_from_allocation_exclusions")
                if exclusions_to_remove:
                    self.append_allocation_exclusion_to_remove(exclusions_to_remove)

                if data.get("bootstrap_contributor"):
                    contributor_count = self.peers_data.get(
                        Scope.APP, "bootstrap_contributors_count", 0
                    )
                    self.peers_data.put(
                        Scope.APP, "bootstrap_contributors_count", contributor_count + 1
                    )

            for relation in self.model.relations.get(ClientRelationName, []):
                self.opensearch_provider.update_endpoints(relation)

        # Restart node when cert renewal for the transport layer
        if self.peers_data.get(Scope.UNIT, "must_reboot_node"):
            try:
                self.opensearch.restart()
                self.peers_data.delete(Scope.UNIT, "must_reboot_node")
            except OpenSearchStartError:
                event.defer()

    def _on_update_status(self, event: UpdateStatusEvent):
        """On update status event.

        We want to periodically check for 3 things:
        1- Do we have users that need to be deleted, and if so we need to delete them.
        2- The system requirements are still met
        3- every 6 hours check if certs are expiring soon (in 7 days),
            as a safeguard in case relation broken. As there will be data loss
            without the user noticing in case the cert of the unit transport layer expires.
            So we want to stop opensearch in that case, since it cannot be recovered from.
        """
        self.user_manager.remove_users_and_roles()

        # if there are missing system requirements defer
        missing_sys_reqs = self.opensearch.missing_sys_requirements()
        if len(missing_sys_reqs) > 0:
            self.unit.status = BlockedStatus(" - ".join(missing_sys_reqs))
            return

        # If relation broken - leave
        if self.model.get_relation("certificates") is not None:
            return

        # if node already shutdown - leave
        if not self.opensearch.is_node_up():
            return

        # See if the last check was made less than 6h ago, if yes - leave
        date_format = "%Y-%m-%d %H:%M:%S"
        last_cert_check = datetime.strptime(
            self.peers_data.get(Scope.UNIT, "certs_exp_checked_at", "1970-01-01 00:00:00"),
            date_format,
        )
        if (datetime.now() - last_cert_check).seconds < 6 * 3600:
            return

        certs = self.secrets.get_unit_certificates()

        # keep certificates that are expiring in less than 24h
        for cert_type, cert in certs.items():
            hours = cert_expiration_remaining_hours(cert)
            if hours > 24 * 7:
                del certs[cert_type]

        if certs:
            missing = [cert.val for cert in certs.keys()]
            self.unit.status = BlockedStatus(CertsExpirationError.format(", ".join(missing)))

            # stop opensearch in case the Node-transport certificate expires.
            if certs.get(CertType.UNIT_TRANSPORT) is not None:
                self._stop_opensearch(event)

        self.peers_data.put(
            Scope.UNIT, "certs_exp_checked_at", datetime.now().strftime(date_format)
        )

    def _on_set_password_action(self, event: ActionEvent):
        """Set new admin password from user input or generate if not passed."""
        if not self.unit.is_leader():
            event.fail("The action can be run only on leader unit.")
            return

        user_name = event.params.get("username")
        if user_name != "admin":
            event.fail("Only the 'admin' username is allowed for this action.")
            return

        password = event.params.get("password") or generate_password()
        try:
            self._put_admin_user(password)
            password = self.secrets.get(Scope.APP, f"{user_name}_password")
            event.set_results({f"{user_name}-password": password})
        except OpenSearchError as e:
            event.fail(f"Failed changing the password: {e}")

    def _on_get_password_action(self, event: ActionEvent):
        """Return the password and cert chain for the admin user of the cluster."""
        user_name = event.params.get("username")
        if user_name != "admin":
            event.fail("Only the 'admin' username is allowed for this action.")
            return

        if not self._is_tls_fully_configured():
            event.fail("admin user or TLS certificates not configured yet.")
            return

        password = self.secrets.get(Scope.APP, f"{user_name}_password")
        cert = self.secrets.get_object(
            Scope.APP, CertType.APP_ADMIN.val
        )  # replace later with new user certs
        ca_chain = "\n".join(cert["chain"][::-1])

        event.set_results(
            {
                "username": user_name,
                "password": password,
                "ca-chain": ca_chain,
            }
        )

    def on_tls_conf_set(
        self, _: CertificateAvailableEvent, scope: Scope, cert_type: CertType, renewal: bool
    ):
        """Called after certificate ready and stored on the corresponding scope databag.

        - Store the cert on the file system, on all nodes for APP certificates
        - Update the corresponding yaml conf files
        - Run the security admin script
        """
        # Get the list of stored secrets for this cert
        current_secrets = self.secrets.get_object(scope, cert_type.val)

        # In case of renewal of the unit transport layer cert - stop opensearch
        should_restart = False
        if renewal and cert_type == CertType.UNIT_TRANSPORT:
            self.opensearch.stop()
            should_restart = True

        # Store cert/key on disk - must happen after opensearch stop for transport certs renewal
        self._store_tls_resources(cert_type, current_secrets)

        if scope == Scope.UNIT:
            # node http or transport cert
            self.opensearch_config.set_node_tls_conf(cert_type, current_secrets)
        else:
            # write the admin cert conf on all units, in case there is a leader loss + cert renewal
            self.opensearch_config.set_admin_tls_conf(current_secrets)

        if should_restart:
            self.peers_data.put(Scope.UNIT, "must_reboot_node", True)

    def on_tls_relation_broken(self):
        """As long as all certificates are produced, we don't do anything."""
        if self._is_tls_fully_configured():
            return

        # Otherwise, we block.
        self.unit.status = BlockedStatus(TLSRelationBrokenError)
        self.opensearch.stop()

    def _is_tls_fully_configured(self) -> bool:
        """Check if TLS fully configured meaning the admin user configured & 3 certs present."""
        # In case the initialisation of the admin user is not finished yet
        if not self.peers_data.get(Scope.APP, "admin_user_initialized"):
            return False

        admin_secrets = self.secrets.get_object(Scope.APP, CertType.APP_ADMIN.val)
        if not admin_secrets or not admin_secrets.get("cert") or not admin_secrets.get("chain"):
            return False

        unit_transport_secrets = self.secrets.get_object(Scope.UNIT, CertType.UNIT_TRANSPORT.val)
        if not unit_transport_secrets or not unit_transport_secrets.get("cert"):
            return False

        unit_http_secrets = self.secrets.get_object(Scope.UNIT, CertType.UNIT_HTTP.val)
        if not unit_http_secrets or not unit_http_secrets.get("cert"):
            return False

        return self._are_all_tls_resources_stored()

    def _start_opensearch(self, event: EventBase) -> None:
        """Start OpenSearch if all resources configured."""
        if not self._can_service_start():
            event.defer()
            return

        try:
            # Retrieve the nodes of the cluster, needed to configure this node
            nodes = self._get_nodes()
        except OpenSearchHttpError:
            event.defer()
            return

        # Set the configuration of the node
        self._set_node_conf(nodes)

        try:
            self.unit.status = BlockedStatus(WaitingToStart)
            self.opensearch.start()
            self.status.clear(WaitingToStart)
        except OpenSearchStartError as e:
            logger.debug(e)
            self.unit.status = BlockedStatus(ServiceStartError)
            event.defer()
            return

        # initialize the security index if the admin certs are written on disk
        if self.unit.is_leader():
            if not self.peers_data.get(Scope.APP, "security_index_initialised"):
                admin_secrets = self.secrets.get_object(Scope.APP, CertType.APP_ADMIN.val)
                self._initialize_security_index(admin_secrets)
                self.peers_data.put(Scope.APP, "security_index_initialised", True)

            self.peers_data.put(Scope.APP, "leader_ip", self.unit_ip)

        # store the exclusions that previously failed to be stored when no units online
        if self.peers_data.get(Scope.APP, "remove_from_allocation_exclusions"):
            self.opensearch.remove_allocation_exclusions(
                self.peers_data.get(Scope.APP, "remove_from_allocation_exclusions")
            )

        # cleanup bootstrap conf in the node
        if self.peers_data.get(Scope.UNIT, "bootstrap_contributor"):
            self._cleanup_bootstrap_conf_if_applies()

    def _stop_opensearch(self, event: EventBase) -> None:
        """Stop OpenSearch if possible."""
        try:
            self.unit.status = WaitingStatus(ServiceIsStopping)
            self.opensearch.stop()
            self.unit.status = WaitingStatus(ServiceStopped)
        except OpenSearchStopError as e:
            logger.debug(e)
            self.unit.status = BlockedStatus(ServiceStopFailed)
            event.defer()

    def _restart_opensearch(self, event: EventBase) -> None:
        """Restart OpenSearch if possible."""
        self._stop_opensearch(event)
        self._start_opensearch(event)

    def _can_service_start(self):
        """Return if the opensearch service can start."""
        # if there are any missing system requirements leave
        missing_sys_reqs = self.opensearch.missing_sys_requirements()
        if len(missing_sys_reqs) > 0:
            self.unit.status = BlockedStatus(" - ".join(missing_sys_reqs))
            return False

        # When a new unit joins, replica shards are automatically added to it. In order to prevent
        # overloading the cluster, units must be started one at a time. So we defer starting
        # opensearch until all shards in other units are in a "started" or "unassigned" state.
        if not self.unit.is_leader() and self.peers_data.get(Scope.APP, "leader_ip"):
            try:
                busy_shards = ClusterState.busy_shards_by_unit(
                    self.opensearch, self.peers_data.get(Scope.APP, "leader_ip")
                )
                if busy_shards:
                    message = WaitingForBusyShards.format(
                        " - ".join([f"{key}/{','.join(val)}" for key, val in busy_shards.items()])
                    )
                    self.unit.status = WaitingStatus(message)
                    return False

                self.status.clear(WaitingForBusyShards, pattern=Status.CheckPattern.Interpolated)
            except OpenSearchHttpError:
                # this means that the leader unit is not reachable (not started yet),
                # meaning that it's a new cluster, so we can safely start the OpenSearch service
                pass

        return True

<<<<<<< HEAD
    def _put_admin_user(self, pwd: Optional[str] = None):
        """Change password of Admin user."""
        is_update = pwd is not None
        hashed_pwd, pwd = generate_hashed_password(pwd)

        if is_update:
            # TODO replace with user_manager.patch_user()
            resp = self.opensearch.request(
                "PATCH",
                "/_plugins/_security/api/internalusers/admin",
                [{"op": "replace", "path": "/hash", "value": hashed_pwd}],
            )
            logger.debug(f"Patch admin user response: {resp}")
            if resp.get("status") != "OK":
                raise OpenSearchError(f"{resp}")
        else:
            # reserved: False, prevents this resource from being update-protected from:
            # updates made on the dashboard or the rest api.
            # we grant the admin user all opensearch access + security_rest_api_access
            self.opensearch.config.put(
                "opensearch-security/internal_users.yml",
                "admin",
                {
                    "hash": hashed_pwd,
                    "reserved": False,
                    "backend_roles": ["admin"],
                    "description": "Admin user",
                },
            )

        self.secrets.put(Scope.APP, "admin_password", pwd)
=======
    def _purge_users(self):
        """Removes all users from internal_users yaml config.

        This is to be used when starting up the charm, to remove unnecessary default users.
        """
        for user in self.opensearch.config.load("opensearch-security/internal_users.yml").keys():
            if user != "_meta":
                self.opensearch.config.delete("opensearch-security/internal_users.yml", user)

    def _initialize_admin_user(self):
        """Change default password of Admin user."""
        hashed_pwd, pwd = generate_hashed_password()
        self.secrets.put(Scope.APP, "admin_password", pwd)

        self.opensearch.config.put(
            "opensearch-security/internal_users.yml",
            "admin",
            {
                "hash": hashed_pwd,
                "reserved": True,  # this protects this resource from being updated on the dashboard or rest api
                "backend_roles": ["admin"],
                "opendistro_security_roles": [
                    "security_rest_api_access",
                    "all_access",
                ],
                "description": "Admin user",
            },
        )
>>>>>>> 53b43077

    def _initialize_security_index(self, admin_secrets: Dict[str, any]):
        """Run the security_admin script, it creates and initializes the opendistro_security index.

        IMPORTANT: must only run once per cluster, otherwise the index gets overrode
        """
        args = [
            f"-cd {self.opensearch.paths.conf}/opensearch-security/",
            f"-cn {self.app.name}-{self.model.name}",
            f"-h {self.unit_ip}",
            f"-cacert {self.opensearch.paths.certs}/root-ca.cert",
            f"-cert {self.opensearch.paths.certs}/{CertType.APP_ADMIN}.cert",
            f"-key {self.opensearch.paths.certs}/{CertType.APP_ADMIN}.key",
        ]

        admin_key_pwd = admin_secrets.get("key-password", None)
        if admin_key_pwd is not None:
            args.append(f"-keypass {admin_key_pwd}")

        self.unit.status = MaintenanceStatus(SecurityIndexInitProgress)
        self.opensearch.run_script(
            "plugins/opensearch-security/tools/securityadmin.sh", " ".join(args)
        )
        self.status.clear(SecurityIndexInitProgress)

    def _get_nodes(self) -> List[Node]:
        """Fetch the list of nodes of the cluster, depending on the requester."""

        def fetch() -> List[Node]:
            """Fetches the list of nodes through HTTP."""
            host: Optional[str] = None
            alt_hosts: Optional[List[str]] = None

            all_units_ips = units_ips(self, PeerRelationName).values()
            if all_units_ips:
                all_hosts = list(all_units_ips)
                host = all_hosts.pop(0)  # get first value
                alt_hosts = all_hosts

            nodes: List[Node] = []
            if host is not None:
                response = self.opensearch.request(
                    "GET", "/_nodes", host=host, alt_hosts=alt_hosts
                )
                if "nodes" in response:
                    for obj in response["nodes"].values():
                        nodes.append(Node(obj["name"], obj["roles"], obj["ip"]))

            return nodes

        try:
            return fetch()
        except OpenSearchHttpError:
            if self.unit.is_leader() and not self.peers_data.get(
                Scope.APP, "security_index_initialised"
            ):
                return []
            raise

    def _set_node_conf(self, nodes: List[Node]) -> None:
        """Set the configuration of the current node / unit."""
        roles = ClusterTopology.suggest_roles(nodes, self.app.planned_units())

        cm_names = ClusterTopology.get_cluster_managers_names(nodes)
        cm_ips = ClusterTopology.get_cluster_managers_ips(nodes)

        contribute_to_bootstrap = False
        if "cluster_manager" in roles:
            cm_names.append(self.unit_name)
            cm_ips.append(self.unit_ip)

            cms_in_bootstrap = self.peers_data.get(Scope.APP, "bootstrap_contributors_count", 0)
            if cms_in_bootstrap < self.app.planned_units():
                contribute_to_bootstrap = True

                if self.unit.is_leader():
                    self.peers_data.put(
                        Scope.APP, "bootstrap_contributors_count", cms_in_bootstrap + 1
                    )

                # indicates that this unit is part of the "initial cm nodes"
                self.peers_data.put(Scope.UNIT, "bootstrap_contributor", True)

        self.opensearch_config.set_node(
            self.app.name,
            self.model.name,
            self.unit_name,
            roles,
            cm_names,
            cm_ips,
            contribute_to_bootstrap,
        )

    def _cleanup_bootstrap_conf_if_applies(self) -> None:
        """Remove some conf props in the CM nodes that contributed to the cluster bootstrapping."""
        self.opensearch_config.cleanup_bootstrap_conf()

    def on_allocation_exclusion_add_failed(self):
        """Callback for when the OpenSearch service fails stopping."""
        self.unit.status = BlockedStatus(AllocationExclusionFailed)

    def on_unassigned_shards(self, unassigned_shards: int):
        """Called during node shutdown / horizontal scale-down if some shards left unassigned."""
        self.app.status = MaintenanceStatus(HorizontalScaleUpSuggest.format(unassigned_shards))

    def append_allocation_exclusion_to_remove(self, unit_name) -> None:
        """Store a unit in the relation data bag, to be removed from the allocation exclusion."""
        if not self.unit.is_leader():
            self.peers_data.put(Scope.UNIT, "remove_from_allocation_exclusions", unit_name)
            return

        exclusions = set(
            self.peers_data.get(Scope.APP, "remove_from_allocation_exclusions", "").split(",")
        )
        exclusions.add(unit_name)

        self.peers_data.put(Scope.APP, "remove_from_allocation_exclusions", ",".join(exclusions))

    def remove_allocation_exclusions(self, exclusions: Set[str]) -> None:
        """Remove the allocation exclusions from the peer databag if existing."""
        stored_exclusions = set(
            self.peers_data.get(Scope.APP, "remove_from_allocation_exclusions", "").split(",")
        )
        exclusions_to_keep = ",".join(stored_exclusions - exclusions)

        scope = Scope.UNIT
        if self.unit.is_leader():
            scope = Scope.APP

        self.peers_data.put(scope, "remove_from_allocation_exclusions", exclusions_to_keep)

    def get_allocation_exclusions(self) -> str:
        """Retrieve the units that must be removed from the allocation exclusion."""
        return self.peers_data.get(Scope.APP, "to_remove_from_allocation_exclusion", "")

    @abstractmethod
    def _store_tls_resources(
        self, cert_type: CertType, secrets: Dict[str, any], override_admin: bool = True
    ):
        """Write certificates and keys on disk."""
        pass

    @abstractmethod
    def _are_all_tls_resources_stored(self):
        """Check if all TLS resources are stored on disk."""
        pass

    @property
    def unit_ip(self) -> str:
        """IP address of the current unit."""
        return get_host_ip(self, PeerRelationName)

    @property
    def unit_name(self) -> str:
        """Name of the current unit."""
        return self.unit.name.replace("/", "-")

    @property
    def unit_id(self) -> int:
        """ID of the current unit."""
        return int(self.unit.name.split("/")[1])

    @property
    def alternative_host(self) -> str:
        """Return an alternative host (of another node) in case the current is offline."""
        all_units_ips = units_ips(self, PeerRelationName)
        return random.choice(list(all_units_ips.values()))<|MERGE_RESOLUTION|>--- conflicted
+++ resolved
@@ -127,14 +127,10 @@
 
         if not self.peers_data.get(Scope.APP, "admin_user_initialized"):
             self.unit.status = MaintenanceStatus(AdminUserInitProgress)
-<<<<<<< HEAD
-            self._put_admin_user()
-=======
             # User config is currently in a default state, which contains multiple insecure default
             # users. Purge the user list before initialising the users the charm requires.
             self._purge_users()
-            self._initialize_admin_user()
->>>>>>> 53b43077
+            self._put_admin_user()
             self.peers_data.put(Scope.APP, "admin_user_initialized", True)
             self.status.clear(AdminUserInitProgress)
 
@@ -463,7 +459,15 @@
 
         return True
 
-<<<<<<< HEAD
+    def _purge_users(self):
+        """Removes all users from internal_users yaml config.
+
+        This is to be used when starting up the charm, to remove unnecessary default users.
+        """
+        for user in self.opensearch.config.load("opensearch-security/internal_users.yml").keys():
+            if user != "_meta":
+                self.opensearch.config.delete("opensearch-security/internal_users.yml", user)
+
     def _put_admin_user(self, pwd: Optional[str] = None):
         """Change password of Admin user."""
         is_update = pwd is not None
@@ -490,41 +494,15 @@
                     "hash": hashed_pwd,
                     "reserved": False,
                     "backend_roles": ["admin"],
+                    "opendistro_security_roles": [
+                        "security_rest_api_access",
+                        "all_access",
+                    ],
                     "description": "Admin user",
                 },
             )
 
         self.secrets.put(Scope.APP, "admin_password", pwd)
-=======
-    def _purge_users(self):
-        """Removes all users from internal_users yaml config.
-
-        This is to be used when starting up the charm, to remove unnecessary default users.
-        """
-        for user in self.opensearch.config.load("opensearch-security/internal_users.yml").keys():
-            if user != "_meta":
-                self.opensearch.config.delete("opensearch-security/internal_users.yml", user)
-
-    def _initialize_admin_user(self):
-        """Change default password of Admin user."""
-        hashed_pwd, pwd = generate_hashed_password()
-        self.secrets.put(Scope.APP, "admin_password", pwd)
-
-        self.opensearch.config.put(
-            "opensearch-security/internal_users.yml",
-            "admin",
-            {
-                "hash": hashed_pwd,
-                "reserved": True,  # this protects this resource from being updated on the dashboard or rest api
-                "backend_roles": ["admin"],
-                "opendistro_security_roles": [
-                    "security_rest_api_access",
-                    "all_access",
-                ],
-                "description": "Admin user",
-            },
-        )
->>>>>>> 53b43077
 
     def _initialize_security_index(self, admin_secrets: Dict[str, any]):
         """Run the security_admin script, it creates and initializes the opendistro_security index.

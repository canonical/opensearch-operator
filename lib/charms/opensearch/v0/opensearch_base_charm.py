--- conflicted
+++ resolved
@@ -502,22 +502,12 @@
                 self.on[self.service_manager.name].acquire_lock.emit(
                     callback_override="_restart_opensearch"
                 )
-<<<<<<< HEAD
-        except OpenSearchPluginError as e:
-            logger.exception(e)
-            if isinstance(e, OpenSearchPluginRelationClusterNotReadyError):
-                logger.warning("Plugin management: cluster not ready yet at config changed")
-            else:
-                # There was an unexpected error, log it and block the unit
-                self.status.set(BlockedStatus(PluginConfigChangeError))
-=======
         except OpenSearchPluginRelationClusterNotReadyError:
             logger.warning("Plugin management: cluster not ready yet at config changed")
             event.defer()
             return
         except OpenSearchPluginError:
             self.status.set(BlockedStatus(PluginConfigChangeError))
->>>>>>> 8eb53971
             event.defer()
             return
         self.status.clear(PluginConfigChangeError)

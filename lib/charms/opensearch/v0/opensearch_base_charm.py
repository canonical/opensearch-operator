--- conflicted
+++ resolved
@@ -39,13 +39,8 @@
     TLSRelationMissing,
     WaitingToStart,
 )
-<<<<<<< HEAD
 from charms.opensearch.v0.constants_tls import CertType
-from charms.opensearch.v0.helper_charm import Status
-=======
-from charms.opensearch.v0.constants_tls import TLS_RELATION, CertType
 from charms.opensearch.v0.helper_charm import Status, all_units, format_unit_name
->>>>>>> 1b31eff2
 from charms.opensearch.v0.helper_cluster import ClusterTopology, Node
 from charms.opensearch.v0.helper_networking import get_host_ip, units_ips
 from charms.opensearch.v0.helper_security import (
@@ -760,8 +755,7 @@
         """Check if every unit in the cluster is marked as started."""
         rel = self.model.get_relation(PeerRelationName)
         all_started = True
-<<<<<<< HEAD
-        for unit in rel.units.union({self.unit}):
+        for unit in all_units(self):
             if rel.data[unit].get("started") != "True":
                 all_started = False
                 break
@@ -790,25 +784,6 @@
             ):
                 return False
         return True
-=======
-        for unit in all_units(self):
-            if rel.data[unit].get("started") != "True":
-                all_started = False
-                break
-
-        if all_started:
-            return True
-
-        try:
-            current_app_nodes = [
-                node
-                for node in self._get_nodes(self.opensearch.is_node_up())
-                if node.app.id == self.opensearch_peer_cm.deployment_desc().app.id
-            ]
-            return len(current_app_nodes) == self.app.planned_units()
-        except OpenSearchHttpError:
-            return False
->>>>>>> 1b31eff2
 
     def is_admin_user_configured(self) -> bool:
         """Check if admin user configured."""

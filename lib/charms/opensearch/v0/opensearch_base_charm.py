# Copyright 2023 Canonical Ltd.
# See LICENSE file for licensing details.

"""Base class for the OpenSearch Operators."""
import logging
import random
from abc import abstractmethod
from datetime import datetime
from typing import Dict, List, Optional, Type

from charms.grafana_agent.v0.cos_agent import COSAgentProvider
from charms.opensearch.v0.constants_charm import (
    AdminUserInitProgress,
    AdminUserNotConfigured,
    CertsExpirationError,
    ClientRelationName,
    ClusterHealthRed,
    ClusterHealthUnknown,
    COSPort,
    COSRelationName,
    COSRole,
    COSUser,
    PeerRelationName,
    PluginConfigChangeError,
    PluginConfigCheck,
    RequestUnitServiceOps,
    SecurityIndexInitProgress,
    ServiceIsStopping,
    ServiceStartError,
    ServiceStopped,
    TLSNewCertsRequested,
    TLSNotFullyConfigured,
    TLSRelationBrokenError,
    TLSRelationMissing,
    WaitingToStart,
)
from charms.opensearch.v0.constants_secrets import ADMIN_PW, ADMIN_PW_HASH
from charms.opensearch.v0.constants_tls import TLS_RELATION, CertType
from charms.opensearch.v0.helper_charm import Status
from charms.opensearch.v0.helper_cluster import ClusterTopology, Node
from charms.opensearch.v0.helper_networking import (
    get_host_ip,
    is_reachable,
    reachable_hosts,
    unit_ip,
    units_ips,
)
from charms.opensearch.v0.helper_security import (
    cert_expiration_remaining_hours,
    generate_hashed_password,
    generate_password,
)
from charms.opensearch.v0.models import DeploymentDescription, DeploymentType
from charms.opensearch.v0.opensearch_backups import OpenSearchBackup
from charms.opensearch.v0.opensearch_config import OpenSearchConfig
from charms.opensearch.v0.opensearch_distro import OpenSearchDistribution
from charms.opensearch.v0.opensearch_exceptions import (
    OpenSearchError,
    OpenSearchHAError,
    OpenSearchHttpError,
    OpenSearchNotFullyReadyError,
    OpenSearchStartError,
    OpenSearchStartTimeoutError,
    OpenSearchStopError,
)
from charms.opensearch.v0.opensearch_fixes import OpenSearchFixes
from charms.opensearch.v0.opensearch_health import HealthColors, OpenSearchHealth
from charms.opensearch.v0.opensearch_internal_data import RelationDataStore, Scope
from charms.opensearch.v0.opensearch_locking import OpenSearchOpsLock
from charms.opensearch.v0.opensearch_nodes_exclusions import (
    ALLOCS_TO_DELETE,
    VOTING_TO_DELETE,
    OpenSearchExclusions,
)
from charms.opensearch.v0.opensearch_peer_clusters import (
    OpenSearchPeerClustersManager,
    OpenSearchProvidedRolesException,
    StartMode,
)
from charms.opensearch.v0.opensearch_plugin_manager import OpenSearchPluginManager
<<<<<<< HEAD
from charms.opensearch.v0.opensearch_plugins import (
    OpenSearchPluginError,
    OpenSearchPluginRelationClusterNotReadyError,
)
from charms.opensearch.v0.opensearch_relation_peer_cluster import (
    OpenSearchPeerClusterProvider,
    OpenSearchPeerClusterRequirer,
)
=======
from charms.opensearch.v0.opensearch_plugins import OpenSearchPluginError
>>>>>>> c0225203
from charms.opensearch.v0.opensearch_relation_provider import OpenSearchProvider
from charms.opensearch.v0.opensearch_secrets import OpenSearchSecrets
from charms.opensearch.v0.opensearch_tls import OpenSearchTLS
from charms.opensearch.v0.opensearch_users import OpenSearchUserManager
from charms.rolling_ops.v0.rollingops import RollingOpsManager
from charms.tls_certificates_interface.v3.tls_certificates import (
    CertificateAvailableEvent,
)
from ops.charm import (
    ActionEvent,
    CharmBase,
    ConfigChangedEvent,
    LeaderElectedEvent,
    RelationBrokenEvent,
    RelationChangedEvent,
    RelationCreatedEvent,
    RelationDepartedEvent,
    RelationJoinedEvent,
    StartEvent,
    StorageDetachingEvent,
    UpdateStatusEvent,
)
from ops.framework import EventBase
from ops.model import BlockedStatus, MaintenanceStatus, WaitingStatus
from tenacity import RetryError, Retrying, stop_after_attempt, wait_fixed

# The unique Charmhub library identifier, never change it
LIBID = "cba015bae34642baa1b6bb27bb35a2f7"

# Increment this major API version when introducing breaking changes
LIBAPI = 0

# Increment this PATCH version before using `charmcraft publish-lib` or reset
# to 0 if you are raising the major API version
LIBPATCH = 2


SERVICE_MANAGER = "service"
STORAGE_NAME = "opensearch-data"


logger = logging.getLogger(__name__)


class OpenSearchBaseCharm(CharmBase):
    """Base class for OpenSearch charms."""

    def __init__(self, *args, distro: Type[OpenSearchDistribution] = None):
        super().__init__(*args)

        if distro is None:
            raise ValueError("The type of the opensearch distro must be specified.")

        self.opensearch = distro(self, PeerRelationName)
        self.opensearch_peer_cm = OpenSearchPeerClustersManager(self)
        self.opensearch_config = OpenSearchConfig(self.opensearch)
        self.opensearch_exclusions = OpenSearchExclusions(self)
        self.opensearch_fixes = OpenSearchFixes(self)

        self.peers_data = RelationDataStore(self, PeerRelationName)
        self.secrets = OpenSearchSecrets(self, PeerRelationName)
        self.tls = OpenSearchTLS(self, TLS_RELATION)
        self.status = Status(self)
        self.health = OpenSearchHealth(self)
        self.ops_lock = OpenSearchOpsLock(self)
        self.cos_integration = COSAgentProvider(
            self,
            relation_name=COSRelationName,
            metrics_endpoints=[],
            scrape_configs=self._scrape_config,
            refresh_events=[self.on.set_password_action, self.on.secret_changed],
            metrics_rules_dir="./src/alert_rules/prometheus",
            log_slots=["opensearch:logs"],
        )

        self.plugin_manager = OpenSearchPluginManager(self)
        self.backup = OpenSearchBackup(self)

        self.service_manager = RollingOpsManager(
            self, relation=SERVICE_MANAGER, callback=self._start_opensearch
        )
        self.user_manager = OpenSearchUserManager(self)
        self.opensearch_provider = OpenSearchProvider(self)
        self.peer_cluster_provider = OpenSearchPeerClusterProvider(self)
        self.peer_cluster_requirer = OpenSearchPeerClusterRequirer(self)

        self.framework.observe(self.on.leader_elected, self._on_leader_elected)
        self.framework.observe(self.on.start, self._on_start)
        self.framework.observe(self.on.update_status, self._on_update_status)
        self.framework.observe(self.on.config_changed, self._on_config_changed)

        self.framework.observe(
            self.on[PeerRelationName].relation_created, self._on_peer_relation_created
        )
        self.framework.observe(
            self.on[PeerRelationName].relation_joined, self._on_peer_relation_joined
        )
        self.framework.observe(
            self.on[PeerRelationName].relation_changed, self._on_peer_relation_changed
        )
        self.framework.observe(
            self.on[PeerRelationName].relation_departed, self._on_peer_relation_departed
        )
        self.framework.observe(
            self.on[STORAGE_NAME].storage_detaching, self._on_opensearch_data_storage_detaching
        )

        self.framework.observe(self.on.set_password_action, self._on_set_password_action)
        self.framework.observe(self.on.get_password_action, self._on_get_password_action)

    def _on_leader_elected(self, event: LeaderElectedEvent):
        """Handle leader election event."""
        if self.peers_data.get(Scope.APP, "security_index_initialised", False):
            # Leader election event happening after a previous leader got killed
            if not self.opensearch.is_node_up():
                event.defer()
                return

            if self.health.apply() in [HealthColors.UNKNOWN, HealthColors.YELLOW_TEMP]:
                event.defer()

            self._compute_and_broadcast_updated_topology(self._get_nodes(True))
            return

        # TODO: check if cluster can start independently

        # User config is currently in a default state, which contains multiple insecure default
        # users. Purge the user list before initialising the users the charm requires.
        self._purge_users()

        if not (deployment_desc := self.opensearch_peer_cm.deployment_desc()):
            event.defer()
            return

        if deployment_desc.typ != DeploymentType.MAIN_ORCHESTRATOR:
            return

        if not self.peers_data.get(Scope.APP, "admin_user_initialized"):
            self.status.set(MaintenanceStatus(AdminUserInitProgress))

        # this is in case we're coming from 0 to N units, we don't want to use the rest api
        self._put_admin_user()

        self.status.clear(AdminUserInitProgress)

    def _on_start(self, event: StartEvent):
        """Triggered when on start. Set the right node role."""
        if self.opensearch.is_node_up():
            if self.peers_data.get(Scope.APP, "security_index_initialised"):
                # in the case where it was on WaitingToStart status, event got deferred
                # and the service started in between, put status back to active
                self.status.clear(WaitingToStart)

            # cleanup bootstrap conf in the node if existing
            if self.peers_data.get(Scope.UNIT, "bootstrap_contributor"):
                self._cleanup_bootstrap_conf_if_applies()

            return

        # apply the directives computed and emitted by the peer cluster manager
        if not self._apply_peer_cm_directives_and_check_if_can_start():
            event.defer()
            return

        if not self.is_admin_user_configured() or not self.is_tls_fully_configured():
            if not self.model.get_relation("certificates"):
                status = BlockedStatus(TLSRelationMissing)
            else:
                status = MaintenanceStatus(
                    TLSNotFullyConfigured
                    if self.is_admin_user_configured()
                    else AdminUserNotConfigured
                )
            self.status.set(status)
            event.defer()
            return

        self.status.clear(AdminUserNotConfigured)
        self.status.clear(TLSNotFullyConfigured)
        self.status.clear(TLSRelationMissing)

        self.peers_data.put(Scope.UNIT, "tls_configured", True)

        # configure clients auth
        self.opensearch_config.set_client_auth()

        # request the start of OpenSearch
        self.status.set(WaitingStatus(RequestUnitServiceOps.format("start")))
        self.on[self.service_manager.name].acquire_lock.emit(callback_override="_start_opensearch")

    def _apply_peer_cm_directives_and_check_if_can_start(self) -> bool:
        """Apply the directives computed by the opensearch peer cluster manager."""
        if not (deployment_desc := self.opensearch_peer_cm.deployment_desc()):
            # the deployment description hasn't finished being computed by the leader
            return False

        # check possibility to start
        if self.opensearch_peer_cm.can_start(deployment_desc):
            try:
                nodes = self._get_nodes(False)
                self.opensearch_peer_cm.validate_roles(nodes, on_new_unit=True)
            except OpenSearchHttpError:
                return False
            except OpenSearchProvidedRolesException as e:
                self.unit.status = BlockedStatus(str(e))
                return False

            return True

        if self.unit.is_leader():
            self.opensearch_peer_cm.apply_status_if_needed(deployment_desc)

        return False

    def _on_peer_relation_created(self, event: RelationCreatedEvent):
        """Event received by the new node joining the cluster."""
        current_secrets = self.secrets.get_object(Scope.APP, CertType.APP_ADMIN.val)

        # In the case of the first units before TLS is initialized
        if not current_secrets:
            if not self.unit.is_leader():
                event.defer()
            return

        # in the case the cluster was bootstrapped with multiple units at the same time
        # and the certificates have not been generated yet
        if not current_secrets.get("cert") or not current_secrets.get("chain"):
            event.defer()
            return

        # Store the "Admin" certificate, key and CA on the disk of the new unit
        self.store_tls_resources(CertType.APP_ADMIN, current_secrets, override_admin=False)

    def _on_peer_relation_joined(self, event: RelationJoinedEvent):
        """Event received by all units when a new node joins the cluster."""
        if not self.unit.is_leader():
            return

        if (
            not self.peers_data.get(Scope.APP, "security_index_initialised")
            or not self.opensearch.is_node_up()
        ):
            return

        new_unit_host = unit_ip(self, event.unit, PeerRelationName)
        if not is_reachable(new_unit_host, self.opensearch.port):
            event.defer()
            return

        try:
            nodes = self._get_nodes(True)
        except OpenSearchHttpError:
            event.defer()
            return

        # we want to re-calculate the topology only once when latest unit joins
        if len(nodes) == self.app.planned_units():
            self._compute_and_broadcast_updated_topology(nodes)
        else:
            event.defer()

    def _on_peer_relation_changed(self, event: RelationChangedEvent):
        """Handle peer relation changes."""
        if (
            self.unit.is_leader()
            and self.opensearch.is_node_up()
            and self.health.apply() in [HealthColors.UNKNOWN, HealthColors.YELLOW_TEMP]
        ):
            # we defer because we want the temporary status to be updated
            event.defer()
<<<<<<< HEAD
            # self.defer_trigger_event.emit()
=======
>>>>>>> c0225203

        for relation in self.model.relations.get(ClientRelationName, []):
            self.opensearch_provider.update_endpoints(relation)

        # register new cm addresses on every node
        self._add_cm_addresses_to_conf()

        # TODO remove the data role of the first CM to start if applies needed
        # we no longer need this once we delay the security index init to *after* the
        # first data node joins
        # if self._remove_data_role_from_dedicated_cm_if_needed(event):
        #    return

        app_data = event.relation.data.get(event.app)
        if self.unit.is_leader():
            # Recompute the node roles in case self-healing didn't trigger leader related event
            self._recompute_roles_if_needed(event)
        elif app_data:
            # if app_data + app_data["nodes_config"]: Reconfigure + restart node on the unit
            self._reconfigure_and_restart_unit_if_needed()

        unit_data = event.relation.data.get(event.unit)
        if not unit_data:
            return

        if unit_data.get(VOTING_TO_DELETE) or unit_data.get(ALLOCS_TO_DELETE):
            self.opensearch_exclusions.cleanup()

        if self.unit.is_leader() and unit_data.get("bootstrap_contributor"):
            contributor_count = self.peers_data.get(Scope.APP, "bootstrap_contributors_count", 0)
            self.peers_data.put(Scope.APP, "bootstrap_contributors_count", contributor_count + 1)

    def _on_peer_relation_departed(self, event: RelationDepartedEvent):
        """Relation departed event."""
        if not (self.unit.is_leader() and self.opensearch.is_node_up()):
            return

        remaining_nodes = [
            node
            for node in self._get_nodes(True)
            if node.name != event.departing_unit.name.replace("/", "-")
        ]

        if len(remaining_nodes) == self.app.planned_units():
            self._compute_and_broadcast_updated_topology(remaining_nodes)
        else:
            event.defer()

    def _on_opensearch_data_storage_detaching(self, _: StorageDetachingEvent):  # noqa: C901
        """Triggered when removing unit, Prior to the storage being detached."""
        # acquire lock to ensure only 1 unit removed at a time
        self.ops_lock.acquire()

        # if the leader is departing, and this hook fails "leader elected" won"t trigger,
        # so we want to re-balance the node roles from here
        if self.unit.is_leader():
            if self.app.planned_units() > 1 and (self.opensearch.is_node_up() or self.alt_hosts):
                remaining_nodes = [
                    node
                    for node in self._get_nodes(self.opensearch.is_node_up())
                    if node.name != self.unit_name
                ]
                self._compute_and_broadcast_updated_topology(remaining_nodes)
            elif self.app.planned_units() == 0:
                self.peers_data.delete(Scope.APP, "bootstrap_contributors_count")
                self.peers_data.delete(Scope.APP, "nodes_config")

                # todo: remove this if snap storage reuse is solved.
                self.peers_data.delete(Scope.APP, "security_index_initialised")

        # we attempt to flush the translog to disk
        if self.opensearch.is_node_up():
            try:
                self.opensearch.request("POST", "/_flush?wait_for_ongoing")
            except OpenSearchHttpError:
                # if it's a failed attempt we move on
                pass
        try:
            self._stop_opensearch()

            # safeguards in case planned_units > 0
            if self.app.planned_units() > 0:
                # check cluster status
                if self.alt_hosts:
                    health_color = self.health.apply(
                        wait_for_green_first=True, use_localhost=False
                    )
                    if health_color == HealthColors.RED:
                        raise OpenSearchHAError(ClusterHealthRed)
                else:
                    raise OpenSearchHAError(ClusterHealthUnknown)
        finally:
            # release lock
            self.ops_lock.release()

    def _on_update_status(self, event: UpdateStatusEvent):
        """On update status event.

        We want to periodically check for the following:
        1- Do we have users that need to be deleted, and if so we need to delete them.
        2- The system requirements are still met
        3- every 6 hours check if certs are expiring soon (in 7 days),
            as a safeguard in case relation broken. As there will be data loss
            without the user noticing in case the cert of the unit transport layer expires.
            So we want to stop opensearch in that case, since it cannot be recovered from.
        """
        # if there are missing system requirements defer
        missing_sys_reqs = self.opensearch.missing_sys_requirements()
        if len(missing_sys_reqs) > 0:
            self.status.set(BlockedStatus(" - ".join(missing_sys_reqs)))
            return

        # if node already shutdown - leave
        if not self.opensearch.is_node_up():
            return

        # if there are exclusions to be removed
        if self.unit.is_leader():
            self.opensearch_exclusions.cleanup()

            health = self.health.apply()
            if health not in [HealthColors.GREEN, HealthColors.IGNORE]:
                event.defer()

            if health == HealthColors.UNKNOWN:
                return

        for relation in self.model.relations.get(ClientRelationName, []):
            self.opensearch_provider.update_endpoints(relation)

        self.user_manager.remove_users_and_roles()

        # If relation not broken - leave
        if self.model.get_relation("certificates") is not None:
            return

        # handle when/if certificates are expired
        self._check_certs_expiration(event)

    def _on_config_changed(self, event: ConfigChangedEvent):
        """On config changed event. Useful for IP changes or for user provided config changes."""
        if self.opensearch_config.update_host_if_needed():
            self.status.set(MaintenanceStatus(TLSNewCertsRequested))
            self._delete_stored_tls_resources()
            self.tls.request_new_unit_certificates()

            # since when an IP change happens, "_on_peer_relation_joined" won't be called,
            # we need to alert the leader that it must recompute the node roles for any unit whose
            # roles were changed while the current unit was cut-off from the rest of the network
            self.on[PeerRelationName].relation_joined.emit(
                self.model.get_relation(PeerRelationName)
            )

        previous_deployment_desc = self.opensearch_peer_cm.deployment_desc()
        if self.unit.is_leader():
            # run peer cluster manager processing
            self.opensearch_peer_cm.run()

            # handle cluster change to main-orchestrator (i.e: init_hold: true -> false)
            self._handle_change_to_main_orchestrator_if_needed(event, previous_deployment_desc)
        elif not previous_deployment_desc:
            # deployment desc not initialized yet by leader
            event.defer()
            return

        try:
<<<<<<< HEAD
            if self.opensearch.is_started() and self.plugin_manager.run():
=======
            if not self.plugin_manager.check_plugin_manager_ready():
                raise OpenSearchNotFullyReadyError()
            self.status.set(MaintenanceStatus(PluginConfigCheck))
            if self.plugin_manager.run():
>>>>>>> c0225203
                self.on[self.service_manager.name].acquire_lock.emit(
                    callback_override="_restart_opensearch"
                )
            self.status.clear(PluginConfigCheck)
        except (OpenSearchNotFullyReadyError, OpenSearchPluginError) as e:
            if isinstance(e, OpenSearchNotFullyReadyError):
                logger.warning("Plugin management: cluster not ready yet at config changed")
            else:
                self.status.set(BlockedStatus(PluginConfigChangeError))
            event.defer()
            # Decided to defer the event. We can clean up the status and reset it once the
            # config-changed is called again.
            self.status.clear(PluginConfigCheck)
            return
        self.status.clear(PluginConfigChangeError)

    def _on_set_password_action(self, event: ActionEvent):
        """Set new admin password from user input or generate if not passed."""
        if self.opensearch_peer_cm.deployment_desc().typ != DeploymentType.MAIN_ORCHESTRATOR:
            event.fail("The action can be run only on the leader unit of the main cluster.")
            return

        if not self.unit.is_leader():
            event.fail("The action can be run only on leader unit.")
            return

        user_name = event.params.get("username")
        if user_name not in ["admin", COSUser]:
            event.fail(f"Only the 'admin' and {COSUser} username is allowed for this action.")
            return

        password = event.params.get("password") or generate_password()
        try:
            label = self.secrets.password_key(user_name)
            self._put_admin_user(password)
            password = self.secrets.get(Scope.APP, label)
            event.set_results({label: password})
        except OpenSearchError as e:
            event.fail(f"Failed changing the password: {e}")

    def _on_get_password_action(self, event: ActionEvent):
        """Return the password and cert chain for the admin user of the cluster."""
        user_name = event.params.get("username")
        if user_name not in ["admin", COSUser]:
            event.fail(f"Only the 'admin' and {COSUser} username is allowed for this action.")
            return

        if not self.is_admin_user_configured():
            event.fail(f"{user_name} user not configured yet.")
            return

        if not self.is_tls_fully_configured():
            event.fail("TLS certificates not configured yet.")
            return

        password = self.secrets.get(Scope.APP, self.secrets.password_key(user_name))
        cert = self.secrets.get_object(
            Scope.APP, CertType.APP_ADMIN.val
        )  # replace later with new user certs

        event.set_results(
            {
                "username": user_name,
                "password": password,
                "ca-chain": cert["chain"],
            }
        )

    def on_tls_conf_set(
        self, _: CertificateAvailableEvent, scope: Scope, cert_type: CertType, renewal: bool
    ):
        """Called after certificate ready and stored on the corresponding scope databag.

        - Store the cert on the file system, on all nodes for APP certificates
        - Update the corresponding yaml conf files
        - Run the security admin script
        """
        # Get the list of stored secrets for this cert
        current_secrets = self.secrets.get_object(scope, cert_type.val)

        # Store cert/key on disk - must happen after opensearch stop for transport certs renewal
        self.store_tls_resources(cert_type, current_secrets)

        if scope == Scope.UNIT:
            # node http or transport cert
            self.opensearch_config.set_node_tls_conf(cert_type, current_secrets)
        else:
            # write the admin cert conf on all units, in case there is a leader loss + cert renewal
            self.opensearch_config.set_admin_tls_conf(current_secrets)

        # In case of renewal of the unit transport layer cert - restart opensearch
        if renewal and self.is_admin_user_configured() and self.is_tls_fully_configured():
            self.on[self.service_manager.name].acquire_lock.emit(
                callback_override="_restart_opensearch"
            )

    def on_tls_relation_broken(self, _: RelationBrokenEvent):
        """As long as all certificates are produced, we don't do anything."""
        if self.is_tls_fully_configured():
            return

        # Otherwise, we block.
        self.status.set(BlockedStatus(TLSRelationBrokenError))

    def is_tls_fully_configured(self) -> bool:
        """Check if TLS fully configured meaning the 3 certificates are present."""
        # In case the initialisation of the admin user is not finished yet
        admin_secrets = self.secrets.get_object(Scope.APP, CertType.APP_ADMIN.val)
        if not admin_secrets or not admin_secrets.get("cert") or not admin_secrets.get("chain"):
            return False

        unit_transport_secrets = self.secrets.get_object(Scope.UNIT, CertType.UNIT_TRANSPORT.val)
        if not unit_transport_secrets or not unit_transport_secrets.get("cert"):
            return False

        unit_http_secrets = self.secrets.get_object(Scope.UNIT, CertType.UNIT_HTTP.val)
        if not unit_http_secrets or not unit_http_secrets.get("cert"):
            return False

        stored = self._are_all_tls_resources_stored()
        if stored:
            self.peers_data.put(Scope.UNIT, "tls_configured", True)

        return stored

    def is_every_unit_marked_as_started(self) -> bool:
        """Check if every unit in the cluster is marked as started."""
        rel = self.model.get_relation(PeerRelationName)
        for unit in rel.units.union({self.unit}):
            if rel.data[unit].get("started") != "True":
                return False
        return True

    def is_tls_full_configured_in_cluster(self) -> bool:
        """Check if TLS is configured in all the units of the current cluster."""
        rel = self.model.get_relation(PeerRelationName)
        for unit in rel.units.union({self.unit}):
            if rel.data[unit].get("tls_configured") != "True":
                return False
        return True

    def is_admin_user_configured(self) -> bool:
        """Check if admin user configured."""
        # In case the initialisation of the admin user is not finished yet
        return self.peers_data.get(Scope.APP, "admin_user_initialized", False)

    def _handle_change_to_main_orchestrator_if_needed(
        self, event: ConfigChangedEvent, previous_deployment_desc: Optional[DeploymentDescription]
    ) -> None:
        """Handle when the user changes the roles or init_hold config from True to False."""
        # if the current cluster wasn't already a "main-Orchestrator" and we're now updating
        # the roles for it to become one. We need to: create the admin user if missing, and
        # generate the admin certificate if missing and the TLS relation is established.
        cluster_changed_to_main_cm = (
            previous_deployment_desc is not None
            and previous_deployment_desc.typ != DeploymentType.MAIN_ORCHESTRATOR
            and self.opensearch_peer_cm.deployment_desc().typ == DeploymentType.MAIN_ORCHESTRATOR
        )
        if not cluster_changed_to_main_cm:
            return

        # we check if we need to create the admin user
        if not self.is_admin_user_configured():
            self._put_admin_user()

        # we check if we need to generate the admin certificate if missing
        if not self.is_tls_fully_configured():
            if not self.model.get_relation("certificates"):
                event.defer()
                return

            self.tls.request_new_admin_certificate()

    def _start_opensearch(self, event: EventBase) -> None:  # noqa: C901
        """Start OpenSearch, with a generated or passed conf, if all resources configured."""
        self.peers_data.delete(Scope.UNIT, "started")
        if self.opensearch.is_started():
            try:
                self._post_start_init(event)
            except (OpenSearchHttpError, OpenSearchNotFullyReadyError):
                event.defer()
<<<<<<< HEAD
                # self.defer_trigger_event.emit()
=======
>>>>>>> c0225203
            return
        if not self._can_service_start():
            self.peers_data.delete(Scope.UNIT, "starting")
            event.defer()
            return

        if self.peers_data.get(Scope.UNIT, "starting", False) and self.opensearch.is_failed():
            self.peers_data.delete(Scope.UNIT, "starting")
            event.defer()
            return
        self.unit.status = WaitingStatus(WaitingToStart)
        rel = self.model.get_relation(PeerRelationName)
        for unit in rel.units.union({self.unit}):
            if rel.data[unit].get("starting") == "True":
                event.defer()
                return

        self.peers_data.put(Scope.UNIT, "starting", True)

        try:
            # Retrieve the nodes of the cluster, needed to configure this node
            nodes = self._get_nodes(False)
            # validate the roles prior to starting
            self.opensearch_peer_cm.validate_roles(nodes, on_new_unit=True)

            # Set the configuration of the node
            self._set_node_conf(nodes)
        except OpenSearchHttpError:
            self.peers_data.delete(Scope.UNIT, "starting")
            event.defer()
            self._post_start_init(event)
            return
        except OpenSearchProvidedRolesException as e:
            logger.exception(e)
            self.peers_data.delete(Scope.UNIT, "starting")
            event.defer()
            self.unit.status = BlockedStatus(str(e))
            return

        try:
            self.opensearch.start(
                wait_until_http_200=(
                    not self.unit.is_leader()
                    or self.peers_data.get(Scope.APP, "security_index_initialised", False)
                )
            )
            self._post_start_init(event)
        except (OpenSearchStartTimeoutError, OpenSearchNotFullyReadyError):
            event.defer()
<<<<<<< HEAD
            # emit defer_trigger event which won't do anything to force retry of current event
            # self.defer_trigger_event.emit()
=======
>>>>>>> c0225203
        except OpenSearchStartError as e:
            logger.exception(e)
            self.peers_data.delete(Scope.UNIT, "starting")
            self.status.set(BlockedStatus(ServiceStartError))
            event.defer()
<<<<<<< HEAD
            # self.defer_trigger_event.emit()
=======
>>>>>>> c0225203

    def _post_start_init(self, event: EventBase):
        """Initialization post OpenSearch start."""
        # initialize the security index if needed (and certs written on disk etc.)
        if self.unit.is_leader() and not self.peers_data.get(
            Scope.APP, "security_index_initialised"
        ):
            admin_secrets = self.secrets.get_object(Scope.APP, CertType.APP_ADMIN.val)
            self._initialize_security_index(admin_secrets)
            self.peers_data.put(Scope.APP, "security_index_initialised", True)

        # it sometimes takes a few seconds before the node is fully "up" otherwise a 503 error
        # may be thrown when calling a node - we want to ensure this node is perfectly ready
        # before marking it as ready
        if not self.opensearch.is_node_up():
            raise OpenSearchNotFullyReadyError("Node started but not full ready yet.")

        # cleanup bootstrap conf in the node
        if self.peers_data.get(Scope.UNIT, "bootstrap_contributor"):
            self._cleanup_bootstrap_conf_if_applies()

        # Remove the exclusions that could not be removed when no units were online
        self.opensearch_exclusions.delete_current()

        # Remove the 'starting' flag on the unit
        self.peers_data.delete(Scope.UNIT, "starting")
        self.peers_data.put(Scope.UNIT, "started", True)

        # apply post_start fixes to resolve start related upstream bugs
        self.opensearch_fixes.apply_on_start()

        # apply cluster health
        self.health.apply()

        # Creating the monitoring user
        self._put_monitoring_user()

        # clear waiting to start status
        self.status.clear(WaitingToStart)

        # update the peer cluster rel data with new IP in case of main cluster manager
        if self.opensearch_peer_cm.deployment_desc().typ != DeploymentType.OTHER:
            if self.opensearch_peer_cm.is_peer_cluster_orchestrator_relation_set():
                self.peer_cluster_provider.refresh_relation_data(event)

    def _stop_opensearch(self) -> None:
        """Stop OpenSearch if possible."""
        self.status.set(WaitingStatus(ServiceIsStopping))

        if self.opensearch.is_node_up():
            # 1. Add current node to the voting + alloc exclusions
            self.opensearch_exclusions.add_current()

        # TODO: should block until all shards move addressed in PR DPE-2234

        # 2. stop the service
        self.opensearch.stop()
        self.status.set(WaitingStatus(ServiceStopped))

        # 3. Remove the exclusions
        self.opensearch_exclusions.delete_current()

    def _restart_opensearch(self, event: EventBase) -> None:
        """Restart OpenSearch if possible."""
        if not self.peers_data.get(Scope.UNIT, "starting", False):
            try:
                self._stop_opensearch()
            except OpenSearchStopError as e:
                logger.exception(e)
                event.defer()
                self.status.set(WaitingStatus(ServiceIsStopping))
                return

        self._start_opensearch(event)

    def _can_service_start(self) -> bool:
        """Return if the opensearch service can start."""
        # if there are any missing system requirements leave
        missing_sys_reqs = self.opensearch.missing_sys_requirements()
        if len(missing_sys_reqs) > 0:
            self.status.set(BlockedStatus(" - ".join(missing_sys_reqs)))
            return False

        if self.unit.is_leader():
            return True

        if not self.peers_data.get(Scope.APP, "security_index_initialised", False):
            return False

        if not self.alt_hosts:
            return False

        # When a new unit joins, replica shards are automatically added to it. In order to prevent
        # overloading the cluster, units must be started one at a time. So we defer starting
        # opensearch until all shards in other units are in a "started" or "unassigned" state.
        try:
            if self.health.apply(use_localhost=False, app=False) == HealthColors.YELLOW_TEMP:
                return False
        except OpenSearchHttpError:
            # this means that the leader unit is not reachable (not started yet),
            # meaning it's a new cluster, so we can safely start the OpenSearch service
            pass

        return True

    def _remove_data_role_from_dedicated_cm_if_needed(  # noqa: C901
        self, event: EventBase
    ) -> bool:
        """Remove the data role from the first started CM node."""
        # TODO: this method should be deleted in favor of delaying the init of the sec. index
        # until after a node with the "data" role joined the cluster.
        deployment_desc = self.opensearch_peer_cm.deployment_desc()
        if not deployment_desc or deployment_desc.typ != DeploymentType.MAIN_ORCHESTRATOR:
            return False

        if not self.peers_data.get(Scope.UNIT, "remove-data-role", default=False):
            return False

        try:
            nodes = self._get_nodes(self.opensearch.is_node_up())
        except OpenSearchHttpError:
            return False

        if len([node for node in nodes if node.is_data() and node.name != self.unit_name]) == 0:
            event.defer()
            return False

        if not self.is_every_unit_marked_as_started():
            return False

        self.peers_data.delete(Scope.UNIT, "remove-data-role")
        self.opensearch_config.remove_temporary_data_role()

        # wait until data moves out completely
        self.opensearch_exclusions.add_current()

        try:
            for attempt in Retrying(stop=stop_after_attempt(3), wait=wait_fixed(0.5)):
                with attempt:
                    resp = self.opensearch.request(
                        "GET", endpoint=f"/_cat/allocation/{self.unit_name}?format=json"
                    )
                    for entry in resp:
                        if entry.get("node") == self.unit_name and entry.get("shards") != 0:
                            raise Exception
                    return True
        except RetryError:
            self.opensearch_exclusions.delete_current()
            event.defer()
            return False

        self.status.set(WaitingStatus(WaitingToStart))
        self.on[self.service_manager.name].acquire_lock.emit(
            callback_override="_restart_opensearch"
        )
        return True

    def _purge_users(self):
        """Removes all users from internal_users yaml config.

        This is to be used when starting up the charm, to remove unnecessary default users.
        """
        try:
            internal_users = self.opensearch.config.load(
                "opensearch-security/internal_users.yml"
            ).keys()
        except FileNotFoundError:
            # internal_users.yml hasn't been initialised yet, so skip purging for now.
            return

        for user in internal_users:
            if user != "_meta":
                self.opensearch.config.delete("opensearch-security/internal_users.yml", user)

    def _put_admin_user(self, pwd: Optional[str] = None):
        """Change password of Admin user."""
        # update
        if pwd is not None:
            hashed_pwd, pwd = generate_hashed_password(pwd)
            resp = self.opensearch.request(
                "PATCH",
                "/_plugins/_security/api/internalusers/admin",
                [{"op": "replace", "path": "/hash", "value": hashed_pwd}],
            )
            if resp.get("status") != "OK":
                raise OpenSearchError(f"{resp}")
        else:
            hashed_pwd = self.secrets.get(Scope.APP, ADMIN_PW_HASH)
            if not hashed_pwd:
                hashed_pwd, pwd = generate_hashed_password()

            # reserved: False, prevents this resource from being update-protected from:
            # updates made on the dashboard or the rest api.
            # we grant the admin user all opensearch access + security_rest_api_access
            self.opensearch.config.put(
                "opensearch-security/internal_users.yml",
                "admin",
                {
                    "hash": hashed_pwd,
                    "reserved": False,
                    "backend_roles": ["admin"],
                    "opendistro_security_roles": [
                        "security_rest_api_access",
                        "all_access",
                    ],
                    "description": "Admin user",
                },
            )

        self.secrets.put(Scope.APP, ADMIN_PW, pwd)
        self.secrets.put(Scope.APP, ADMIN_PW_HASH, hashed_pwd)
        self.peers_data.put(Scope.APP, "admin_user_initialized", True)

    def _put_monitoring_user(self):
        """Create the monitoring user, with the right security role."""
        users = self.user_manager.get_users()

        if users and COSUser in users:
            return

        hashed_pwd, pwd = generate_hashed_password()
        roles = [COSRole]
        self.user_manager.create_user(COSUser, roles, hashed_pwd)
        self.user_manager.patch_user(
            COSUser,
            [{"op": "replace", "path": "/opendistro_security_roles", "value": roles}],
        )
        self.secrets.put(Scope.APP, self.secrets.password_key(COSUser), pwd)

    def _initialize_security_index(self, admin_secrets: Dict[str, any]) -> None:
        """Run the security_admin script, it creates and initializes the opendistro_security index.

        IMPORTANT: must only run once per cluster, otherwise the index gets overrode
        """
        args = [
            f"-cd {self.opensearch.paths.conf}/opensearch-security/",
            f"-cn {self.opensearch_peer_cm.deployment_desc().config.cluster_name}",
            f"-h {self.unit_ip}",
            f"-cacert {self.opensearch.paths.certs}/root-ca.cert",
            f"-cert {self.opensearch.paths.certs}/{CertType.APP_ADMIN}.cert",
            f"-key {self.opensearch.paths.certs}/{CertType.APP_ADMIN}.key",
        ]

        admin_key_pwd = admin_secrets.get("key-password", None)
        if admin_key_pwd is not None:
            args.append(f"-keypass {admin_key_pwd}")

        self.status.set(MaintenanceStatus(SecurityIndexInitProgress))
        self.opensearch.run_script(
            "plugins/opensearch-security/tools/securityadmin.sh", " ".join(args)
        )
        self.status.clear(SecurityIndexInitProgress)

    def _get_nodes(self, use_localhost: bool) -> List[Node]:
        """Fetch the list of nodes of the cluster, depending on the requester."""
        # This means it's the first unit on the cluster.
        if self.unit.is_leader() and not self.peers_data.get(
            Scope.APP, "security_index_initialised", False
        ):
            return []

        # add CM nodes reported in the peer cluster relation if any
        hosts = self.alt_hosts
        if (
            self.opensearch_peer_cm.deployment_desc().typ != DeploymentType.MAIN_ORCHESTRATOR
            and (peer_cm_rel_data := self.opensearch_peer_cm.rel_data()) is not None
        ):
            hosts.extend([node.ip for node in peer_cm_rel_data.cm_nodes])

        return ClusterTopology.nodes(self.opensearch, use_localhost, hosts)

    def _set_node_conf(self, nodes: List[Node]) -> None:
        """Set the configuration of the current node / unit."""
        # retrieve the updated conf if exists
        update_conf = (self.peers_data.get_object(Scope.APP, "nodes_config") or {}).get(
            self.unit_name
        )
        if update_conf:
            update_conf = Node.from_dict(update_conf)

        # set default generated roles, or the ones passed in the updated conf
        if (
            deployment_desc := self.opensearch_peer_cm.deployment_desc()
        ).start == StartMode.WITH_PROVIDED_ROLES:
            computed_roles = deployment_desc.config.roles

            # This is the case where the 1st and main orchestrator to be deployed with no
            # "data" role in the provided roles, we need to add the role to be able to create
            # and store the security index
            if (
                self.unit.is_leader()
                and deployment_desc.typ == DeploymentType.MAIN_ORCHESTRATOR
                and "data" not in computed_roles
                and not self.peers_data.get(Scope.APP, "security_index_initialised", False)
            ):
                computed_roles.append("data")
                self.peers_data.put(Scope.UNIT, "remove-data-role", True)
        else:
            computed_roles = (
                update_conf.roles
                if update_conf
                else ClusterTopology.suggest_roles(nodes, self.app.planned_units())
            )

        cm_names = ClusterTopology.get_cluster_managers_names(nodes)
        cm_ips = ClusterTopology.get_cluster_managers_ips(nodes)

        contribute_to_bootstrap = False
        if "cluster_manager" in computed_roles:
            cm_names.append(self.unit_name)
            cm_ips.append(self.unit_ip)

            cms_in_bootstrap = self.peers_data.get(Scope.APP, "bootstrap_contributors_count", 0)
            if cms_in_bootstrap < self.app.planned_units():
                contribute_to_bootstrap = True

                if self.unit.is_leader():
                    self.peers_data.put(
                        Scope.APP, "bootstrap_contributors_count", cms_in_bootstrap + 1
                    )

                # indicates that this unit is part of the "initial cm nodes"
                self.peers_data.put(Scope.UNIT, "bootstrap_contributor", True)

        deployment_desc = self.opensearch_peer_cm.deployment_desc()
        self.opensearch_config.set_node(
            cluster_name=deployment_desc.config.cluster_name,
            unit_name=self.unit_name,
            roles=computed_roles,
            cm_names=list(set(cm_names)),
            cm_ips=list(set(cm_ips)),
            contribute_to_bootstrap=contribute_to_bootstrap,
            node_temperature=deployment_desc.config.data_temperature,
        )

    def _cleanup_bootstrap_conf_if_applies(self) -> None:
        """Remove some conf props in the CM nodes that contributed to the cluster bootstrapping."""
        self.peers_data.delete(Scope.UNIT, "bootstrap_contributor")
        self.opensearch_config.cleanup_bootstrap_conf()

    def _add_cm_addresses_to_conf(self):
        """Add the new IP addresses of the current CM units."""
        try:
            # fetch nodes
            nodes = ClusterTopology.nodes(
                self.opensearch, use_localhost=self.opensearch.is_node_up(), hosts=self.alt_hosts
            )
            # update (append) CM IPs
            self.opensearch_config.add_seed_hosts(
                [node.ip for node in nodes if node.is_cm_eligible()]
            )
        except OpenSearchHttpError:
            return

    def _reconfigure_and_restart_unit_if_needed(self):
        """Reconfigure the current unit if a new config was computed for it, then restart."""
        nodes_config = self.peers_data.get_object(Scope.APP, "nodes_config")
        if not nodes_config:
            return

        nodes_config = {name: Node.from_dict(node) for name, node in nodes_config.items()}

        # update (append) CM IPs
        self.opensearch_config.add_seed_hosts(
            [node.ip for node in list(nodes_config.values()) if node.is_cm_eligible()]
        )

        new_node_conf = nodes_config.get(self.unit_name)
        if not new_node_conf:
            # the conf could not be computed / broadcast, because this node is
            # "starting" and is not online "yet" - either barely being configured (i.e. TLS)
            # or waiting to start.
            return

        current_conf = self.opensearch_config.load_node()
        if (
            sorted(current_conf["node.roles"]) == sorted(new_node_conf.roles)
            and current_conf.get("node.attr.temp") == new_node_conf.temperature
        ):
            # no conf change (roles for now)
            return

        self.status.set(WaitingStatus(WaitingToStart))
        self.on[self.service_manager.name].acquire_lock.emit(
            callback_override="_restart_opensearch"
        )

    def _recompute_roles_if_needed(self, event: RelationChangedEvent):
        """Recompute node roles:self-healing that didn't trigger leader related event occurred."""
        try:
            nodes = self._get_nodes(self.opensearch.is_node_up())
            if len(nodes) < self.app.planned_units():
                event.defer()
                return

            self._compute_and_broadcast_updated_topology(nodes)
        except OpenSearchHttpError:
            pass

    def _compute_and_broadcast_updated_topology(self, current_nodes: List[Node]) -> None:
        """Compute cluster topology and broadcast node configs (roles for now) to change if any."""
        if not current_nodes:
            return

        current_reported_nodes = {
            name: Node.from_dict(node)
            for name, node in (self.peers_data.get_object(Scope.APP, "nodes_config") or {}).items()
        }

        if (
            deployment_desc := self.opensearch_peer_cm.deployment_desc()
        ).start == StartMode.WITH_GENERATED_ROLES:
            updated_nodes = ClusterTopology.recompute_nodes_conf(
                app_name=self.app.name, nodes=current_nodes
            )
        else:
            first_dedicated_cm_node = None
            rel = self.model.get_relation(PeerRelationName)
            for unit in rel.units.union({self.unit}):
                if rel.data[unit].get("remove-data-role") == "True":
                    first_dedicated_cm_node = unit.name.replace("/", "-")
                    break

            updated_nodes = {}
            for node in current_nodes:
                roles = node.roles
                temperature = node.temperature

                # only change the roles of the nodes of the current cluster
                if node.app_name == self.app.name and node.name != first_dedicated_cm_node:
                    roles = deployment_desc.config.roles
                    temperature = deployment_desc.config.data_temperature

                updated_nodes[node.name] = Node(
                    name=node.name,
                    roles=roles,
                    ip=node.ip,
                    app_name=node.app_name,
                    temperature=temperature,
                )

            try:
                self.opensearch_peer_cm.validate_roles(current_nodes, on_new_unit=False)
            except OpenSearchProvidedRolesException as e:
                logger.exception(e)
                self.app.status = BlockedStatus(str(e))

        if current_reported_nodes == updated_nodes:
            return

        self.peers_data.put_object(Scope.APP, "nodes_config", updated_nodes)

        # all units will get a peer_rel_changed event, for leader we do as follows
        self._reconfigure_and_restart_unit_if_needed()

    def _check_certs_expiration(self, event: UpdateStatusEvent) -> None:
        """Checks the certificates' expiration."""
        date_format = "%Y-%m-%d %H:%M:%S"
        last_cert_check = datetime.strptime(
            self.peers_data.get(Scope.UNIT, "certs_exp_checked_at", "1970-01-01 00:00:00"),
            date_format,
        )

        # See if the last check was made less than 6h ago, if yes - leave
        if (datetime.now() - last_cert_check).seconds < 6 * 3600:
            return

        certs = self.tls.get_unit_certificates()

        # keep certificates that are expiring in less than 24h
        for cert_type in list(certs.keys()):
            hours = cert_expiration_remaining_hours(certs[cert_type])
            if hours > 24 * 7:
                del certs[cert_type]

        if certs:
            missing = [cert.val for cert in certs.keys()]
            self.status.set(BlockedStatus(CertsExpirationError.format(", ".join(missing))))

            # stop opensearch in case the Node-transport certificate expires.
            if certs.get(CertType.UNIT_TRANSPORT) is not None:
                try:
                    self._stop_opensearch()
                except OpenSearchStopError:
                    event.defer()
                    return

        self.peers_data.put(
            Scope.UNIT, "certs_exp_checked_at", datetime.now().strftime(date_format)
        )

    def _scrape_config(self) -> List[Dict]:
        """Generates the scrape config as needed."""
        if (
            not (app_secrets := self.secrets.get_object(Scope.APP, CertType.APP_ADMIN.val))
            or not (ca := app_secrets.get("ca-cert"))
            or not (pwd := self.secrets.get(Scope.APP, self.secrets.password_key(COSUser)))
        ):
            # Not yet ready, waiting for certain values to be set
            return []
        return [
            {
                "metrics_path": "/_prometheus/metrics",
                "static_configs": [{"targets": [f"{self.unit_ip}:{COSPort}"]}],
                "tls_config": {"ca": ca},
                "scheme": "https" if self.is_tls_fully_configured() else "http",
                "basic_auth": {"username": f"{COSUser}", "password": f"{pwd}"},
            }
        ]

    @abstractmethod
    def store_tls_resources(
        self, cert_type: CertType, secrets: Dict[str, any], override_admin: bool = True
    ):
        """Write certificates and keys on disk."""
        pass

    @abstractmethod
    def _are_all_tls_resources_stored(self):
        """Check if all TLS resources are stored on disk."""
        pass

    @abstractmethod
    def _delete_stored_tls_resources(self):
        """Delete the TLS resources of the unit that are stored on disk."""
        pass

    @property
    def unit_ip(self) -> str:
        """IP address of the current unit."""
        return get_host_ip(self, PeerRelationName)

    @property
    def unit_name(self) -> str:
        """Name of the current unit."""
        return self.unit.name.replace("/", "-")

    @property
    def unit_id(self) -> int:
        """ID of the current unit."""
        return int(self.unit.name.split("/")[1])

    @property
    def alt_hosts(self) -> Optional[List[str]]:
        """Return an alternative host (of another node) in case the current is offline."""
        all_units_ips = units_ips(self, PeerRelationName)
        all_hosts = list(all_units_ips.values())
        random.shuffle(all_hosts)

        if not all_hosts:
            return None

        return reachable_hosts([host for host in all_hosts if host != self.unit_ip])<|MERGE_RESOLUTION|>--- conflicted
+++ resolved
@@ -78,18 +78,11 @@
     StartMode,
 )
 from charms.opensearch.v0.opensearch_plugin_manager import OpenSearchPluginManager
-<<<<<<< HEAD
-from charms.opensearch.v0.opensearch_plugins import (
-    OpenSearchPluginError,
-    OpenSearchPluginRelationClusterNotReadyError,
-)
+from charms.opensearch.v0.opensearch_plugins import OpenSearchPluginError
 from charms.opensearch.v0.opensearch_relation_peer_cluster import (
     OpenSearchPeerClusterProvider,
     OpenSearchPeerClusterRequirer,
 )
-=======
-from charms.opensearch.v0.opensearch_plugins import OpenSearchPluginError
->>>>>>> c0225203
 from charms.opensearch.v0.opensearch_relation_provider import OpenSearchProvider
 from charms.opensearch.v0.opensearch_secrets import OpenSearchSecrets
 from charms.opensearch.v0.opensearch_tls import OpenSearchTLS
@@ -360,10 +353,6 @@
         ):
             # we defer because we want the temporary status to be updated
             event.defer()
-<<<<<<< HEAD
-            # self.defer_trigger_event.emit()
-=======
->>>>>>> c0225203
 
         for relation in self.model.relations.get(ClientRelationName, []):
             self.opensearch_provider.update_endpoints(relation)
@@ -530,14 +519,10 @@
             return
 
         try:
-<<<<<<< HEAD
-            if self.opensearch.is_started() and self.plugin_manager.run():
-=======
             if not self.plugin_manager.check_plugin_manager_ready():
                 raise OpenSearchNotFullyReadyError()
             self.status.set(MaintenanceStatus(PluginConfigCheck))
             if self.plugin_manager.run():
->>>>>>> c0225203
                 self.on[self.service_manager.name].acquire_lock.emit(
                     callback_override="_restart_opensearch"
                 )
@@ -719,11 +704,8 @@
                 self._post_start_init(event)
             except (OpenSearchHttpError, OpenSearchNotFullyReadyError):
                 event.defer()
-<<<<<<< HEAD
-                # self.defer_trigger_event.emit()
-=======
->>>>>>> c0225203
-            return
+            return
+
         if not self._can_service_start():
             self.peers_data.delete(Scope.UNIT, "starting")
             event.defer()
@@ -733,7 +715,9 @@
             self.peers_data.delete(Scope.UNIT, "starting")
             event.defer()
             return
+
         self.unit.status = WaitingStatus(WaitingToStart)
+
         rel = self.model.get_relation(PeerRelationName)
         for unit in rel.units.union({self.unit}):
             if rel.data[unit].get("starting") == "True":
@@ -745,6 +729,7 @@
         try:
             # Retrieve the nodes of the cluster, needed to configure this node
             nodes = self._get_nodes(False)
+
             # validate the roles prior to starting
             self.opensearch_peer_cm.validate_roles(nodes, on_new_unit=True)
 
@@ -772,20 +757,11 @@
             self._post_start_init(event)
         except (OpenSearchStartTimeoutError, OpenSearchNotFullyReadyError):
             event.defer()
-<<<<<<< HEAD
-            # emit defer_trigger event which won't do anything to force retry of current event
-            # self.defer_trigger_event.emit()
-=======
->>>>>>> c0225203
         except OpenSearchStartError as e:
             logger.exception(e)
             self.peers_data.delete(Scope.UNIT, "starting")
             self.status.set(BlockedStatus(ServiceStartError))
             event.defer()
-<<<<<<< HEAD
-            # self.defer_trigger_event.emit()
-=======
->>>>>>> c0225203
 
     def _post_start_init(self, event: EventBase):
         """Initialization post OpenSearch start."""

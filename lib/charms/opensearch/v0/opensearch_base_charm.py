# Copyright 2024 Canonical Ltd.
# See LICENSE file for licensing details.

"""Base class for the OpenSearch Operators."""
import abc
import logging
import random
import typing
from datetime import datetime
from typing import Any, Dict, List, Optional, Type

from charms.grafana_agent.v0.cos_agent import COSAgentProvider
from charms.opensearch.v0.constants_charm import (
    AdminUser,
    AdminUserInitProgress,
    AdminUserNotConfigured,
    CertsExpirationError,
    ClientRelationName,
    ClusterHealthRed,
    ClusterHealthUnknown,
    COSPort,
    COSRelationName,
    COSUser,
    OpenSearchSystemUsers,
    OpenSearchUsers,
    PClusterNoDataNode,
    PeerClusterRelationName,
    PeerRelationName,
    PluginConfigChangeError,
    PluginConfigCheck,
    RequestUnitServiceOps,
    SecurityIndexInitProgress,
    ServiceIsStopping,
    ServiceStartError,
    ServiceStopped,
    TLSCaRotation,
    TLSNewCertsRequested,
    TLSNotFullyConfigured,
    TLSRelationBrokenError,
    TLSRelationMissing,
    WaitingToStart,
)
from charms.opensearch.v0.constants_tls import CertType
from charms.opensearch.v0.helper_charm import Status, all_units, format_unit_name
from charms.opensearch.v0.helper_cluster import ClusterTopology, Node
from charms.opensearch.v0.helper_networking import get_host_ip, units_ips
from charms.opensearch.v0.helper_security import (
    cert_expiration_remaining_hours,
    generate_hashed_password,
    generate_password,
)
from charms.opensearch.v0.models import DeploymentDescription, DeploymentType
from charms.opensearch.v0.opensearch_backups import backup
from charms.opensearch.v0.opensearch_config import OpenSearchConfig
from charms.opensearch.v0.opensearch_distro import OpenSearchDistribution
from charms.opensearch.v0.opensearch_exceptions import (
    OpenSearchCmdError,
    OpenSearchError,
    OpenSearchHAError,
    OpenSearchHttpError,
    OpenSearchMissingError,
    OpenSearchNotFullyReadyError,
    OpenSearchStartError,
    OpenSearchStartTimeoutError,
    OpenSearchStopError,
)
from charms.opensearch.v0.opensearch_fixes import OpenSearchFixes
from charms.opensearch.v0.opensearch_health import HealthColors, OpenSearchHealth
from charms.opensearch.v0.opensearch_internal_data import RelationDataStore, Scope
from charms.opensearch.v0.opensearch_locking import OpenSearchNodeLock
from charms.opensearch.v0.opensearch_nodes_exclusions import OpenSearchExclusions
from charms.opensearch.v0.opensearch_peer_clusters import (
    OpenSearchPeerClustersManager,
    OpenSearchProvidedRolesException,
    StartMode,
)
from charms.opensearch.v0.opensearch_plugin_manager import OpenSearchPluginManager
from charms.opensearch.v0.opensearch_plugins import OpenSearchPluginError
from charms.opensearch.v0.opensearch_relation_peer_cluster import (
    OpenSearchPeerClusterProvider,
    OpenSearchPeerClusterRequirer,
)
from charms.opensearch.v0.opensearch_relation_provider import OpenSearchProvider
from charms.opensearch.v0.opensearch_secrets import OpenSearchSecrets
from charms.opensearch.v0.opensearch_tls import OpenSearchTLS
from charms.opensearch.v0.opensearch_users import (
    OpenSearchUserManager,
    OpenSearchUserMgmtError,
)
from charms.tls_certificates_interface.v3.tls_certificates import (
    CertificateAvailableEvent,
)
from ops.charm import (
    ActionEvent,
    CharmBase,
    ConfigChangedEvent,
    LeaderElectedEvent,
    RelationBrokenEvent,
    RelationChangedEvent,
    RelationCreatedEvent,
    RelationDepartedEvent,
    RelationJoinedEvent,
    StartEvent,
    StorageDetachingEvent,
    UpdateStatusEvent,
)
from ops.framework import EventBase, EventSource
from ops.model import BlockedStatus, MaintenanceStatus, WaitingStatus

import lifecycle
import upgrade

# The unique Charmhub library identifier, never change it
LIBID = "cba015bae34642baa1b6bb27bb35a2f7"

# Increment this major API version when introducing breaking changes
LIBAPI = 0

# Increment this PATCH version before using `charmcraft publish-lib` or reset
# to 0 if you are raising the major API version
LIBPATCH = 2


SERVICE_MANAGER = "service"
STORAGE_NAME = "opensearch-data"


logger = logging.getLogger(__name__)


class _StartOpenSearch(EventBase):
    """Attempt to acquire lock & start OpenSearch.

    This event will be deferred until OpenSearch starts.
    """

    def __init__(self, handle, *, ignore_lock=False, after_upgrade=False):
        super().__init__(handle)
        # Only used for force upgrade
        self.ignore_lock = ignore_lock
        self.after_upgrade = after_upgrade

    def snapshot(self) -> Dict[str, Any]:
        return {"ignore_lock": self.ignore_lock, "after_upgrade": self.after_upgrade}

    def restore(self, snapshot: Dict[str, Any]):
        self.ignore_lock = snapshot["ignore_lock"]
        self.after_upgrade = snapshot["after_upgrade"]


class _RestartOpenSearch(EventBase):
    """Attempt to acquire lock & restart OpenSearch.

    This event will be deferred until OpenSearch stops. Then, `_StartOpenSearch` will be emitted.
    """


class _UpgradeOpenSearch(_StartOpenSearch):
    """Attempt to acquire lock & upgrade OpenSearch.

    This event will be deferred until OpenSearch stops. Then, the snap will be upgraded and
    `_StartOpenSearch` will be emitted.
    """

    def __init__(self, handle, *, ignore_lock=False):
        super().__init__(handle, ignore_lock=ignore_lock)


class OpenSearchBaseCharm(CharmBase, abc.ABC):
    """Base class for OpenSearch charms."""

    _start_opensearch_event = EventSource(_StartOpenSearch)
    _restart_opensearch_event = EventSource(_RestartOpenSearch)
    _upgrade_opensearch_event = EventSource(_UpgradeOpenSearch)

    def __init__(self, *args, distro: Type[OpenSearchDistribution] = None):
        super().__init__(*args)
        # Instantiate before registering other event observers
        self._unit_lifecycle = lifecycle.Unit(self, subordinated_relation_endpoint_names=None)

        if distro is None:
            raise ValueError("The type of the opensearch distro must be specified.")

        self.opensearch = distro(self, PeerRelationName)
        self.opensearch_peer_cm = OpenSearchPeerClustersManager(self)
        self.opensearch_config = OpenSearchConfig(self.opensearch)
        self.opensearch_exclusions = OpenSearchExclusions(self)
        self.opensearch_fixes = OpenSearchFixes(self)

        self.peers_data = RelationDataStore(self, PeerRelationName)
        self.secrets = OpenSearchSecrets(self, PeerRelationName)
        self.tls = OpenSearchTLS(
            self, PeerRelationName, self.opensearch.paths.jdk, self.opensearch.paths.certs
        )
        self.status = Status(self)
        self.health = OpenSearchHealth(self)
        self.node_lock = OpenSearchNodeLock(self)

        self.plugin_manager = OpenSearchPluginManager(self)
        self.backup = backup(self)

        self.user_manager = OpenSearchUserManager(self)
        self.opensearch_provider = OpenSearchProvider(self)
        self.peer_cluster_provider = OpenSearchPeerClusterProvider(self)
        self.peer_cluster_requirer = OpenSearchPeerClusterRequirer(self)

        self.framework.observe(self._start_opensearch_event, self._start_opensearch)
        self.framework.observe(self._restart_opensearch_event, self._restart_opensearch)
        self.framework.observe(self._upgrade_opensearch_event, self._upgrade_opensearch)

        self.framework.observe(self.on.leader_elected, self._on_leader_elected)
        self.framework.observe(self.on.start, self._on_start)
        self.framework.observe(self.on.update_status, self._on_update_status)
        self.framework.observe(self.on.config_changed, self._on_config_changed)

        self.framework.observe(
            self.on[PeerRelationName].relation_created, self._on_peer_relation_created
        )
        self.framework.observe(
            self.on[PeerRelationName].relation_joined, self._on_peer_relation_joined
        )
        self.framework.observe(
            self.on[PeerRelationName].relation_changed, self._on_peer_relation_changed
        )
        self.framework.observe(
            self.on[PeerRelationName].relation_departed, self._on_peer_relation_departed
        )
        self.framework.observe(
            self.on[STORAGE_NAME].storage_detaching, self._on_opensearch_data_storage_detaching
        )

        self.framework.observe(self.on.set_password_action, self._on_set_password_action)
        self.framework.observe(self.on.get_password_action, self._on_get_password_action)

        self.cos_integration = COSAgentProvider(
            self,
            relation_name=COSRelationName,
            metrics_endpoints=[],
            scrape_configs=self._scrape_config,
            refresh_events=[
                self.on.set_password_action,
                self.on.secret_changed,
                self.on[PeerRelationName].relation_changed,
                self.on[PeerClusterRelationName].relation_changed,
            ],
            metrics_rules_dir="./src/alert_rules/prometheus",
            log_slots=["opensearch:logs"],
        )
        # Ensure that only one instance of the `_on_peer_relation_changed` handler exists
        # in the deferred event queue
        self._is_peer_rel_changed_deferred = False

    @property
    @abc.abstractmethod
    def _upgrade(self) -> typing.Optional[upgrade.Upgrade]:
        pass

    @property
    def upgrade_in_progress(self):
        """Whether upgrade is in progress"""
        if not self._upgrade:
            return False
        return self._upgrade.in_progress

    @abc.abstractmethod
    def _reconcile_upgrade(self, _=None):
        pass

    def _on_leader_elected(self, event: LeaderElectedEvent):
        """Handle leader election event."""
        if self.peers_data.get(Scope.APP, "security_index_initialised", False):
            # Leader election event happening after a previous leader got killed
            if not self.opensearch.is_node_up():
                event.defer()
                return

            if self.health.apply() in [HealthColors.UNKNOWN, HealthColors.YELLOW_TEMP]:
                event.defer()

            self._compute_and_broadcast_updated_topology(self._get_nodes(True))
            return

        # TODO: check if cluster can start independently

        # User config is currently in a default state, which contains multiple insecure default
        # users. Purge the user list before initialising the users the charm requires.
        self._purge_users()

        if not (deployment_desc := self.opensearch_peer_cm.deployment_desc()):
            event.defer()
            return

        if deployment_desc.typ != DeploymentType.MAIN_ORCHESTRATOR:
            return

        if not self.peers_data.get(Scope.APP, "admin_user_initialized"):
            self.status.set(MaintenanceStatus(AdminUserInitProgress))

        # Restore purged system users in local `internal_users.yml`
        # with corresponding credentials
        for user in OpenSearchSystemUsers:
            self._put_or_update_internal_user_leader(user)

        self.status.clear(AdminUserInitProgress)

    def _on_start(self, event: StartEvent):  # noqa C901
        """Triggered when on start. Set the right node role."""

        def cleanup():
            if self.peers_data.get(Scope.APP, "security_index_initialised"):
                # in the case where it was on WaitingToStart status, event got deferred
                # and the service started in between, put status back to active
                self.status.clear(WaitingToStart)
                self.status.clear(PClusterNoDataNode)

            # cleanup bootstrap conf in the node if existing
            if self.peers_data.get(Scope.UNIT, "bootstrap_contributor"):
                self._cleanup_bootstrap_conf_if_applies()

        if self.opensearch.is_node_up():
            cleanup()
            return

        elif (
            self.peers_data.get(Scope.UNIT, "started")
            and "cluster_manager" in self.opensearch.roles
            and not self.opensearch.is_service_started()
        ):
            # This logic will only be triggered if the service has started (i.e. "started")
            # if we had a "start" hook (i.e. the actual machine has rebooted)
            # and we are a cluster_manager with the service down
            # After these conditions are met, then we can simply restart the service.
            logger.debug(
                "Start hook: snap already installed and service should be up, but it is not. Restarting it..."
            )

            # We had a reboot in this node.
            # We execute the same logic as above:
            cleanup()

            # Now, reissue a restart: we should not have stopped in the first place
            # as "started" flag is still set to True.
            # We do not wait for the 200 return, as maybe more than one unit is coming back
            try:
                self.opensearch.start_service_only()
                # We're done here, we can return
                return
            except OpenSearchStartError as e:
                logger.warning(f"Machine restart detected but error at service start with: {e}")
                # Defer and retry later
                event.defer()
                return
            except OpenSearchMissingError:
                # This is unlike to happen, unless the snap has been manually removed
                logger.error("Service previously started but now misses the snap.")
                return

        # apply the directives computed and emitted by the peer cluster manager
        if not self._apply_peer_cm_directives_and_check_if_can_start():
            event.defer()
            return

        if not self.is_admin_user_configured() or not self.tls.is_fully_configured():
            if not self.model.get_relation("certificates"):
                status = BlockedStatus(TLSRelationMissing)
            else:
                status = MaintenanceStatus(
                    TLSNotFullyConfigured
                    if self.is_admin_user_configured()
                    else AdminUserNotConfigured
                )
            self.status.set(status)
            event.defer()
            return

        self.status.clear(AdminUserNotConfigured)
        self.status.clear(TLSNotFullyConfigured)
        self.status.clear(TLSRelationMissing)

        # Since system users are initialized, we should take them to local internal_users.yml
        # Leader should be done already
        if not self.unit.is_leader():
            self._purge_users()
            for user in OpenSearchSystemUsers:
                self._put_or_update_internal_user_unit(user)

        # configure clients auth
        self.opensearch_config.set_client_auth()

        deployment_desc = self.opensearch_peer_cm.deployment_desc()
        # only start the main orchestrator if a data node is available
        # this allows for "cluster-manager-only" nodes in large deployments
        # workflow documentation:
        # no "data" role in deployment desc -> start gets deferred
        # when "data" node joins -> start cluster-manager via _on_peer_cluster_relation_changed
        # cluster-manager notifies "data" node via refresh of peer cluster relation data
        # "data" node starts and initializes security index
        if (
            deployment_desc.typ == DeploymentType.MAIN_ORCHESTRATOR
            and not deployment_desc.start == StartMode.WITH_GENERATED_ROLES
            and "data" not in deployment_desc.config.roles
        ):
            self.status.set(BlockedStatus(PClusterNoDataNode))
            event.defer()
            return

        # request the start of OpenSearch
        self.status.set(WaitingStatus(RequestUnitServiceOps.format("start")))

        # if this is the first data node to join, start without getting the lock
        ignore_lock = (
            "data" in deployment_desc.config.roles
            and self.unit.is_leader()
            and deployment_desc.typ == DeploymentType.OTHER
            and not self.peers_data.get(Scope.APP, "security_index_initialised", False)
        )
        self._start_opensearch_event.emit(ignore_lock=ignore_lock)

    def _apply_peer_cm_directives_and_check_if_can_start(self) -> bool:
        """Apply the directives computed by the opensearch peer cluster manager."""
        if not (deployment_desc := self.opensearch_peer_cm.deployment_desc()):
            # the deployment description hasn't finished being computed by the leader
            return False

        # check possibility to start
        if self.opensearch_peer_cm.can_start(deployment_desc):
            try:
                nodes = self._get_nodes(False)
                self.opensearch_peer_cm.validate_roles(nodes, on_new_unit=True)
            except OpenSearchHttpError:
                return False
            except OpenSearchProvidedRolesException as e:
                self.unit.status = BlockedStatus(str(e))
                return False

            return True

        if self.unit.is_leader():
            self.opensearch_peer_cm.apply_status_if_needed(
                deployment_desc, show_status_only_once=False
            )

        return False

    def _on_peer_relation_created(self, event: RelationCreatedEvent):
        """Event received by the new node joining the cluster."""
        if self.upgrade_in_progress:
            logger.warning(
                "Adding units during an upgrade is not supported. The charm may be in a broken, unrecoverable state"
            )

    def _on_peer_relation_joined(self, event: RelationJoinedEvent):
        """Event received by all units when a new node joins the cluster."""
        if self.upgrade_in_progress:
            logger.warning(
                "Adding units during an upgrade is not supported. The charm may be in a broken, unrecoverable state"
            )

    def _on_peer_relation_changed(self, event: RelationChangedEvent):
        """Handle peer relation changes."""
        if self.unit.is_leader() and self.opensearch.is_node_up():
            health = self.health.apply()
            if self._is_peer_rel_changed_deferred:
                # We already deferred this event during this Juju event. Retry on the next
                # Juju event.
                return

            if health in [HealthColors.UNKNOWN, HealthColors.YELLOW_TEMP]:
                # we defer because we want the temporary status to be updated
                event.defer()
                # If the handler is called again within this Juju hook, we will abandon the event
                self._is_peer_rel_changed_deferred = True

        # we want to have the most up-to-date info broadcasted to related sub-clusters
        if self.opensearch_peer_cm.is_provider():
            self.peer_cluster_provider.refresh_relation_data(event, can_defer=False)

        for relation in self.model.relations.get(ClientRelationName, []):
            self.opensearch_provider.update_endpoints(relation)

        # register new cm addresses on every node
        self._add_cm_addresses_to_conf()

        if self.unit.is_leader():
            # Recompute the node roles in case self-healing didn't trigger leader related event
            self._recompute_roles_if_needed(event)
        elif event.relation.data.get(event.app):
            # if app_data + app_data["nodes_config"]: Reconfigure + restart node on the unit
            self._reconfigure_and_restart_unit_if_needed()

        if not (unit_data := event.relation.data.get(event.unit)):
            return

        self.opensearch_exclusions.cleanup()

        if self.unit.is_leader() and unit_data.get("bootstrap_contributor"):
            contributor_count = self.peers_data.get(Scope.APP, "bootstrap_contributors_count", 0)
            self.peers_data.put(Scope.APP, "bootstrap_contributors_count", contributor_count + 1)

    def _on_peer_relation_departed(self, event: RelationDepartedEvent):
        """Relation departed event."""
        if self.upgrade_in_progress:
            logger.warning(
                "Removing units during an upgrade is not supported. The charm may be in a broken, unrecoverable state"
            )
        if not (self.unit.is_leader() and self.opensearch.is_node_up()):
            return

        current_app = self.opensearch_peer_cm.deployment_desc().app
        remaining_nodes = [
            node
            for node in self._get_nodes(True)
            if node.name != format_unit_name(event.departing_unit, app=current_app)
        ]

        self.health.apply(wait_for_green_first=True)

        if len(remaining_nodes) == self.app.planned_units():
            self._compute_and_broadcast_updated_topology(remaining_nodes)
        else:
            event.defer()

        if not self.unit.is_leader():
            return

        # Now, we register in the leader application the presence of departing unit's name
        # We need to save them as we have a count limit
        if (
            not (deployment_desc := self.opensearch_peer_cm.deployment_desc())
            or not event.departing_unit
        ):
            # No deployment description present
            # that happens in the very last stages of the application removal
            return
        self.opensearch_exclusions.add_to_cleanup_list(
            unit_name=format_unit_name(event.departing_unit.name, deployment_desc.app)
        )

    def _on_opensearch_data_storage_detaching(self, _: StorageDetachingEvent):  # noqa: C901
        """Triggered when removing unit, Prior to the storage being detached."""
        if self.upgrade_in_progress:
            logger.warning(
                "Removing units during an upgrade is not supported. The charm may be in a broken, unrecoverable state"
            )
        # acquire lock to ensure only 1 unit removed at a time
        # Closes canonical/opensearch-operator#378
        if self.app.planned_units() > 1 and not self.node_lock.acquired:
            # Raise uncaught exception to prevent Juju from removing unit
            raise Exception("Unable to acquire lock: Another unit is starting or stopping.")

        # if the leader is departing, and this hook fails "leader elected" won"t trigger,
        # so we want to re-balance the node roles from here
        if self.unit.is_leader():
            if self.app.planned_units() > 1 and (self.opensearch.is_node_up() or self.alt_hosts):
                remaining_nodes = [
                    node
                    for node in self._get_nodes(self.opensearch.is_node_up())
                    if node.name != self.unit_name
                ]
                self._compute_and_broadcast_updated_topology(remaining_nodes)
            elif self.app.planned_units() == 0 and self.model.get_relation(PeerRelationName):
                self.peers_data.delete(Scope.APP, "bootstrap_contributors_count")
                self.peers_data.delete(Scope.APP, "nodes_config")

        # we attempt to flush the translog to disk
        if self.opensearch.is_node_up():
            try:
                self.opensearch.request("POST", "/_flush")
            except OpenSearchHttpError:
                # if it's a failed attempt we move on
                pass
        try:
            self._stop_opensearch()
            if self.alt_hosts:
                # There is enough peers available for us to try removing the unit
                self.opensearch_exclusions.delete_current()

            # safeguards in case planned_units > 0
            if self.app.planned_units() > 0:
                # check cluster status
                if self.alt_hosts:
                    health_color = self.health.apply(
                        wait_for_green_first=True, use_localhost=False
                    )
                    if health_color == HealthColors.RED:
                        raise OpenSearchHAError(ClusterHealthRed)
                else:
                    raise OpenSearchHAError(ClusterHealthUnknown)
        finally:
            if self.app.planned_units() > 1 and (self.opensearch.is_node_up() or self.alt_hosts):
                # release lock
                self.node_lock.release()

    def _on_update_status(self, event: UpdateStatusEvent):  # noqa: C901
        """On update status event.

        We want to periodically check for the following:
        1- Do we have users that need to be deleted, and if so we need to delete them.
        2- The system requirements are still met
        3- every 6 hours check if certs are expiring soon (in 7 days),
            as a safeguard in case relation broken. As there will be data loss
            without the user noticing in case the cert of the unit transport layer expires.
            So we want to stop opensearch in that case, since it cannot be recovered from.
        """
        # if there are missing system requirements defer
        if len(missing_sys_reqs := self.opensearch.missing_sys_requirements()) > 0:
            self.status.set(BlockedStatus(" - ".join(missing_sys_reqs)))
            return

        # if node already shutdown - leave
        if not self.opensearch.is_node_up():
            return

        # review available CMs
        self._add_cm_addresses_to_conf()

        # if there are exclusions to be removed
        # each unit should check its own exclusions' list
        self.opensearch_exclusions.cleanup()
        if self.unit.is_leader():
            if (health := self.health.apply(wait_for_green_first=True)) not in [
                HealthColors.GREEN,
                HealthColors.IGNORE,
            ]:
                event.defer()

            if health == HealthColors.UNKNOWN:
                return

        for relation in self.model.relations.get(ClientRelationName, []):
            self.opensearch_provider.update_endpoints(relation)

        deployment_desc = self.opensearch_peer_cm.deployment_desc()
        if self.upgrade_in_progress:
            logger.debug(
                "Skipping `remove_lingering_users_and_roles()` because upgrade is in-progress"
            )
        elif (
            self.unit.is_leader()
            and deployment_desc
            and deployment_desc.typ == DeploymentType.MAIN_ORCHESTRATOR
        ):
            self.opensearch_provider.remove_lingering_relation_users_and_roles()

        # If relation not broken - leave
        if self.model.get_relation("certificates") is not None:
            return

        # handle when/if certificates are expired
        self._check_certs_expiration(event)

    def _on_config_changed(self, event: ConfigChangedEvent):  # noqa C901
        """On config changed event. Useful for IP changes or for user provided config changes."""
        if self.opensearch_config.update_host_if_needed():
            self.status.set(MaintenanceStatus(TLSNewCertsRequested))
            self.tls.delete_stored_tls_resources()
            self.tls.request_new_unit_certificates()

            # since when an IP change happens, "_on_peer_relation_joined" won't be called,
            # we need to alert the leader that it must recompute the node roles for any unit whose
            # roles were changed while the current unit was cut-off from the rest of the network
            self._on_peer_relation_joined(
                RelationJoinedEvent(event.handle, PeerRelationName, self.app, self.unit)
            )

        previous_deployment_desc = self.opensearch_peer_cm.deployment_desc()
        if self.unit.is_leader():
            # run peer cluster manager processing
            # todo add check here if the diff can be known from now on already
            self.opensearch_peer_cm.run()

            # handle cluster change to main-orchestrator (i.e: init_hold: true -> false)
            self._handle_change_to_main_orchestrator_if_needed(event, previous_deployment_desc)

        # todo: handle gracefully configuration setting at start of the charm
        if not self.plugin_manager.check_plugin_manager_ready():
            return

        try:
            if not self.plugin_manager.check_plugin_manager_ready():
                raise OpenSearchNotFullyReadyError()

            if self.unit.is_leader():
                self.status.set(MaintenanceStatus(PluginConfigCheck), app=True)

            if self.plugin_manager.run():
                if self.upgrade_in_progress:
                    logger.warning(
                        "Changing config during an upgrade is not supported. The charm may be in a broken, "
                        "unrecoverable state"
                    )
                    event.defer()
                    return

                self._restart_opensearch_event.emit()
        except (OpenSearchNotFullyReadyError, OpenSearchPluginError) as e:
            if isinstance(e, OpenSearchNotFullyReadyError):
                logger.warning("Plugin management: cluster not ready yet at config changed")
            else:
                self.status.set(BlockedStatus(PluginConfigChangeError), app=True)
            event.defer()
            # Decided to defer the event. We can clean up the status and reset it once the
            # config-changed is called again.
            if self.unit.is_leader():
                self.status.clear(PluginConfigCheck, app=True)
            return

        if self.unit.is_leader():
            self.status.clear(PluginConfigCheck, app=True)
            self.status.clear(PluginConfigChangeError, app=True)

    def _on_set_password_action(self, event: ActionEvent):
        """Set new admin password from user input or generate if not passed."""
        if self.upgrade_in_progress:
            event.fail("Setting password not supported while upgrade in-progress")
            return
        if self.opensearch_peer_cm.deployment_desc().typ != DeploymentType.MAIN_ORCHESTRATOR:
            event.fail("The action can be run only on the leader unit of the main cluster.")
            return

        if not self.unit.is_leader():
            event.fail("The action can be run only on leader unit.")
            return

        user_name = event.params.get("username")
        if user_name not in OpenSearchUsers:
            event.fail(f"Only the {OpenSearchUsers} usernames are allowed for this action.")
            return

        password = event.params.get("password") or generate_password()
        try:
            self._put_or_update_internal_user_leader(user_name, password)
            label = self.secrets.password_key(user_name)
            event.set_results({label: password})
            # We know we are already running for MAIN_ORCH. and its leader unit
            self.peer_cluster_provider.refresh_relation_data(event)
        except OpenSearchError as e:
            event.fail(f"Failed changing the password: {e}")
        except RuntimeError as e:
            # From:
            # https://github.com/canonical/operator/blob/ \
            #     eb52cef1fba4df2f999f88902fb39555fb6de52f/ops/charm.py
            if str(e) == "cannot defer action events":
                event.fail("Cluster is not ready to update this password. Try again later.")
            else:
                event.fail(f"Failed with unknown error: {e}")

    def _on_get_password_action(self, event: ActionEvent):
        """Return the password and cert chain for the admin user of the cluster."""
        user_name = event.params.get("username")
        if user_name not in OpenSearchUsers:
            event.fail(f"Only the {OpenSearchUsers} username is allowed for this action.")
            return

        if not self.is_admin_user_configured():
            event.fail(f"{user_name} user not configured yet.")
            return

        if not self.tls.is_fully_configured():
            event.fail("TLS certificates not configured yet.")
            return

        password = self.secrets.get(Scope.APP, self.secrets.password_key(user_name))
        cert = self.secrets.get_object(
            Scope.APP, CertType.APP_ADMIN.val
        )  # replace later with new user certs

        event.set_results(
            {
                "username": user_name,
                "password": password,
                "ca-chain": cert["chain"],
            }
        )

    def on_tls_ca_rotation(self):
        """Called when adding new CA to the trust store."""
        self.status.set(MaintenanceStatus(TLSCaRotation))
        self._restart_opensearch_event.emit()

    def on_tls_conf_set(
        self, event: CertificateAvailableEvent, scope: Scope, cert_type: CertType, renewal: bool
    ):
        """Called after certificate ready and stored on the corresponding scope databag.

        - Store the cert on the file system, on all nodes for APP certificates
        - Update the corresponding yaml conf files
        - Run the security admin script
        """
        if scope == Scope.UNIT:
            admin_secrets = self.secrets.get_object(Scope.APP, CertType.APP_ADMIN.val) or {}
            if not (truststore_pwd := admin_secrets.get("truststore-password")):
                event.defer()
                return

            keystore_pwd = self.secrets.get_object(scope, cert_type.val)["keystore-password"]

            # node http or transport cert
            self.opensearch_config.set_node_tls_conf(
                cert_type,
                truststore_pwd=truststore_pwd,
                keystore_pwd=keystore_pwd,
            )

            # write the admin cert conf on all units, in case there is a leader loss + cert renewal
            if not admin_secrets.get("subject"):
                return
            self.opensearch_config.set_admin_tls_conf(admin_secrets)

        self.tls.store_admin_tls_secrets_if_applies()

        # In case of renewal of the unit transport layer cert - restart opensearch
        if renewal and self.is_admin_user_configured():
            if self.tls.is_fully_configured():
                try:
                    self.tls.reload_tls_certificates()
                except OpenSearchHttpError:
                    logger.error("Could not reload TLS certificates via API, will restart.")
                    self._restart_opensearch_event.emit()
                else:
                    # the chain.pem file should only be updated after applying the new certs
                    # otherwise there could be TLS verification errors after renewing the CA
                    self.tls.update_request_ca_bundle()
                    self.status.clear(TLSNotFullyConfigured)
                    self.tls.reset_ca_rotation_state()
                    # cleaning the former CA certificate from the truststore
                    # must only be done AFTER all renewed certificates are available and loaded
                    self.tls.remove_old_ca()
            else:
                event.defer()
                return

    def on_tls_relation_broken(self, _: RelationBrokenEvent):
        """As long as all certificates are produced, we don't do anything."""
        if self.tls.all_tls_resources_stored():
            return

        # Otherwise, we block.
        self.status.set(BlockedStatus(TLSRelationBrokenError))

    def is_every_unit_marked_as_started(self) -> bool:
        """Check if every unit in the cluster is marked as started."""
        rel = self.model.get_relation(PeerRelationName)
        all_started = True
        for unit in all_units(self):
            if rel.data[unit].get("started") != "True":
                all_started = False
                break

        if all_started:
            return True

        try:
            current_app_nodes = [
                node
                for node in self._get_nodes(self.opensearch.is_node_up())
                if node.app.id == self.opensearch_peer_cm.deployment_desc().app.id
            ]
            return len(current_app_nodes) == self.app.planned_units()
        except OpenSearchHttpError:
            return False

    def is_tls_full_configured_in_cluster(self) -> bool:
        """Check if TLS is configured in all the units of the current cluster."""
        rel = self.model.get_relation(PeerRelationName)
        for unit in all_units(self):
            if (
                rel.data[unit].get("tls_configured") != "True"
                or "tls_ca_renewing" in rel.data[unit]
                or "tls_ca_renewed" in rel.data[unit]
            ):
                return False
        return True

    def is_admin_user_configured(self) -> bool:
        """Check if admin user configured."""
        # In case the initialisation of the admin user is not finished yet
        return self.peers_data.get(Scope.APP, "admin_user_initialized", False)

    def _handle_change_to_main_orchestrator_if_needed(
        self, event: ConfigChangedEvent, previous_deployment_desc: Optional[DeploymentDescription]
    ) -> None:
        """Handle when the user changes the roles or init_hold config from True to False."""
        # if the current cluster wasn't already a "main-Orchestrator" and we're now updating
        # the roles for it to become one. We need to: create the admin user if missing, and
        # generate the admin certificate if missing and the TLS relation is established.
        cluster_changed_to_main_cm = (
            previous_deployment_desc is not None
            and previous_deployment_desc.typ != DeploymentType.MAIN_ORCHESTRATOR
            and self.opensearch_peer_cm.deployment_desc().typ == DeploymentType.MAIN_ORCHESTRATOR
        )
        if not cluster_changed_to_main_cm:
            return
        if self.upgrade_in_progress:
            logger.warning(
                "Changing config during an upgrade is not supported. The charm may be in a broken, unrecoverable state"
            )
            event.defer()
            return

        # we check if we need to create the admin user
        if not self.is_admin_user_configured():
            self._put_or_update_internal_user_leader(AdminUser)

        # we check if we need to generate the admin certificate if missing
        if not self.tls.all_tls_resources_stored():
            if not self.model.get_relation("certificates"):
                event.defer()
                return

            self.tls.request_new_admin_certificate()

    def _start_opensearch(self, event: _StartOpenSearch) -> None:  # noqa: C901
        """Start OpenSearch, with a generated or passed conf, if all resources configured."""
        if not self.opensearch_peer_cm.deployment_desc() and self.app.planned_units() == 0:
            # canonical/opensearch-operator#444
            # https://bugs.launchpad.net/juju/+bug/2076599
            # This condition is a corner case where we have:
            #   1) a single-node cluster
            #   2) an unfinished (re)start: yet to run _post_start_init() method
            #   3) LP#2076599: remove-application was called in-between and peer databag is empty
            # TODO: remove this IF condition once LP#2076599 is fixed in Juju.
            return

        if self.opensearch.is_started():
            try:
                self._post_start_init(event)
            except (
                OpenSearchHttpError,
                OpenSearchNotFullyReadyError,
            ):
                event.defer()
            except OpenSearchUserMgmtError as e:
                # Either generic start failure or cluster is not read to create the internal users
                logger.warning(e)
                self.node_lock.release()
                self.status.set(BlockedStatus(ServiceStartError))
                event.defer()
            return

        self.peers_data.delete(Scope.UNIT, "started")

        if event.ignore_lock:
            # Only used for force upgrades
            logger.debug("Starting without lock")
        elif not self.node_lock.acquired:
            logger.debug("Lock to start opensearch not acquired. Will retry next event")
            event.defer()
            return

        if not self._can_service_start():
            # after rotating the CA and certificates:
            # the last host in the cluster to restart might not be able to connect to the other
            # hosts anymore, because it is the last to renew the pem-file for requests
            # in this case we update the pem-file to be able to connect and start the host
            if self.peers_data.get(Scope.UNIT, "tls_ca_renewed", False):
                self.tls.update_request_ca_bundle()
            self.node_lock.release()
            logger.info("Could not start opensearch service. Will retry next event.")
            event.defer()
            return

        if self.opensearch.is_failed():
            self.node_lock.release()
            self.status.set(BlockedStatus(ServiceStartError))
            event.defer()
            return

        self.unit.status = WaitingStatus(WaitingToStart)

        try:
            # Retrieve the nodes of the cluster, needed to configure this node
            nodes = self._get_nodes(False)

            # validate the roles prior to starting
            self.opensearch_peer_cm.validate_roles(nodes, on_new_unit=True)

            # Set the configuration of the node
            self._set_node_conf(nodes)
        except OpenSearchHttpError as e:
            logger.debug(f"error getting the nodes: {e}")
            self.node_lock.release()
            event.defer()
            return
        except OpenSearchProvidedRolesException as e:
            logger.exception(e)
            self.node_lock.release()
            event.defer()
            self.unit.status = BlockedStatus(str(e))
            return

        # we should update the chain.pem file to avoid TLS verification errors
        # this happens on restarts after applying a new admin cert on CA rotation
        if self.peers_data.get(Scope.UNIT, "tls_ca_renewed", False):
            self.tls.update_request_ca_bundle()

        try:
            self.opensearch.start(
                wait_until_http_200=(
                    not self.unit.is_leader()
                    or self.peers_data.get(Scope.APP, "security_index_initialised", False)
                )
            )
            self._post_start_init(event)
        except (
            OpenSearchHttpError,
            OpenSearchStartTimeoutError,
            OpenSearchNotFullyReadyError,
        ) as e:
<<<<<<< HEAD
=======
            self.node_lock.release()
            # In large deployments with cluster-manager-only-nodes, the startup might fail
            # for the cluster-manager if a joining data node did not yet initialize the
            # security index. We still want to update and broadcast the latest relation data.
            if self.opensearch_peer_cm.is_provider(typ="main"):
                self.peer_cluster_provider.refresh_relation_data(event, can_defer=False)
>>>>>>> a62f1806
            event.defer()
            logger.warning(e)
        except (OpenSearchStartError, OpenSearchUserMgmtError) as e:
            logger.warning(e)
            self.node_lock.release()
            self.status.set(BlockedStatus(ServiceStartError))
            event.defer()

    def _post_start_init(self, event: _StartOpenSearch):  # noqa: C901
        """Initialization post OpenSearch start."""
        # initialize the security index if needed (and certs written on disk etc.)
        # this happens only on the first data node to join the cluster
        if (
            self.unit.is_leader()
            and not self.peers_data.get(Scope.APP, "security_index_initialised")
            and (
                "data" in self.opensearch_peer_cm.deployment_desc().config.roles
                or self.opensearch_peer_cm.deployment_desc().start
                == StartMode.WITH_GENERATED_ROLES
            )
        ):
            admin_secrets = self.secrets.get_object(Scope.APP, CertType.APP_ADMIN.val)
            try:
                self._initialize_security_index(admin_secrets)
                self.peers_data.put(Scope.APP, "security_index_initialised", True)
            except OpenSearchCmdError as e:
                logger.debug(f"Error when initializing the security index: {e.out}")
                event.defer()
                return

        # it sometimes takes a few seconds before the node is fully "up" otherwise a 503 error
        # may be thrown when calling a node - we want to ensure this node is perfectly ready
        # before marking it as ready
        if not self.opensearch.is_node_up():
            raise OpenSearchNotFullyReadyError("Node started but not full ready yet.")

        try:
            nodes = self._get_nodes(use_localhost=self.opensearch.is_node_up())
        except OpenSearchHttpError:
            logger.info("Failed to get online nodes")
            event.defer()
            return

        for node in nodes:
            if node.name == self.unit_name:
                break
        else:
            raise OpenSearchNotFullyReadyError("Node online but not in cluster.")

        # cleanup bootstrap conf in the node
        if self.peers_data.get(Scope.UNIT, "bootstrap_contributor"):
            self._cleanup_bootstrap_conf_if_applies()

        # Remove the exclusions that could not be removed when no units were online
        self.opensearch_exclusions.delete_current()

        self.node_lock.release()

        if event.after_upgrade:
            try:
                self.opensearch.request(
                    "PUT",
                    "/_cluster/settings",
                    # Reset to default value
                    payload={"persistent": {"cluster.routing.allocation.enable": None}},
                )
            except OpenSearchHttpError:
                logger.exception("Failed to re-enable allocation after upgrade")
                event.defer()
                return

        self.peers_data.put(Scope.UNIT, "started", True)

        # apply post_start fixes to resolve start related upstream bugs
        self.opensearch_fixes.apply_on_start()

        # apply cluster health
        self.health.apply(wait_for_green_first=True, app=self.unit.is_leader())

        if (
            self.unit.is_leader()
            and self.opensearch_peer_cm.deployment_desc().typ == DeploymentType.MAIN_ORCHESTRATOR
        ):
            # Creating the monitoring user
            self._put_or_update_internal_user_leader(COSUser, update=False)

        self.unit.open_port("tcp", 9200)

        # clear waiting to start status
        self.status.clear(WaitingToStart)
        self.status.clear(ServiceStartError)
<<<<<<< HEAD
=======
        self.status.clear(PClusterNoDataNode)
>>>>>>> a62f1806

        if event.after_upgrade:
            health = self.health.get(local_app_only=False, wait_for_green_first=True)
            self.health.apply_for_unit_during_upgrade(health)

            # Cluster is considered healthy if green or yellow
            # TODO future improvement: try to narrow scope to just green or green + yellow in
            # specific cases
            # https://github.com/canonical/opensearch-operator/issues/268
            # See https://chat.canonical.com/canonical/pl/s5j64ekxwi8epq53kzhd8fhrco and
            # https://chat.canonical.com/canonical/pl/zaizx3bu3j8ftfcw67qozw9dbo
            # For now, we need to allow yellow because
            # "During a rolling upgrade, primary shards assigned to a node running the new
            # version cannot have their replicas assigned to a node with the old version. The new
            # version might have a different data format that is not understood by the old
            # version.
            #
            # "If it is not possible to assign the replica shards to another node (there is only
            # one upgraded node in the cluster), the replica shards remain unassigned and status
            # stays `yellow`.
            #
            # "In this case, you can proceed once there are no initializing or relocating shards
            # (check the `init` and `relo` columns).
            #
            # "As soon as another node is upgraded, the replicas can be assigned and the status
            # will change to `green`."
            #
            # from
            # https://www.elastic.co/guide/en/elastic-stack/8.13/upgrading-elasticsearch.html#upgrading-elasticsearch
            #
            # If `health_ == HealthColors.YELLOW`, no shards are initializing or relocating
            # (otherwise `health_` would be `HealthColors.YELLOW_TEMP`)
            if health not in (HealthColors.GREEN, HealthColors.YELLOW):
                logger.error(
                    "Cluster is not healthy after upgrade. Manual intervention required. To rollback, "
                    "`juju refresh` to the previous revision"
                )
                event.defer()
                return
            elif health == HealthColors.YELLOW:
                # TODO future improvement:
                # https://github.com/canonical/opensearch-operator/issues/268
                logger.warning(
                    "Cluster is yellow. Upgrade may cause data loss if cluster is yellow for reason "
                    "other than primary shards on upgraded unit & not enough upgraded units available "
                    "for replica shards"
                )

        self._upgrade.unit_state = upgrade.UnitState.HEALTHY
        logger.debug("Set upgrade unit state to healthy")
        self._reconcile_upgrade()

        # update the peer cluster rel data with new IP in case of main cluster manager
        if self.opensearch_peer_cm.is_provider():
            self.peer_cluster_provider.refresh_relation_data(event, can_defer=False)

        # before resetting the CA rotation state, we remove the old ca from the truststore
        if self.peers_data.get(Scope.UNIT, "tls_ca_renewed", False):
            self.tls.remove_old_ca()

        # update the peer relation data for TLS CA rotation routine
        self.tls.reset_ca_rotation_state()
        if self.is_tls_full_configured_in_cluster():
            self.status.clear(TLSCaRotation)
            self.status.clear(TLSNotFullyConfigured)

        # request new certificates after rotating the CA
        if self.peers_data.get(Scope.UNIT, "tls_ca_renewing", False) and self.peers_data.get(
            Scope.UNIT, "tls_ca_renewed", False
        ):
            self.status.set(MaintenanceStatus(TLSNotFullyConfigured))
            self.tls.request_new_unit_certificates()
            if self.unit.is_leader():
                self.tls.request_new_admin_certificate()
            else:
                self.tls.store_admin_tls_secrets_if_applies()

<<<<<<< HEAD
    def _stop_opensearch(self, *, restart=False) -> None:
=======
    def _stop_opensearch(self, *, restart: bool = False) -> None:
>>>>>>> a62f1806
        """Stop OpenSearch if possible."""
        self.status.set(WaitingStatus(ServiceIsStopping))

        if self.opensearch.is_node_up():
            try:
                nodes = self._get_nodes(True)
                # do not add exclusions if it's the last unit to stop
                # otherwise cluster manager election will be blocked when starting up again
                # and re-using storage
                if len(nodes) > 1:
                    # 1. Add current node to the voting + alloc exclusions
                    self.opensearch_exclusions.add_current(voting=True, allocation=not restart)
            except OpenSearchHttpError:
                logger.debug("Failed to get online nodes, voting and alloc exclusions not added")

        # block until all primary shards are moved away from the unit that is stopping
        self.health.wait_for_shards_relocation()

        # 2. stop the service
        self.opensearch.stop()
        self.peers_data.delete(Scope.UNIT, "started")
        self.status.set(WaitingStatus(ServiceStopped))

    def _restart_opensearch(self, event: _RestartOpenSearch) -> None:
        """Restart OpenSearch if possible."""
        if not self.node_lock.acquired:
            logger.debug("Lock to restart opensearch not acquired. Will retry next event")
            event.defer()
            return

        try:
            self._stop_opensearch(restart=True)
            logger.info("Restarting OpenSearch.")
        except OpenSearchStopError as e:
            logger.info(f"Error while Restarting Opensearch: {e}")
            logger.exception(e)
            self.node_lock.release()
            event.defer()
            self.status.set(WaitingStatus(ServiceIsStopping))
            return

        self._start_opensearch_event.emit()

    def _upgrade_opensearch(self, event: _UpgradeOpenSearch) -> None:  # noqa: C901
        """Upgrade OpenSearch."""
        logger.debug("Attempting to acquire lock for upgrade")
        if not self.node_lock.acquired:
            # (Attempt to acquire lock even if `event.ignore_lock`)
            if event.ignore_lock:
                logger.debug("Upgrading without lock")
            else:
                logger.debug("Lock to upgrade opensearch not acquired. Will retry next event")
                event.defer()
                return
        logger.debug("Acquired lock for upgrade")

        # https://www.elastic.co/guide/en/elastic-stack/8.13/upgrading-elasticsearch.html
        try:
            self.opensearch.request(
                "PUT",
                "/_cluster/settings",
                payload={"persistent": {"cluster.routing.allocation.enable": "primaries"}},
            )
        except OpenSearchHttpError:
            logger.exception("Failed to disable shard allocation before upgrade")
            self.node_lock.release()
            event.defer()
            return
        try:
            self.opensearch.request("POST", "/_flush", retries=3)
        except OpenSearchHttpError as e:
            logger.debug("Failed to flush before upgrade", exc_info=e)

        logger.debug("Stopping OpenSearch before upgrade")
        try:
            self._stop_opensearch(restart=True)
        except OpenSearchStopError as e:
            logger.exception(e)
            self.node_lock.release()
            event.defer()
            self.status.set(WaitingStatus(ServiceIsStopping))
            return
        logger.debug("Stopped OpenSearch before upgrade")

        self._upgrade.upgrade_unit(snap=self.opensearch)

        logger.debug("Starting OpenSearch after upgrade")
        self._start_opensearch_event.emit(ignore_lock=event.ignore_lock, after_upgrade=True)

    def _can_service_start(self) -> bool:
        """Return if the opensearch service can start."""
        # if there are any missing system requirements leave
        if missing_sys_reqs := self.opensearch.missing_sys_requirements():
            self.status.set(BlockedStatus(" - ".join(missing_sys_reqs)))
            return False

        if not (deployment_desc := self.opensearch_peer_cm.deployment_desc()):
            return False

        if not self.opensearch_peer_cm.can_start(deployment_desc):
            return False

        if not self.is_admin_user_configured():
            return False

        # Case of the first "main" cluster to get started.
        if (
            not self.peers_data.get(Scope.APP, "security_index_initialised", False)
            or not self.alt_hosts
        ):
            return self.unit.is_leader() and (
                deployment_desc.start == StartMode.WITH_GENERATED_ROLES
                or deployment_desc.typ == DeploymentType.MAIN_ORCHESTRATOR
                or "data" in deployment_desc.config.roles
            )

        # When a new unit joins, replica shards are automatically added to it. In order to prevent
        # overloading the cluster, units must be started one at a time. So we defer starting
        # opensearch until all shards in other units are in a "started" or "unassigned" state.
        try:
            if (
                self.health.apply(wait_for_green_first=True, use_localhost=False, app=False)
                == HealthColors.YELLOW_TEMP
            ):
                return False
        except OpenSearchHttpError:
            # this means that the leader unit is not reachable (not started yet),
            # meaning it's a new cluster, so we can safely start the OpenSearch service
            pass

        return True

    def _purge_users(self):
        """Removes all users from internal_users yaml config.

        This is to be used when starting up the charm, to remove unnecessary default users.
        """
        try:
            internal_users = self.opensearch.config.load(
                "opensearch-security/internal_users.yml"
            ).keys()
        except FileNotFoundError:
            # internal_users.yml hasn't been initialised yet, so skip purging for now.
            return

        for user in internal_users:
            if user != "_meta":
                self.opensearch.config.delete("opensearch-security/internal_users.yml", user)

    def _put_or_update_internal_user_leader(
        self, user: str, pwd: Optional[str] = None, update: bool = True
    ) -> None:
        """Create system user or update it with a new password."""
        # Leader is to set new password and hash, others populate existing hash locally
        if not self.unit.is_leader():
            logger.error("Credential change can be only performed by the leader unit.")
            return

        secret = self.secrets.get(Scope.APP, self.secrets.password_key(user))
        if secret and not update:
            self._put_or_update_internal_user_unit(user)
            return

        hashed_pwd, pwd = generate_hashed_password(pwd)

        # Updating security index
        # We need to do this for all credential changes
        if secret:
            self.user_manager.update_user_password(user, hashed_pwd)

        # In case it's a new user, OR it's a system user (that has an entry in internal_users.yml)
        # we either need to initialize or update (local) credentials as well
        if not secret or user in OpenSearchSystemUsers:
            self.user_manager.put_internal_user(user, hashed_pwd)

        # Secrets need to be maintained
        # For System Users we also save the hash key
        # so all units can fetch it for local users (internal_users.yml) updates.
        self.secrets.put(Scope.APP, self.secrets.password_key(user), pwd)

        if user in OpenSearchSystemUsers:
            self.secrets.put(Scope.APP, self.secrets.hash_key(user), hashed_pwd)

        if user == AdminUser:
            self.peers_data.put(Scope.APP, "admin_user_initialized", True)

    def _put_or_update_internal_user_unit(self, user: str) -> None:
        """Create system user or update it with a new password."""
        # Leader is to set new password and hash, others populate existing hash locally
        hashed_pwd = self.secrets.get(Scope.APP, self.secrets.hash_key(user))

        # System users have to be saved locally in internal_users.yml
        if user in OpenSearchSystemUsers:
            self.user_manager.put_internal_user(user, hashed_pwd)

    def _initialize_security_index(self, admin_secrets: Dict[str, any]) -> None:
        """Run the security_admin script, it creates and initializes the opendistro_security index.

        IMPORTANT: must only run once per cluster, otherwise the index gets overrode
        """
        args = [
            f"-cd {self.opensearch.paths.conf}/opensearch-security/",
            f"-cn {self.opensearch_peer_cm.deployment_desc().config.cluster_name}",
            f"-h {self.unit_ip}",
            f"-ts {self.opensearch.paths.certs}/ca.p12",
            f"-tspass {self.secrets.get_object(Scope.APP, CertType.APP_ADMIN.val)['truststore-password']}",
            "-tsalias ca",
            "-tst PKCS12",
            f"-ks {self.opensearch.paths.certs}/{CertType.APP_ADMIN}.p12",
            f"-kspass {self.secrets.get_object(Scope.APP, CertType.APP_ADMIN.val)['keystore-password']}",
            f"-ksalias {CertType.APP_ADMIN}",
            "-kst PKCS12",
        ]

        admin_key_pwd = admin_secrets.get("key-password", None)
        if admin_key_pwd is not None:
            args.append(f"-keypass {admin_key_pwd}")

        self.status.set(MaintenanceStatus(SecurityIndexInitProgress))
        self.opensearch.run_script(
            "plugins/opensearch-security/tools/securityadmin.sh", " ".join(args)
        )
        self.status.clear(SecurityIndexInitProgress)

    def _get_nodes(self, use_localhost: bool) -> List[Node]:
        """Fetch the list of nodes of the cluster, depending on the requester."""
        if self.app.planned_units() == 0 and not self.opensearch_peer_cm.deployment_desc():
            # This app is going away and the -broken event already happened
            return []

        # This means it's the first unit on the cluster.
        if self.opensearch_peer_cm.deployment_desc().start == StartMode.WITH_PROVIDED_ROLES:
            computed_roles = self.opensearch_peer_cm.deployment_desc().config.roles
        else:
            computed_roles = ClusterTopology.generated_roles()

        if (
            self.unit.is_leader()
            and "data" in computed_roles
            and not self.peers_data.get(Scope.APP, "security_index_initialised", False)
        ):
            return []

        return ClusterTopology.nodes(self.opensearch, use_localhost, self.alt_hosts)

    def _set_node_conf(self, nodes: List[Node]) -> None:
        """Set the configuration of the current node / unit."""
        # set user provided roles if any, else generate base roles
        if (
            deployment_desc := self.opensearch_peer_cm.deployment_desc()
        ).start == StartMode.WITH_PROVIDED_ROLES:
            computed_roles = deployment_desc.config.roles
        else:
            computed_roles = ClusterTopology.generated_roles()

        cm_names = ClusterTopology.get_cluster_managers_names(nodes)
        cm_ips = ClusterTopology.get_cluster_managers_ips(nodes)

        contribute_to_bootstrap = False
        if computed_roles == ["coordinating"]:
            computed_roles = []  # to mark a node as dedicated coordinating only, we clear the list
        elif "cluster_manager" in computed_roles:
            cm_names.append(self.unit_name)
            cm_ips.append(self.unit_ip)

            if (
                self.opensearch_peer_cm.deployment_desc().typ == DeploymentType.MAIN_ORCHESTRATOR
                and not self.peers_data.get(Scope.APP, "bootstrapped", False)
            ):
                cms_in_bootstrap = self.peers_data.get(
                    Scope.APP, "bootstrap_contributors_count", 0
                )
                if cms_in_bootstrap < self.app.planned_units():
                    contribute_to_bootstrap = True

                    if self.unit.is_leader():
                        self.peers_data.put(
                            Scope.APP, "bootstrap_contributors_count", cms_in_bootstrap + 1
                        )

                    # indicates that this unit is part of the "initial cm nodes"
                    self.peers_data.put(Scope.UNIT, "bootstrap_contributor", True)

        deployment_desc = self.opensearch_peer_cm.deployment_desc()
        self.opensearch_config.set_node(
            app=deployment_desc.app,
            cluster_name=deployment_desc.config.cluster_name,
            unit_name=self.unit_name,
            roles=computed_roles,
            cm_names=list(set(cm_names)),
            cm_ips=list(set(cm_ips)),
            contribute_to_bootstrap=contribute_to_bootstrap,
            node_temperature=deployment_desc.config.data_temperature,
        )

    def _cleanup_bootstrap_conf_if_applies(self) -> None:
        """Remove some conf props in the CM nodes that contributed to the cluster bootstrapping."""
        if self.unit.is_leader():
            self.peers_data.put(Scope.APP, "bootstrapped", True)
        self.peers_data.delete(Scope.UNIT, "bootstrap_contributor")
        self.opensearch_config.cleanup_bootstrap_conf()

    def _add_cm_addresses_to_conf(self):
        """Add the new IP addresses of the current CM units."""
        try:
            # fetch nodes
            nodes = ClusterTopology.nodes(
                self.opensearch, use_localhost=self.opensearch.is_node_up(), hosts=self.alt_hosts
            )
            # update (append) CM IPs
            self.opensearch_config.add_seed_hosts(
                [node.ip for node in nodes if node.is_cm_eligible()]
            )
        except OpenSearchHttpError:
            return

    def _reconfigure_and_restart_unit_if_needed(self):
        """Reconfigure the current unit if a new config was computed for it, then restart."""
        if not (nodes_config := self.peers_data.get_object(Scope.APP, "nodes_config")):
            return

        nodes_config = {name: Node.from_dict(node) for name, node in nodes_config.items()}

        # update (append) CM IPs
        self.opensearch_config.add_seed_hosts(
            [node.ip for node in list(nodes_config.values()) if node.is_cm_eligible()]
        )

        if not (new_node_conf := nodes_config.get(self.unit_name)):
            # the conf could not be computed / broadcast, because this node is
            # "starting" and is not online "yet" - either barely being configured (i.e. TLS)
            # or waiting to start.
            return

        current_conf = self.opensearch_config.load_node()
        stored_roles = current_conf["node.roles"] or ["coordinating"]
        new_conf_roles = new_node_conf.roles or ["coordinating"]
        if (
            sorted(stored_roles) == sorted(new_conf_roles)
            and current_conf.get("node.attr.temp") == new_node_conf.temperature
        ):
            # no conf change (roles for now)
            return

        self.status.set(WaitingStatus(WaitingToStart))
        self._restart_opensearch_event.emit()

    def _recompute_roles_if_needed(self, event: RelationChangedEvent):
        """Recompute node roles:self-healing that didn't trigger leader related event occurred."""
        try:
            if not (nodes := self._get_nodes(self.opensearch.is_node_up())):
                return

            if len(nodes) < self.app.planned_units():
                return

            self._compute_and_broadcast_updated_topology(nodes)
        except OpenSearchHttpError:
            pass

    def _compute_and_broadcast_updated_topology(self, current_nodes: List[Node]) -> None:
        """Compute cluster topology and broadcast node configs (roles for now) to change if any."""
        if not current_nodes:
            return

        current_reported_nodes = {
            name: Node.from_dict(node)
            for name, node in (self.peers_data.get_object(Scope.APP, "nodes_config") or {}).items()
        }

        if (
            deployment_desc := self.opensearch_peer_cm.deployment_desc()
        ).start == StartMode.WITH_GENERATED_ROLES:
            updated_nodes = ClusterTopology.recompute_nodes_conf(
                app_id=deployment_desc.app.id, nodes=current_nodes
            )
        else:
            updated_nodes = {}
            for node in current_nodes:
                roles = node.roles
                temperature = node.temperature

                # only change the roles of the nodes of the current cluster
                if node.app.id == deployment_desc.app.id:
                    roles = deployment_desc.config.roles
                    temperature = deployment_desc.config.data_temperature

                updated_nodes[node.name] = Node(
                    name=node.name,
                    roles=roles,
                    ip=node.ip,
                    app=node.app,
                    unit_number=self.unit_id,
                    temperature=temperature,
                )

            # TODO: remove this when we get rid of roles recomputing logic
            try:
                self.opensearch_peer_cm.validate_roles(current_nodes, on_new_unit=False)
            except OpenSearchProvidedRolesException as e:
                logger.exception(e)
                self.app.status = BlockedStatus(str(e))

        if current_reported_nodes == updated_nodes:
            return

        self.peers_data.put_object(Scope.APP, "nodes_config", updated_nodes)

        # all units will get a peer_rel_changed event, for leader we do as follows
        self._reconfigure_and_restart_unit_if_needed()

    def _check_certs_expiration(self, event: UpdateStatusEvent) -> None:
        """Checks the certificates' expiration."""
        date_format = "%Y-%m-%d %H:%M:%S"
        last_cert_check = datetime.strptime(
            self.peers_data.get(Scope.UNIT, "certs_exp_checked_at", "1970-01-01 00:00:00"),
            date_format,
        )

        # See if the last check was made less than 6h ago, if yes - leave
        if (datetime.now() - last_cert_check).seconds < 6 * 3600:
            return

        certs = self.tls.get_unit_certificates()

        # keep certificates that are expiring in less than 24h
        for cert_type in list(certs.keys()):
            hours = cert_expiration_remaining_hours(certs[cert_type])
            if hours > 24 * 7:
                del certs[cert_type]

        if certs:
            missing = [cert.val for cert in certs.keys()]
            self.status.set(BlockedStatus(CertsExpirationError.format(", ".join(missing))))

            # stop opensearch in case the Node-transport certificate expires.
            if certs.get(CertType.UNIT_TRANSPORT) is not None:
                try:
                    self._stop_opensearch()
                except OpenSearchStopError:
                    event.defer()
                    return

        self.peers_data.put(
            Scope.UNIT, "certs_exp_checked_at", datetime.now().strftime(date_format)
        )

    def _get_prometheus_labels(self) -> Optional[Dict[str, str]]:
        """Return the labels for the prometheus scrape."""
        try:
            if not self.opensearch.roles:
                return None
            taggable_roles = ClusterTopology.generated_roles() + ["voting"]
            roles = set(
                role if role in taggable_roles else "other" for role in self.opensearch.roles
            )
            roles = sorted(roles)
            return {"roles": ",".join(roles)}
        except KeyError:
            # At very early stages of the deployment, "node.roles" may not be yet present
            # in the opensearch.yml, nor APIs is responding. Therefore, we need to catch
            # the KeyError here and report the appropriate response.
            return None

    def _scrape_config(self) -> List[Dict]:
        """Generates the scrape config as needed."""
        if (
            not (app_secrets := self.secrets.get_object(Scope.APP, CertType.APP_ADMIN.val))
            or not (ca := app_secrets.get("ca-cert"))
            or not (pwd := self.secrets.get(Scope.APP, self.secrets.password_key(COSUser)))
            or not self._get_prometheus_labels()
        ):
            # Not yet ready, waiting for certain values to be set
            return []
        return [
            {
                "metrics_path": "/_prometheus/metrics",
                "static_configs": [
                    {
                        "targets": [f"{self.unit_ip}:{COSPort}"],
                        "labels": self._get_prometheus_labels(),
                    }
                ],
                "tls_config": {"ca": ca},
                "scheme": "https" if self.tls.all_tls_resources_stored() else "http",
                "basic_auth": {"username": f"{COSUser}", "password": f"{pwd}"},
            }
        ]

    def handle_joining_data_node(self) -> None:
        """Start Opensearch on a cluster-manager node when a data-node is joining"""
        if self.peers_data.get(Scope.UNIT, "started", False):
            self.status.clear(PClusterNoDataNode)
        else:
            self._start_opensearch_event.emit(ignore_lock=True)

    @property
    def unit_ip(self) -> str:
        """IP address of the current unit."""
        return get_host_ip(self, PeerRelationName)

    @property
    def unit_name(self) -> str:
        """Name of the current unit."""
        return format_unit_name(self.unit, app=self.opensearch_peer_cm.deployment_desc().app)

    @property
    def unit_id(self) -> int:
        """ID of the current unit."""
        return int(self.unit.name.split("/")[-1])

    @property
    def alt_hosts(self) -> Optional[List[str]]:
        """Return an alternative host (of another node) in case the current is offline."""
        all_units_ips = units_ips(self, PeerRelationName)
        all_hosts = list(all_units_ips.values())

        if nodes_conf := self.peers_data.get_object(Scope.APP, "nodes_config"):
            all_hosts.extend([Node.from_dict(node).ip for node in nodes_conf.values()])

        if peer_cm_rel_data := self.opensearch_peer_cm.rel_data():
            all_hosts.extend([node.ip for node in peer_cm_rel_data.cm_nodes])

        random.shuffle(all_hosts)

        if not all_hosts:
            return None

        return [
            host for host in all_hosts if host != self.unit_ip and self.opensearch.is_node_up(host)
        ]<|MERGE_RESOLUTION|>--- conflicted
+++ resolved
@@ -1007,15 +1007,12 @@
             OpenSearchStartTimeoutError,
             OpenSearchNotFullyReadyError,
         ) as e:
-<<<<<<< HEAD
-=======
             self.node_lock.release()
             # In large deployments with cluster-manager-only-nodes, the startup might fail
             # for the cluster-manager if a joining data node did not yet initialize the
             # security index. We still want to update and broadcast the latest relation data.
             if self.opensearch_peer_cm.is_provider(typ="main"):
                 self.peer_cluster_provider.refresh_relation_data(event, can_defer=False)
->>>>>>> a62f1806
             event.defer()
             logger.warning(e)
         except (OpenSearchStartError, OpenSearchUserMgmtError) as e:
@@ -1107,10 +1104,7 @@
         # clear waiting to start status
         self.status.clear(WaitingToStart)
         self.status.clear(ServiceStartError)
-<<<<<<< HEAD
-=======
         self.status.clear(PClusterNoDataNode)
->>>>>>> a62f1806
 
         if event.after_upgrade:
             health = self.health.get(local_app_only=False, wait_for_green_first=True)
@@ -1188,11 +1182,7 @@
             else:
                 self.tls.store_admin_tls_secrets_if_applies()
 
-<<<<<<< HEAD
-    def _stop_opensearch(self, *, restart=False) -> None:
-=======
     def _stop_opensearch(self, *, restart: bool = False) -> None:
->>>>>>> a62f1806
         """Stop OpenSearch if possible."""
         self.status.set(WaitingStatus(ServiceIsStopping))
 

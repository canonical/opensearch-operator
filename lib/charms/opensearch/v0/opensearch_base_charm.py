# Copyright 2023 Canonical Ltd.
# See LICENSE file for licensing details.

"""Base class for the OpenSearch Operators."""
import abc
import logging
import random
import typing
from abc import abstractmethod
from datetime import datetime
from typing import Any, Dict, List, Optional, Type

from charms.grafana_agent.v0.cos_agent import COSAgentProvider
from charms.opensearch.v0.constants_charm import (
    AdminUser,
    AdminUserInitProgress,
    AdminUserNotConfigured,
    CertsExpirationError,
    ClientRelationName,
    ClusterHealthRed,
    ClusterHealthUnknown,
    COSPort,
    COSRelationName,
    COSUser,
    OpenSearchSystemUsers,
    OpenSearchUsers,
    PeerRelationName,
    PluginConfigChangeError,
    PluginConfigCheck,
    RequestUnitServiceOps,
    SecurityIndexInitProgress,
    ServiceIsStopping,
    ServiceStartError,
    ServiceStopped,
    TLSNewCertsRequested,
    TLSNotFullyConfigured,
    TLSRelationBrokenError,
    TLSRelationMissing,
    WaitingToStart,
)
from charms.opensearch.v0.constants_tls import TLS_RELATION, CertType
from charms.opensearch.v0.helper_charm import Status, trigger_peer_rel_changed
from charms.opensearch.v0.helper_cluster import ClusterTopology, Node
from charms.opensearch.v0.helper_networking import (
    get_host_ip,
    is_reachable,
    reachable_hosts,
    unit_ip,
    units_ips,
)
from charms.opensearch.v0.helper_security import (
    cert_expiration_remaining_hours,
    generate_hashed_password,
    generate_password,
)
from charms.opensearch.v0.models import DeploymentDescription, DeploymentType
from charms.opensearch.v0.opensearch_backups import OpenSearchBackup
from charms.opensearch.v0.opensearch_config import OpenSearchConfig
from charms.opensearch.v0.opensearch_distro import OpenSearchDistribution
from charms.opensearch.v0.opensearch_exceptions import (
    OpenSearchError,
    OpenSearchHAError,
    OpenSearchHttpError,
    OpenSearchNotFullyReadyError,
    OpenSearchStartError,
    OpenSearchStartTimeoutError,
    OpenSearchStopError,
)
from charms.opensearch.v0.opensearch_fixes import OpenSearchFixes
from charms.opensearch.v0.opensearch_health import HealthColors, OpenSearchHealth
from charms.opensearch.v0.opensearch_internal_data import RelationDataStore, Scope
from charms.opensearch.v0.opensearch_locking import OpenSearchNodeLock
from charms.opensearch.v0.opensearch_nodes_exclusions import (
    ALLOCS_TO_DELETE,
    VOTING_TO_DELETE,
    OpenSearchExclusions,
)
from charms.opensearch.v0.opensearch_peer_clusters import (
    OpenSearchPeerClustersManager,
    OpenSearchProvidedRolesException,
    StartMode,
)
from charms.opensearch.v0.opensearch_plugin_manager import OpenSearchPluginManager
from charms.opensearch.v0.opensearch_plugins import OpenSearchPluginError
from charms.opensearch.v0.opensearch_relation_peer_cluster import (
    OpenSearchPeerClusterProvider,
    OpenSearchPeerClusterRequirer,
)
from charms.opensearch.v0.opensearch_relation_provider import OpenSearchProvider
from charms.opensearch.v0.opensearch_secrets import OpenSearchSecrets
from charms.opensearch.v0.opensearch_tls import OpenSearchTLS
from charms.opensearch.v0.opensearch_users import OpenSearchUserManager
from charms.tls_certificates_interface.v3.tls_certificates import (
    CertificateAvailableEvent,
)
from ops.charm import (
    ActionEvent,
    CharmBase,
    ConfigChangedEvent,
    LeaderElectedEvent,
    RelationBrokenEvent,
    RelationChangedEvent,
    RelationCreatedEvent,
    RelationDepartedEvent,
    RelationJoinedEvent,
    StartEvent,
    StorageDetachingEvent,
    UpdateStatusEvent,
)
from ops.framework import EventBase, EventSource
from ops.model import BlockedStatus, MaintenanceStatus, WaitingStatus
from tenacity import RetryError, Retrying, stop_after_attempt, wait_fixed

import lifecycle
import upgrade

# The unique Charmhub library identifier, never change it
LIBID = "cba015bae34642baa1b6bb27bb35a2f7"

# Increment this major API version when introducing breaking changes
LIBAPI = 0

# Increment this PATCH version before using `charmcraft publish-lib` or reset
# to 0 if you are raising the major API version
LIBPATCH = 2


SERVICE_MANAGER = "service"
STORAGE_NAME = "opensearch-data"


logger = logging.getLogger(__name__)


class _StartOpenSearch(EventBase):
    """Attempt to acquire lock & start OpenSearch.

    This event will be deferred until OpenSearch starts.
    """

    def __init__(self, handle, *, ignore_lock=False):
        super().__init__(handle)
        # Only used for force upgrade
        self.ignore_lock = ignore_lock

    def snapshot(self) -> Dict[str, Any]:
        return {"ignore_lock": self.ignore_lock}

    def restore(self, snapshot: Dict[str, Any]):
        self.ignore_lock = snapshot["ignore_lock"]


class _RestartOpenSearch(EventBase):
    """Attempt to acquire lock & restart OpenSearch.

    This event will be deferred until OpenSearch stops. Then, `_StartOpenSearch` will be emitted.
    """


class _UpgradeOpenSearch(_StartOpenSearch):
    """Attempt to acquire lock & upgrade OpenSearch.

    This event will be deferred until OpenSearch stops. Then, the snap will be upgraded and
    `_StartOpenSearch` will be emitted.
    """


class OpenSearchBaseCharm(CharmBase, abc.ABC):
    """Base class for OpenSearch charms."""

    _start_opensearch_event = EventSource(_StartOpenSearch)
    _restart_opensearch_event = EventSource(_RestartOpenSearch)
    _upgrade_opensearch_event = EventSource(_UpgradeOpenSearch)

    def __init__(self, *args, distro: Type[OpenSearchDistribution] = None):
        super().__init__(*args)
        # Instantiate before registering other event observers
        self._unit_lifecycle = lifecycle.Unit(self, subordinated_relation_endpoint_names=None)

        if distro is None:
            raise ValueError("The type of the opensearch distro must be specified.")

        self.opensearch = distro(self, PeerRelationName)
        self.opensearch_peer_cm = OpenSearchPeerClustersManager(self)
        self.opensearch_config = OpenSearchConfig(self.opensearch)
        self.opensearch_exclusions = OpenSearchExclusions(self)
        self.opensearch_fixes = OpenSearchFixes(self)

        self.peers_data = RelationDataStore(self, PeerRelationName)
        self.secrets = OpenSearchSecrets(self, PeerRelationName)
        self.tls = OpenSearchTLS(self, TLS_RELATION)
        self.status = Status(self)
        self.health = OpenSearchHealth(self)
        self.node_lock = OpenSearchNodeLock(self)
        self.cos_integration = COSAgentProvider(
            self,
            relation_name=COSRelationName,
            metrics_endpoints=[],
            scrape_configs=self._scrape_config,
            refresh_events=[self.on.set_password_action, self.on.secret_changed],
            metrics_rules_dir="./src/alert_rules/prometheus",
            log_slots=["opensearch:logs"],
        )

        self.plugin_manager = OpenSearchPluginManager(self)
        self.backup = OpenSearchBackup(self)

        self.user_manager = OpenSearchUserManager(self)
        self.opensearch_provider = OpenSearchProvider(self)
        self.peer_cluster_provider = OpenSearchPeerClusterProvider(self)
        self.peer_cluster_requirer = OpenSearchPeerClusterRequirer(self)

        self.framework.observe(self._start_opensearch_event, self._start_opensearch)
        self.framework.observe(self._restart_opensearch_event, self._restart_opensearch)
        self.framework.observe(self._upgrade_opensearch_event, self._upgrade_opensearch)

        self.framework.observe(self.on.leader_elected, self._on_leader_elected)
        self.framework.observe(self.on.start, self._on_start)
        self.framework.observe(self.on.update_status, self._on_update_status)
        self.framework.observe(self.on.config_changed, self._on_config_changed)

        self.framework.observe(
            self.on[PeerRelationName].relation_created, self._on_peer_relation_created
        )
        self.framework.observe(
            self.on[PeerRelationName].relation_joined, self._on_peer_relation_joined
        )
        self.framework.observe(
            self.on[PeerRelationName].relation_changed, self._on_peer_relation_changed
        )
        self.framework.observe(
            self.on[PeerRelationName].relation_departed, self._on_peer_relation_departed
        )
        self.framework.observe(
            self.on[STORAGE_NAME].storage_detaching, self._on_opensearch_data_storage_detaching
        )

        self.framework.observe(self.on.set_password_action, self._on_set_password_action)
        self.framework.observe(self.on.get_password_action, self._on_get_password_action)

    @property
    @abc.abstractmethod
    def _upgrade(self) -> typing.Optional[upgrade.Upgrade]:
        pass

    @property
    def upgrade_in_progress(self):
        """Whether upgrade is in progress"""
        if not self._upgrade:
            return False
        return self._upgrade.in_progress

    @abc.abstractmethod
    def _reconcile_upgrade(self, _=None):
        pass

    def _on_leader_elected(self, event: LeaderElectedEvent):
        """Handle leader election event."""
        if self.peers_data.get(Scope.APP, "security_index_initialised", False):
            # Leader election event happening after a previous leader got killed
            if not self.opensearch.is_node_up():
                event.defer()
                return

            if self.health.apply() in [HealthColors.UNKNOWN, HealthColors.YELLOW_TEMP]:
                event.defer()

            self._compute_and_broadcast_updated_topology(self._get_nodes(True))
            return

        # TODO: check if cluster can start independently

        # User config is currently in a default state, which contains multiple insecure default
        # users. Purge the user list before initialising the users the charm requires.
        self._purge_users()

        if not (deployment_desc := self.opensearch_peer_cm.deployment_desc()):
            event.defer()
            return

        if deployment_desc.typ != DeploymentType.MAIN_ORCHESTRATOR:
            return

        if not self.peers_data.get(Scope.APP, "admin_user_initialized"):
            self.status.set(MaintenanceStatus(AdminUserInitProgress))

        # Restore purged system users in local `internal_users.yml`
        # with corresponding credentials
        for user in OpenSearchSystemUsers:
            self._put_or_update_internal_user_leader(user)

        self.status.clear(AdminUserInitProgress)

    def _on_start(self, event: StartEvent):
        """Triggered when on start. Set the right node role."""
        if self.opensearch.is_node_up():
            if self.peers_data.get(Scope.APP, "security_index_initialised"):
                # in the case where it was on WaitingToStart status, event got deferred
                # and the service started in between, put status back to active
                self.status.clear(WaitingToStart)

            # cleanup bootstrap conf in the node if existing
            if self.peers_data.get(Scope.UNIT, "bootstrap_contributor"):
                self._cleanup_bootstrap_conf_if_applies()

            return

        # apply the directives computed and emitted by the peer cluster manager
        if not self._apply_peer_cm_directives_and_check_if_can_start():
            event.defer()
            return

        if not self.is_admin_user_configured() or not self.is_tls_fully_configured():
            if not self.model.get_relation("certificates"):
                status = BlockedStatus(TLSRelationMissing)
            else:
                status = MaintenanceStatus(
                    TLSNotFullyConfigured
                    if self.is_admin_user_configured()
                    else AdminUserNotConfigured
                )
            self.status.set(status)
            event.defer()
            return

        self.status.clear(AdminUserNotConfigured)
        self.status.clear(TLSNotFullyConfigured)
        self.status.clear(TLSRelationMissing)

        # Since system users are initialized, we should take them to local internal_users.yml
        # Leader should be done already
        if not self.unit.is_leader():
            self._purge_users()
            for user in OpenSearchSystemUsers:
                self._put_or_update_internal_user_unit(user)

        self.peers_data.put(Scope.UNIT, "tls_configured", True)

        # configure clients auth
        self.opensearch_config.set_client_auth()

        # request the start of OpenSearch
        self.status.set(WaitingStatus(RequestUnitServiceOps.format("start")))
        self._start_opensearch_event.emit()

    def _apply_peer_cm_directives_and_check_if_can_start(self) -> bool:
        """Apply the directives computed by the opensearch peer cluster manager."""
        if not (deployment_desc := self.opensearch_peer_cm.deployment_desc()):
            # the deployment description hasn't finished being computed by the leader
            return False

        # check possibility to start
        if self.opensearch_peer_cm.can_start(deployment_desc):
            try:
                nodes = self._get_nodes(False)
                self.opensearch_peer_cm.validate_roles(nodes, on_new_unit=True)
            except OpenSearchHttpError:
                return False
            except OpenSearchProvidedRolesException as e:
                self.unit.status = BlockedStatus(str(e))
                return False

            return True

        if self.unit.is_leader():
            self.opensearch_peer_cm.apply_status_if_needed(deployment_desc)

        return False

    def _on_peer_relation_created(self, event: RelationCreatedEvent):
        """Event received by the new node joining the cluster."""
        if self.upgrade_in_progress:
            logger.warning(
                "Adding units during an upgrade is not supported. The charm may be in a broken, unrecoverable state"
            )
        current_secrets = self.secrets.get_object(Scope.APP, CertType.APP_ADMIN.val)

        # In the case of the first units before TLS is initialized
        if not current_secrets:
            if not self.unit.is_leader():
                event.defer()
            return

        # in the case the cluster was bootstrapped with multiple units at the same time
        # and the certificates have not been generated yet
        if not current_secrets.get("cert") or not current_secrets.get("chain"):
            event.defer()
            return

        # Store the "Admin" certificate, key and CA on the disk of the new unit
        self.store_tls_resources(CertType.APP_ADMIN, current_secrets, override_admin=False)

    def _on_peer_relation_joined(self, event: RelationJoinedEvent):
        """Event received by all units when a new node joins the cluster."""
        if self.upgrade_in_progress:
            logger.warning(
                "Adding units during an upgrade is not supported. The charm may be in a broken, unrecoverable state"
            )
        if not self.unit.is_leader():
            return

        if (
            not self.peers_data.get(Scope.APP, "security_index_initialised")
            or not self.opensearch.is_node_up()
        ):
            return

        new_unit_host = unit_ip(self, event.unit, PeerRelationName)
        if not is_reachable(new_unit_host, self.opensearch.port):
            event.defer()
            return

        try:
            nodes = self._get_nodes(True)
        except OpenSearchHttpError:
            event.defer()
            return

        # we want to re-calculate the topology only once when latest unit joins
        if len(nodes) == self.app.planned_units():
            self._compute_and_broadcast_updated_topology(nodes)
        else:
            event.defer()

    def _on_peer_relation_changed(self, event: RelationChangedEvent):
        """Handle peer relation changes."""
        if (
            self.unit.is_leader()
            and self.opensearch.is_node_up()
            and self.health.apply() in [HealthColors.UNKNOWN, HealthColors.YELLOW_TEMP]
        ):
            # we defer because we want the temporary status to be updated
            event.defer()

        for relation in self.model.relations.get(ClientRelationName, []):
            self.opensearch_provider.update_endpoints(relation)

        # register new cm addresses on every node
        self._add_cm_addresses_to_conf()

        # TODO remove the data role of the first CM to start if applies needed
        # we no longer need this once we delay the security index init to *after* the
        # first data node joins
        # if self._remove_data_role_from_dedicated_cm_if_needed(event):
        #    return

        app_data = event.relation.data.get(event.app)
        if self.unit.is_leader():
            # Recompute the node roles in case self-healing didn't trigger leader related event
            self._recompute_roles_if_needed(event)
        elif app_data:
            # if app_data + app_data["nodes_config"]: Reconfigure + restart node on the unit
            self._reconfigure_and_restart_unit_if_needed()

        unit_data = event.relation.data.get(event.unit)
        if not unit_data:
            return

        if unit_data.get(VOTING_TO_DELETE) or unit_data.get(ALLOCS_TO_DELETE):
            self.opensearch_exclusions.cleanup()

        if self.unit.is_leader() and unit_data.get("bootstrap_contributor"):
            contributor_count = self.peers_data.get(Scope.APP, "bootstrap_contributors_count", 0)
            self.peers_data.put(Scope.APP, "bootstrap_contributors_count", contributor_count + 1)

    def _on_peer_relation_departed(self, event: RelationDepartedEvent):
        """Relation departed event."""
        if self.upgrade_in_progress:
            logger.warning(
                "Removing units during an upgrade is not supported. The charm may be in a broken, unrecoverable state"
            )
        if not (self.unit.is_leader() and self.opensearch.is_node_up()):
            return

        remaining_nodes = [
            node
            for node in self._get_nodes(True)
            if node.name != event.departing_unit.name.replace("/", "-")
        ]

        self.health.apply(wait_for_green_first=True)

        if len(remaining_nodes) == self.app.planned_units():
            self._compute_and_broadcast_updated_topology(remaining_nodes)
        else:
            event.defer()

    def _on_opensearch_data_storage_detaching(self, _: StorageDetachingEvent):  # noqa: C901
        """Triggered when removing unit, Prior to the storage being detached."""
        if self.upgrade_in_progress:
            logger.warning(
                "Removing units during an upgrade is not supported. The charm may be in a broken, unrecoverable state"
            )
        # acquire lock to ensure only 1 unit removed at a time
        if not self.node_lock.acquired:
            # Raise uncaught exception to prevent Juju from removing unit
            raise Exception("Unable to acquire lock: Another unit is starting or stopping.")

        # if the leader is departing, and this hook fails "leader elected" won"t trigger,
        # so we want to re-balance the node roles from here
        if self.unit.is_leader():
            if self.app.planned_units() > 1 and (self.opensearch.is_node_up() or self.alt_hosts):
                remaining_nodes = [
                    node
                    for node in self._get_nodes(self.opensearch.is_node_up())
                    if node.name != self.unit_name
                ]
                self._compute_and_broadcast_updated_topology(remaining_nodes)
            elif self.app.planned_units() == 0:
                self.peers_data.delete(Scope.APP, "bootstrap_contributors_count")
                self.peers_data.delete(Scope.APP, "nodes_config")

                # todo: remove this if snap storage reuse is solved.
                self.peers_data.delete(Scope.APP, "security_index_initialised")

        # we attempt to flush the translog to disk
        if self.opensearch.is_node_up():
            try:
                self.opensearch.request("POST", "/_flush?wait_if_ongoing=true")
            except OpenSearchHttpError:
                # if it's a failed attempt we move on
                pass
        try:
            self._stop_opensearch()

            # safeguards in case planned_units > 0
            if self.app.planned_units() > 0:
                # check cluster status
                if self.alt_hosts:
                    health_color = self.health.apply(
                        wait_for_green_first=True, use_localhost=False
                    )
                    if health_color == HealthColors.RED:
                        raise OpenSearchHAError(ClusterHealthRed)
                else:
                    raise OpenSearchHAError(ClusterHealthUnknown)
        finally:
            # release lock
            self.node_lock.release()

    def _on_update_status(self, event: UpdateStatusEvent):
        """On update status event.

        We want to periodically check for the following:
        1- Do we have users that need to be deleted, and if so we need to delete them.
        2- The system requirements are still met
        3- every 6 hours check if certs are expiring soon (in 7 days),
            as a safeguard in case relation broken. As there will be data loss
            without the user noticing in case the cert of the unit transport layer expires.
            So we want to stop opensearch in that case, since it cannot be recovered from.
        """
        # if there are missing system requirements defer
        missing_sys_reqs = self.opensearch.missing_sys_requirements()
        if len(missing_sys_reqs) > 0:
            self.status.set(BlockedStatus(" - ".join(missing_sys_reqs)))
            return

        # if node already shutdown - leave
        if not self.opensearch.is_node_up():
            return

        # if there are exclusions to be removed
        if self.unit.is_leader():
            self.opensearch_exclusions.cleanup()

            if (health := self.health.apply(wait_for_green_first=True)) not in [
                HealthColors.GREEN,
                HealthColors.IGNORE,
            ]:
                event.defer()

            if health == HealthColors.UNKNOWN:
                return

        for relation in self.model.relations.get(ClientRelationName, []):
            self.opensearch_provider.update_endpoints(relation)

        if self.upgrade_in_progress:
            logger.debug("Skipping `remove_users_and_roles()` because upgrade is in-progress")
        else:
            self.user_manager.remove_users_and_roles()

        # If relation not broken - leave
        if self.model.get_relation("certificates") is not None:
            return

        # handle when/if certificates are expired
        self._check_certs_expiration(event)

    def _on_config_changed(self, event: ConfigChangedEvent):  # noqa C901
        """On config changed event. Useful for IP changes or for user provided config changes."""
        restart_requested = False
        if self.opensearch_config.update_host_if_needed():
            restart_requested = True

            self.status.set(MaintenanceStatus(TLSNewCertsRequested))
            self._delete_stored_tls_resources()
            self.tls.request_new_unit_certificates()

            # since when an IP change happens, "_on_peer_relation_joined" won't be called,
            # we need to alert the leader that it must recompute the node roles for any unit whose
            # roles were changed while the current unit was cut-off from the rest of the network
            trigger_peer_rel_changed(self)

        previous_deployment_desc = self.opensearch_peer_cm.deployment_desc()
        if self.unit.is_leader():
            # run peer cluster manager processing
            # todo add check here if the diff can be known from now on already
            self.opensearch_peer_cm.run()

            # handle cluster change to main-orchestrator (i.e: init_hold: true -> false)
            self._handle_change_to_main_orchestrator_if_needed(event, previous_deployment_desc)

        if not self.peers_data.get(Scope.APP, "security_index_initialised", False):
            return

        try:
            if not self.plugin_manager.check_plugin_manager_ready():
                raise OpenSearchNotFullyReadyError()
            if self.unit.is_leader():
                self.status.set(MaintenanceStatus(PluginConfigCheck), app=True)
<<<<<<< HEAD
            if self.plugin_manager.run() and not restart_requested:
=======
            if self.plugin_manager.run():
                if self.upgrade_in_progress:
                    logger.warning(
                        "Changing config during an upgrade is not supported. The charm may be in a broken, unrecoverable state"
                    )
                    event.defer()
                    return
>>>>>>> 704e5218
                self._restart_opensearch_event.emit()
        except (OpenSearchNotFullyReadyError, OpenSearchPluginError) as e:
            if isinstance(e, OpenSearchNotFullyReadyError):
                logger.warning("Plugin management: cluster not ready yet at config changed")
            else:
                self.status.set(BlockedStatus(PluginConfigChangeError), app=True)
            event.defer()
            # Decided to defer the event. We can clean up the status and reset it once the
            # config-changed is called again.
            if self.unit.is_leader():
                self.status.clear(PluginConfigCheck, app=True)
            return
        if self.unit.is_leader():
            self.status.clear(PluginConfigCheck, app=True)
            self.status.clear(PluginConfigChangeError, app=True)

    def _on_set_password_action(self, event: ActionEvent):
        """Set new admin password from user input or generate if not passed."""
        if self.upgrade_in_progress:
            event.fail("Setting password not supported while upgrade in-progress")
            return
        if self.opensearch_peer_cm.deployment_desc().typ != DeploymentType.MAIN_ORCHESTRATOR:
            event.fail("The action can be run only on the leader unit of the main cluster.")
            return

        if not self.unit.is_leader():
            event.fail("The action can be run only on leader unit.")
            return

        user_name = event.params.get("username")
        if user_name not in OpenSearchUsers:
            event.fail(f"Only the {OpenSearchUsers} usernames are allowed for this action.")
            return

        password = event.params.get("password") or generate_password()
        try:
            self._put_or_update_internal_user_leader(user_name, password)
            label = self.secrets.password_key(user_name)
            event.set_results({label: password})
        except OpenSearchError as e:
            event.fail(f"Failed changing the password: {e}")

    def _on_get_password_action(self, event: ActionEvent):
        """Return the password and cert chain for the admin user of the cluster."""
        user_name = event.params.get("username")
        if user_name not in OpenSearchUsers:
            event.fail(f"Only the {OpenSearchUsers} username is allowed for this action.")
            return

        if not self.is_admin_user_configured():
            event.fail(f"{user_name} user not configured yet.")
            return

        if not self.is_tls_fully_configured():
            event.fail("TLS certificates not configured yet.")
            return

        password = self.secrets.get(Scope.APP, self.secrets.password_key(user_name))
        cert = self.secrets.get_object(
            Scope.APP, CertType.APP_ADMIN.val
        )  # replace later with new user certs

        event.set_results(
            {
                "username": user_name,
                "password": password,
                "ca-chain": cert["chain"],
            }
        )

    def on_tls_conf_set(
        self, _: CertificateAvailableEvent, scope: Scope, cert_type: CertType, renewal: bool
    ):
        """Called after certificate ready and stored on the corresponding scope databag.

        - Store the cert on the file system, on all nodes for APP certificates
        - Update the corresponding yaml conf files
        - Run the security admin script
        """
        # Get the list of stored secrets for this cert
        current_secrets = self.secrets.get_object(scope, cert_type.val)

        # Store cert/key on disk - must happen after opensearch stop for transport certs renewal
        self.store_tls_resources(cert_type, current_secrets)

        if scope == Scope.UNIT:
            # node http or transport cert
            self.opensearch_config.set_node_tls_conf(cert_type, current_secrets)
        else:
            # write the admin cert conf on all units, in case there is a leader loss + cert renewal
            self.opensearch_config.set_admin_tls_conf(current_secrets)

        # In case of renewal of the unit transport layer cert - restart opensearch
        if renewal and self.is_admin_user_configured() and self.is_tls_fully_configured():
            self._restart_opensearch_event.emit()

    def on_tls_relation_broken(self, _: RelationBrokenEvent):
        """As long as all certificates are produced, we don't do anything."""
        if self.is_tls_fully_configured():
            return

        # Otherwise, we block.
        self.status.set(BlockedStatus(TLSRelationBrokenError))

    def is_tls_fully_configured(self) -> bool:
        """Check if TLS fully configured meaning the 3 certificates are present."""
        # In case the initialisation of the admin user is not finished yet
        admin_secrets = self.secrets.get_object(Scope.APP, CertType.APP_ADMIN.val)
        if not admin_secrets or not admin_secrets.get("cert") or not admin_secrets.get("chain"):
            return False

        unit_transport_secrets = self.secrets.get_object(Scope.UNIT, CertType.UNIT_TRANSPORT.val)
        if not unit_transport_secrets or not unit_transport_secrets.get("cert"):
            return False

        unit_http_secrets = self.secrets.get_object(Scope.UNIT, CertType.UNIT_HTTP.val)
        if not unit_http_secrets or not unit_http_secrets.get("cert"):
            return False

        stored = self._are_all_tls_resources_stored()
        if stored:
            self.peers_data.put(Scope.UNIT, "tls_configured", True)

        return stored

    def is_every_unit_marked_as_started(self) -> bool:
        """Check if every unit in the cluster is marked as started."""
        rel = self.model.get_relation(PeerRelationName)
        for unit in rel.units.union({self.unit}):
            if rel.data[unit].get("started") != "True":
                return False
        return True

    def is_tls_full_configured_in_cluster(self) -> bool:
        """Check if TLS is configured in all the units of the current cluster."""
        rel = self.model.get_relation(PeerRelationName)
        for unit in rel.units.union({self.unit}):
            if rel.data[unit].get("tls_configured") != "True":
                return False
        return True

    def is_admin_user_configured(self) -> bool:
        """Check if admin user configured."""
        # In case the initialisation of the admin user is not finished yet
        return self.peers_data.get(Scope.APP, "admin_user_initialized", False)

    def _handle_change_to_main_orchestrator_if_needed(
        self, event: ConfigChangedEvent, previous_deployment_desc: Optional[DeploymentDescription]
    ) -> None:
        """Handle when the user changes the roles or init_hold config from True to False."""
        # if the current cluster wasn't already a "main-Orchestrator" and we're now updating
        # the roles for it to become one. We need to: create the admin user if missing, and
        # generate the admin certificate if missing and the TLS relation is established.
        cluster_changed_to_main_cm = (
            previous_deployment_desc is not None
            and previous_deployment_desc.typ != DeploymentType.MAIN_ORCHESTRATOR
            and self.opensearch_peer_cm.deployment_desc().typ == DeploymentType.MAIN_ORCHESTRATOR
        )
        if not cluster_changed_to_main_cm:
            return
        if self.upgrade_in_progress:
            logger.warning(
                "Changing config during an upgrade is not supported. The charm may be in a broken, unrecoverable state"
            )
            event.defer()
            return

        # we check if we need to create the admin user
        if not self.is_admin_user_configured():
            self._put_admin_user()

        # we check if we need to generate the admin certificate if missing
        if not self.is_tls_fully_configured():
            if not self.model.get_relation("certificates"):
                event.defer()
                return

            self.tls.request_new_admin_certificate()

    def _start_opensearch(self, event: _StartOpenSearch) -> None:  # noqa: C901
        """Start OpenSearch, with a generated or passed conf, if all resources configured."""
        if not self.node_lock.acquired:
            # (Attempt to acquire lock even if `event.ignore_lock`)
            if event.ignore_lock:
                # Only used for force upgrades
                logger.debug("Starting without lock")
            else:
                logger.debug("Lock to start opensearch not acquired. Will retry next event")
                event.defer()
                return
        self.peers_data.delete(Scope.UNIT, "started")
        if self.opensearch.is_started():
            try:
                self._post_start_init(event)
            except (OpenSearchHttpError, OpenSearchNotFullyReadyError):
                event.defer()
            return

        if not self._can_service_start():
            self.node_lock.release()
            event.defer()
            return

        if self.opensearch.is_failed():
            self.node_lock.release()
            self.status.set(BlockedStatus(ServiceStartError))
            event.defer()
            return

        self.unit.status = WaitingStatus(WaitingToStart)

        try:
            # Retrieve the nodes of the cluster, needed to configure this node
            nodes = self._get_nodes(False)

            # validate the roles prior to starting
            self.opensearch_peer_cm.validate_roles(nodes, on_new_unit=True)

            # Set the configuration of the node
            self._set_node_conf(nodes)
        except OpenSearchHttpError:
            self.node_lock.release()
            event.defer()
            return
        except OpenSearchProvidedRolesException as e:
            logger.exception(e)
            self.node_lock.release()
            event.defer()
            self.unit.status = BlockedStatus(str(e))
            return

        try:
            self.opensearch.start(
                wait_until_http_200=(
                    not self.unit.is_leader()
                    or self.peers_data.get(Scope.APP, "security_index_initialised", False)
                )
            )
            self._post_start_init(event)
        except (OpenSearchStartTimeoutError, OpenSearchNotFullyReadyError):
            event.defer()
        except OpenSearchStartError as e:
            logger.exception(e)
            self.node_lock.release()
            self.status.set(BlockedStatus(ServiceStartError))
            event.defer()

    def _post_start_init(self, event: EventBase):
        """Initialization post OpenSearch start."""
        # initialize the security index if needed (and certs written on disk etc.)
        if self.unit.is_leader() and not self.peers_data.get(
            Scope.APP, "security_index_initialised"
        ):
            admin_secrets = self.secrets.get_object(Scope.APP, CertType.APP_ADMIN.val)
            self._initialize_security_index(admin_secrets)
            self.peers_data.put(Scope.APP, "security_index_initialised", True)

        # it sometimes takes a few seconds before the node is fully "up" otherwise a 503 error
        # may be thrown when calling a node - we want to ensure this node is perfectly ready
        # before marking it as ready
        if not self.opensearch.is_node_up():
            raise OpenSearchNotFullyReadyError("Node started but not full ready yet.")

        # cleanup bootstrap conf in the node
        if self.peers_data.get(Scope.UNIT, "bootstrap_contributor"):
            self._cleanup_bootstrap_conf_if_applies()

        # Remove the exclusions that could not be removed when no units were online
        self.opensearch_exclusions.delete_current()

        self.node_lock.release()

        self._upgrade.unit_state = upgrade.UnitState.HEALTHY
        self._reconcile_upgrade()

        self.peers_data.put(Scope.UNIT, "started", True)

        # apply post_start fixes to resolve start related upstream bugs
        self.opensearch_fixes.apply_on_start()

        # apply cluster health
        self.health.apply()

        if self.unit.is_leader():
            # Creating the monitoring user
            self._put_or_update_internal_user_leader(COSUser)

        # clear waiting to start status
        self.status.clear(WaitingToStart)

        self.unit.open_port("tcp", 9200)

        # update the peer cluster rel data with new IP in case of main cluster manager
        if self.opensearch_peer_cm.deployment_desc().typ != DeploymentType.OTHER:
            if self.opensearch_peer_cm.is_peer_cluster_orchestrator_relation_set():
                self.peer_cluster_provider.refresh_relation_data(event)

    def _stop_opensearch(self) -> None:
        """Stop OpenSearch if possible."""
        self.status.set(WaitingStatus(ServiceIsStopping))

        if self.opensearch.is_node_up():
            # 1. Add current node to the voting + alloc exclusions
            self.opensearch_exclusions.add_current()

        # TODO: should block until all shards move addressed in PR DPE-2234

        # 2. stop the service
        self.opensearch.stop()
        self.status.set(WaitingStatus(ServiceStopped))

        # 3. Remove the exclusions
        self.opensearch_exclusions.delete_current()

    def _restart_opensearch(self, event: _RestartOpenSearch) -> None:
        """Restart OpenSearch if possible."""
        if not self.node_lock.acquired:
            logger.debug("Lock to restart opensearch not acquired. Will retry next event")
            event.defer()
            return

        try:
            self._stop_opensearch()
        except OpenSearchStopError as e:
            logger.exception(e)
            self.node_lock.release()
            event.defer()
            self.status.set(WaitingStatus(ServiceIsStopping))
            return

        self._start_opensearch_event.emit()

    def _upgrade_opensearch(self, event: _UpgradeOpenSearch) -> None:
        """Upgrade OpenSearch."""
        logger.debug("Attempting to acquire lock for upgrade")
        if not self.node_lock.acquired:
            # (Attempt to acquire lock even if `event.ignore_lock`)
            if event.ignore_lock:
                logger.debug("Upgrading without lock")
            else:
                logger.debug("Lock to upgrade opensearch not acquired. Will retry next event")
                event.defer()
                return
        logger.debug("Acquired lock for upgrade")

        logger.debug("Stopping OpenSearch before upgrade")
        try:
            self._stop_opensearch()
        except OpenSearchStopError as e:
            logger.exception(e)
            self.node_lock.release()
            event.defer()
            self.status.set(WaitingStatus(ServiceIsStopping))
            return
        logger.debug("Stopped OpenSearch before upgrade")

        self._upgrade.upgrade_unit(snap=self.opensearch)

        logger.debug("Starting OpenSearch after upgrade")
        self._start_opensearch_event.emit(ignore_lock=event.ignore_lock)

    def _can_service_start(self) -> bool:
        """Return if the opensearch service can start."""
        # if there are any missing system requirements leave
        missing_sys_reqs = self.opensearch.missing_sys_requirements()
        if len(missing_sys_reqs) > 0:
            self.status.set(BlockedStatus(" - ".join(missing_sys_reqs)))
            return False

        if self.unit.is_leader():
            return True

        if not self.peers_data.get(Scope.APP, "security_index_initialised", False):
            return False

        if not self.alt_hosts:
            return False

        # When a new unit joins, replica shards are automatically added to it. In order to prevent
        # overloading the cluster, units must be started one at a time. So we defer starting
        # opensearch until all shards in other units are in a "started" or "unassigned" state.
        try:
            if self.health.get(use_localhost=False) == HealthColors.YELLOW_TEMP:
                return False
        except OpenSearchHttpError:
            # this means that the leader unit is not reachable (not started yet),
            # meaning it's a new cluster, so we can safely start the OpenSearch service
            pass

        return True

    def _remove_data_role_from_dedicated_cm_if_needed(  # noqa: C901
        self, event: EventBase
    ) -> bool:
        """Remove the data role from the first started CM node."""
        # TODO: this method should be deleted in favor of delaying the init of the sec. index
        # until after a node with the "data" role joined the cluster.
        deployment_desc = self.opensearch_peer_cm.deployment_desc()
        if not deployment_desc or deployment_desc.typ != DeploymentType.MAIN_ORCHESTRATOR:
            return False

        if not self.peers_data.get(Scope.UNIT, "remove-data-role", default=False):
            return False

        try:
            nodes = self._get_nodes(self.opensearch.is_node_up())
        except OpenSearchHttpError:
            return False

        if len([node for node in nodes if node.is_data() and node.name != self.unit_name]) == 0:
            event.defer()
            return False

        if not self.is_every_unit_marked_as_started():
            return False

        self.peers_data.delete(Scope.UNIT, "remove-data-role")
        self.opensearch_config.remove_temporary_data_role()

        # wait until data moves out completely
        self.opensearch_exclusions.add_current()

        try:
            for attempt in Retrying(stop=stop_after_attempt(3), wait=wait_fixed(0.5)):
                with attempt:
                    resp = self.opensearch.request(
                        "GET", endpoint=f"/_cat/allocation/{self.unit_name}?format=json"
                    )
                    for entry in resp:
                        if entry.get("node") == self.unit_name and entry.get("shards") != 0:
                            raise Exception
                    return True
        except RetryError:
            self.opensearch_exclusions.delete_current()
            event.defer()
            return False

        self.status.set(WaitingStatus(WaitingToStart))
        self._restart_opensearch_event.emit()
        return True

    def _purge_users(self):
        """Removes all users from internal_users yaml config.

        This is to be used when starting up the charm, to remove unnecessary default users.
        """
        try:
            internal_users = self.opensearch.config.load(
                "opensearch-security/internal_users.yml"
            ).keys()
        except FileNotFoundError:
            # internal_users.yml hasn't been initialised yet, so skip purging for now.
            return

        for user in internal_users:
            if user != "_meta":
                self.opensearch.config.delete("opensearch-security/internal_users.yml", user)

    def _put_or_update_internal_user_leader(self, user: str, pwd: Optional[str] = None) -> None:
        """Create system user or update it with a new password."""
        # Leader is to set new password and hash, others populate existing hash locally
        if not self.unit.is_leader():
            logger.error("Credential change can be only performed by the leader unit.")
            return

        hashed_pwd, pwd = generate_hashed_password(pwd)

        # Updating security index
        # We need to do this for all credential changes
        if secret := self.secrets.get(Scope.APP, self.secrets.password_key(user)):
            self.user_manager.update_user_password(user, hashed_pwd)

        # In case it's a new user, OR it's a system user (that has an entry in internal_users.yml)
        # we either need to initialize or update (local) credentials as well
        if not secret or user in OpenSearchSystemUsers:
            self.user_manager.put_internal_user(user, hashed_pwd)

        # Secrets need to be maintained
        # For System Users we also save the hash key
        # (so all units can fetch it for local users (internal_users.yml) updates.
        self.secrets.put(Scope.APP, self.secrets.password_key(user), pwd)

        if user in OpenSearchSystemUsers:
            self.secrets.put(Scope.APP, self.secrets.hash_key(user), hashed_pwd)

        if user == AdminUser:
            self.peers_data.put(Scope.APP, "admin_user_initialized", True)

    def _put_or_update_internal_user_unit(self, user: str, pwd: Optional[str] = None) -> None:
        """Create system user or update it with a new password."""
        # Leader is to set new password and hash, others populate existing hash locally
        hashed_pwd = self.secrets.get(Scope.APP, self.secrets.hash_key(user))

        # System users have to be saved locally in internal_users.yml
        if user in OpenSearchSystemUsers:
            self.user_manager.put_internal_user(user, hashed_pwd)

    def _initialize_security_index(self, admin_secrets: Dict[str, any]) -> None:
        """Run the security_admin script, it creates and initializes the opendistro_security index.

        IMPORTANT: must only run once per cluster, otherwise the index gets overrode
        """
        args = [
            f"-cd {self.opensearch.paths.conf}/opensearch-security/",
            f"-cn {self.opensearch_peer_cm.deployment_desc().config.cluster_name}",
            f"-h {self.unit_ip}",
            f"-cacert {self.opensearch.paths.certs}/root-ca.cert",
            f"-cert {self.opensearch.paths.certs}/{CertType.APP_ADMIN}.cert",
            f"-key {self.opensearch.paths.certs}/{CertType.APP_ADMIN}.key",
        ]

        admin_key_pwd = admin_secrets.get("key-password", None)
        if admin_key_pwd is not None:
            args.append(f"-keypass {admin_key_pwd}")

        self.status.set(MaintenanceStatus(SecurityIndexInitProgress))
        self.opensearch.run_script(
            "plugins/opensearch-security/tools/securityadmin.sh", " ".join(args)
        )
        self.status.clear(SecurityIndexInitProgress)

    def _get_nodes(self, use_localhost: bool) -> List[Node]:
        """Fetch the list of nodes of the cluster, depending on the requester."""
        # This means it's the first unit on the cluster.
        if self.unit.is_leader() and not self.peers_data.get(
            Scope.APP, "security_index_initialised", False
        ):
            return []

        # add CM nodes reported in the peer cluster relation if any
        hosts = self.alt_hosts
        if (
            self.opensearch_peer_cm.deployment_desc().typ != DeploymentType.MAIN_ORCHESTRATOR
            and (peer_cm_rel_data := self.opensearch_peer_cm.rel_data()) is not None
        ):
            hosts.extend([node.ip for node in peer_cm_rel_data.cm_nodes])

        return ClusterTopology.nodes(self.opensearch, use_localhost, hosts)

    def _set_node_conf(self, nodes: List[Node]) -> None:
        """Set the configuration of the current node / unit."""
        # set user provided roles if any, else generate base roles
        if (
            deployment_desc := self.opensearch_peer_cm.deployment_desc()
        ).start == StartMode.WITH_PROVIDED_ROLES:
            computed_roles = deployment_desc.config.roles

            # This is the case where the 1st and main orchestrator to be deployed with no
            # "data" role in the provided roles, we need to add the role to be able to create
            # and store the security index
            # todo: rework: delay sec index init until 1st data node / handle red health
            if (
                self.unit.is_leader()
                and deployment_desc.typ == DeploymentType.MAIN_ORCHESTRATOR
                and "data" not in computed_roles
                and not self.peers_data.get(Scope.APP, "security_index_initialised", False)
            ):
                computed_roles.append("data")
                self.peers_data.put(Scope.UNIT, "remove-data-role", True)
        else:
            computed_roles = ClusterTopology.generated_roles()

        cm_names = ClusterTopology.get_cluster_managers_names(nodes)
        cm_ips = ClusterTopology.get_cluster_managers_ips(nodes)

        contribute_to_bootstrap = False
        if "cluster_manager" in computed_roles:
            cm_names.append(self.unit_name)
            cm_ips.append(self.unit_ip)

            cms_in_bootstrap = self.peers_data.get(Scope.APP, "bootstrap_contributors_count", 0)
            if cms_in_bootstrap < self.app.planned_units():
                contribute_to_bootstrap = True

                if self.unit.is_leader():
                    self.peers_data.put(
                        Scope.APP, "bootstrap_contributors_count", cms_in_bootstrap + 1
                    )

                # indicates that this unit is part of the "initial cm nodes"
                self.peers_data.put(Scope.UNIT, "bootstrap_contributor", True)

        deployment_desc = self.opensearch_peer_cm.deployment_desc()
        self.opensearch_config.set_node(
            cluster_name=deployment_desc.config.cluster_name,
            unit_name=self.unit_name,
            roles=computed_roles,
            cm_names=list(set(cm_names)),
            cm_ips=list(set(cm_ips)),
            contribute_to_bootstrap=contribute_to_bootstrap,
            node_temperature=deployment_desc.config.data_temperature,
        )

    def _cleanup_bootstrap_conf_if_applies(self) -> None:
        """Remove some conf props in the CM nodes that contributed to the cluster bootstrapping."""
        self.peers_data.delete(Scope.UNIT, "bootstrap_contributor")
        self.opensearch_config.cleanup_bootstrap_conf()

    def _add_cm_addresses_to_conf(self):
        """Add the new IP addresses of the current CM units."""
        try:
            # fetch nodes
            nodes = ClusterTopology.nodes(
                self.opensearch, use_localhost=self.opensearch.is_node_up(), hosts=self.alt_hosts
            )
            # update (append) CM IPs
            self.opensearch_config.add_seed_hosts(
                [node.ip for node in nodes if node.is_cm_eligible()]
            )
        except OpenSearchHttpError:
            return

    def _reconfigure_and_restart_unit_if_needed(self):
        """Reconfigure the current unit if a new config was computed for it, then restart."""
        nodes_config = self.peers_data.get_object(Scope.APP, "nodes_config")
        if not nodes_config:
            return

        nodes_config = {name: Node.from_dict(node) for name, node in nodes_config.items()}

        # update (append) CM IPs
        self.opensearch_config.add_seed_hosts(
            [node.ip for node in list(nodes_config.values()) if node.is_cm_eligible()]
        )

        new_node_conf = nodes_config.get(self.unit_name)
        if not new_node_conf:
            # the conf could not be computed / broadcast, because this node is
            # "starting" and is not online "yet" - either barely being configured (i.e. TLS)
            # or waiting to start.
            return

        current_conf = self.opensearch_config.load_node()
        if (
            sorted(current_conf["node.roles"]) == sorted(new_node_conf.roles)
            and current_conf.get("node.attr.temp") == new_node_conf.temperature
        ):
            # no conf change (roles for now)
            return

        self.status.set(WaitingStatus(WaitingToStart))
        self._restart_opensearch_event.emit()

    def _recompute_roles_if_needed(self, event: RelationChangedEvent):
        """Recompute node roles:self-healing that didn't trigger leader related event occurred."""
        try:
            nodes = self._get_nodes(self.opensearch.is_node_up())
            if len(nodes) < self.app.planned_units():
                event.defer()
                return

            self._compute_and_broadcast_updated_topology(nodes)
        except OpenSearchHttpError:
            pass

    def _compute_and_broadcast_updated_topology(self, current_nodes: List[Node]) -> None:
        """Compute cluster topology and broadcast node configs (roles for now) to change if any."""
        if not current_nodes:
            return

        current_reported_nodes = {
            name: Node.from_dict(node)
            for name, node in (self.peers_data.get_object(Scope.APP, "nodes_config") or {}).items()
        }

        if (
            deployment_desc := self.opensearch_peer_cm.deployment_desc()
        ).start == StartMode.WITH_GENERATED_ROLES:
            updated_nodes = ClusterTopology.recompute_nodes_conf(
                app_name=self.app.name, nodes=current_nodes
            )
        else:
            first_dedicated_cm_node = None
            rel = self.model.get_relation(PeerRelationName)
            for unit in rel.units.union({self.unit}):
                if rel.data[unit].get("remove-data-role") == "True":
                    first_dedicated_cm_node = unit.name.replace("/", "-")
                    break

            updated_nodes = {}
            for node in current_nodes:
                roles = node.roles
                temperature = node.temperature

                # only change the roles of the nodes of the current cluster
                if node.app_name == self.app.name and node.name != first_dedicated_cm_node:
                    roles = deployment_desc.config.roles
                    temperature = deployment_desc.config.data_temperature

                updated_nodes[node.name] = Node(
                    name=node.name,
                    roles=roles,
                    ip=node.ip,
                    app_name=node.app_name,
                    unit_number=self.unit_id,
                    temperature=temperature,
                )

            try:
                self.opensearch_peer_cm.validate_roles(current_nodes, on_new_unit=False)
            except OpenSearchProvidedRolesException as e:
                logger.exception(e)
                self.app.status = BlockedStatus(str(e))

        if current_reported_nodes == updated_nodes:
            return

        self.peers_data.put_object(Scope.APP, "nodes_config", updated_nodes)

        # all units will get a peer_rel_changed event, for leader we do as follows
        self._reconfigure_and_restart_unit_if_needed()

    def _check_certs_expiration(self, event: UpdateStatusEvent) -> None:
        """Checks the certificates' expiration."""
        date_format = "%Y-%m-%d %H:%M:%S"
        last_cert_check = datetime.strptime(
            self.peers_data.get(Scope.UNIT, "certs_exp_checked_at", "1970-01-01 00:00:00"),
            date_format,
        )

        # See if the last check was made less than 6h ago, if yes - leave
        if (datetime.now() - last_cert_check).seconds < 6 * 3600:
            return

        certs = self.tls.get_unit_certificates()

        # keep certificates that are expiring in less than 24h
        for cert_type in list(certs.keys()):
            hours = cert_expiration_remaining_hours(certs[cert_type])
            if hours > 24 * 7:
                del certs[cert_type]

        if certs:
            missing = [cert.val for cert in certs.keys()]
            self.status.set(BlockedStatus(CertsExpirationError.format(", ".join(missing))))

            # stop opensearch in case the Node-transport certificate expires.
            if certs.get(CertType.UNIT_TRANSPORT) is not None:
                try:
                    self._stop_opensearch()
                except OpenSearchStopError:
                    event.defer()
                    return

        self.peers_data.put(
            Scope.UNIT, "certs_exp_checked_at", datetime.now().strftime(date_format)
        )

    def _scrape_config(self) -> List[Dict]:
        """Generates the scrape config as needed."""
        if (
            not (app_secrets := self.secrets.get_object(Scope.APP, CertType.APP_ADMIN.val))
            or not (ca := app_secrets.get("ca-cert"))
            or not (pwd := self.secrets.get(Scope.APP, self.secrets.password_key(COSUser)))
        ):
            # Not yet ready, waiting for certain values to be set
            return []
        return [
            {
                "metrics_path": "/_prometheus/metrics",
                "static_configs": [{"targets": [f"{self.unit_ip}:{COSPort}"]}],
                "tls_config": {"ca": ca},
                "scheme": "https" if self.is_tls_fully_configured() else "http",
                "basic_auth": {"username": f"{COSUser}", "password": f"{pwd}"},
            }
        ]

    @abstractmethod
    def store_tls_resources(
        self, cert_type: CertType, secrets: Dict[str, any], override_admin: bool = True
    ):
        """Write certificates and keys on disk."""
        pass

    @abstractmethod
    def _are_all_tls_resources_stored(self):
        """Check if all TLS resources are stored on disk."""
        pass

    @abstractmethod
    def _delete_stored_tls_resources(self):
        """Delete the TLS resources of the unit that are stored on disk."""
        pass

    @property
    def unit_ip(self) -> str:
        """IP address of the current unit."""
        return get_host_ip(self, PeerRelationName)

    @property
    def unit_name(self) -> str:
        """Name of the current unit."""
        return self.unit.name.replace("/", "-")

    @property
    def unit_id(self) -> int:
        """ID of the current unit."""
        return int(self.unit.name.split("/")[-1])

    @property
    def alt_hosts(self) -> Optional[List[str]]:
        """Return an alternative host (of another node) in case the current is offline."""
        all_units_ips = units_ips(self, PeerRelationName)
        all_hosts = list(all_units_ips.values())
        random.shuffle(all_hosts)

        if not all_hosts:
            return None

        return reachable_hosts([host for host in all_hosts if host != self.unit_ip])<|MERGE_RESOLUTION|>--- conflicted
+++ resolved
@@ -619,17 +619,13 @@
                 raise OpenSearchNotFullyReadyError()
             if self.unit.is_leader():
                 self.status.set(MaintenanceStatus(PluginConfigCheck), app=True)
-<<<<<<< HEAD
             if self.plugin_manager.run() and not restart_requested:
-=======
-            if self.plugin_manager.run():
                 if self.upgrade_in_progress:
                     logger.warning(
                         "Changing config during an upgrade is not supported. The charm may be in a broken, unrecoverable state"
                     )
                     event.defer()
                     return
->>>>>>> 704e5218
                 self._restart_opensearch_event.emit()
         except (OpenSearchNotFullyReadyError, OpenSearchPluginError) as e:
             if isinstance(e, OpenSearchNotFullyReadyError):

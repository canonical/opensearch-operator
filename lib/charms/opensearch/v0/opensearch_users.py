--- conflicted
+++ resolved
@@ -9,15 +9,11 @@
 import logging
 from typing import Dict, List, Optional, Set
 
-<<<<<<< HEAD
 from charms.opensearch.v0.opensearch_distro import (
     OpenSearchDistribution,
     OpenSearchHttpError,
 )
-=======
 from charms.opensearch.v0.constants_charm import ClientRelationName, OpenSearchUsers
-from charms.opensearch.v0.opensearch_distro import OpenSearchHttpError
->>>>>>> c679f11b
 
 logger = logging.getLogger(__name__)
 
@@ -95,7 +91,6 @@
                 "role name empty - sending a DELETE request to endpoint root isn't permitted"
             )
 
-<<<<<<< HEAD
         try:
             resp = self.opensearch.request("DELETE", f"{ROLE_ENDPOINT}/{role_name}")
         except OpenSearchHttpError as e:
@@ -108,15 +103,10 @@
                 raise
 
         logger.debug(resp)
-=======
-        resp = self.opensearch.request("DELETE", f"{ROLE_ENDPOINT}/{role_name}")
->>>>>>> c679f11b
         if resp.get("status") != "OK":
             raise OpenSearchUserMgmtError(f"removing role {role_name} failed")
         return resp
 
-<<<<<<< HEAD
-=======
     def get_users(self) -> Dict[str, any]:
         """Gets list of users.
 
@@ -125,7 +115,6 @@
         """
         return self.opensearch.request("GET", f"{USER_ENDPOINT}/")
 
->>>>>>> c679f11b
     def create_user(
         self, user_name: str, roles: Optional[List[str]], hashed_pwd: str
     ) -> Dict[str, any]:
@@ -172,7 +161,6 @@
                 "user name empty - sending a DELETE request to endpoint root isn't permitted"
             )
 
-<<<<<<< HEAD
         try:
             resp = self.opensearch.request("DELETE", f"{USER_ENDPOINT}/{user_name}")
         except OpenSearchHttpError as e:
@@ -181,11 +169,10 @@
                     "status": "OK",
                     "response": "user does not exist, and therefore has not been removed",
                 }
+            else: 
+                raise
 
         logger.debug(resp)
-=======
-        resp = self.opensearch.request("DELETE", f"{USER_ENDPOINT}/{user_name}/")
->>>>>>> c679f11b
         # TODO update to handle if the user doesn't exist
         if resp.get("status") != "OK":
             raise OpenSearchUserMgmtError(f"removing user {user_name} failed")

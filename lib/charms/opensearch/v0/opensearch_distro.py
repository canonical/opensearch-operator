# Copyright 2023 Canonical Ltd.
# See LICENSE file for licensing details.

"""Base class for Opensearch distributions."""

import json
import logging
import os
import pathlib
import socket
import subprocess
import time
from abc import ABC, abstractmethod
from functools import cached_property
from os.path import exists
from pathlib import Path
from typing import Dict, List, Optional, Set, Union

import requests
from charms.opensearch.v0.helper_cluster import Node
from charms.opensearch.v0.helper_conf_setter import YamlConfigSetter
from charms.opensearch.v0.helper_databag import Scope
from charms.opensearch.v0.helper_networking import (
    get_host_ip,
    is_reachable,
    reachable_hosts,
)
from charms.opensearch.v0.opensearch_exceptions import (
    OpenSearchCmdError,
<<<<<<< HEAD
=======
    OpenSearchError,
>>>>>>> d399b35a
    OpenSearchHttpError,
)
from requests import HTTPError

# The unique Charmhub library identifier, never change it
LIBID = "7145c219467d43beb9c566ab4a72c454"

# Increment this major API version when introducing breaking changes
LIBAPI = 0

# Increment this PATCH version before using `charmcraft publish-lib` or reset
# to 0 if you are raising the major API version
LIBPATCH = 1


logger = logging.getLogger(__name__)


class Paths:
    """This class represents the group of Paths that need to be exposed."""

    def __init__(self, home: str, conf: str, data: str, logs: str, jdk: str, tmp: str):
        """Constructor of Paths.

        Args:
            home: Home path of Opensearch, equivalent to the env variable ${OPENSEARCH_HOME}
            conf: Path to the config folder of opensearch
            data: Path to the data folder of opensearch
            logs: Path to the logs folder of opensearch
            jdk: Path of the jdk that comes bundled with the opensearch distro
            tmp: JNA temporary directory
        """
        self.home = home
        self.conf = conf
        self.plugins = f"{home}/plugins"
        self.data = data
        self.logs = logs
        self.jdk = jdk
        self.tmp = tmp
        self.certs = f"{conf}/certificates"  # must be under config
        self.certs_relative = "certificates"


class OpenSearchDistribution(ABC):
    """This class represents an interface for a Distributed Opensearch (snap, tarball, oci img)."""

    SERVICE_NAME = "daemon"

    def __init__(self, charm, peer_relation_name: str):
        self.paths = self._build_paths()
        self._create_directories()
        self._set_env_variables()

        self.config = YamlConfigSetter(base_path=self.paths.conf)
        self._charm = charm
        self._peer_relation_name = peer_relation_name

    @abstractmethod
    def install(self):
        """Install the package."""
        pass

    @abstractmethod
    def start(self):
        """Start the opensearch service."""
        pass

    def restart(self):
        """Restart the opensearch service."""
        if self.is_started():
            self.stop()

        self.start()

    def stop(self):
        """Stop OpenSearch.."""
        # stop the opensearch service
        self._stop_service()

    @abstractmethod
    def _stop_service(self):
        """Stop the opensearch service."""
        pass

    def is_started(self) -> bool:
        """Check if OpenSearch is started."""
        reachable = is_reachable(self.host, self.port)
        if not reachable:
            logger.error("Cannot connect to the OpenSearch server...")

        return reachable

    def is_node_up(self) -> bool:
        """Get status of current node. This assumes OpenSearch is Running."""
        if not self.is_started():
            return False

        try:
            self.request("GET", "/_nodes")
            return True
        except (OpenSearchHttpError, Exception) as e:
            logger.exception(e)
            return False

    def run_bin(self, bin_script_name: str, args: str = None):
        """Run opensearch provided bin command, relative to OPENSEARCH_HOME/bin."""
        script_path = f"{self.paths.home}/bin/{bin_script_name}"
        self._run_cmd(f"chmod a+x {script_path}")

        self._run_cmd(script_path, args)

    def run_script(self, script_name: str, args: str = None):
        """Run script provided by Opensearch in another directory, relative to OPENSEARCH_HOME."""
        script_path = f"{self.paths.home}/{script_name}"
        self._run_cmd(f"chmod a+x {script_path}")

        self._run_cmd(f"{script_path}", args)

    def request(  # noqa
        self,
        method: str,
        endpoint: str,
        payload: Optional[Union[str, Dict[str, any]]] = None,
        host: Optional[str] = None,
        alt_hosts: Optional[List[str]] = None,
        check_hosts_reach: bool = True,
        resp_status_code: bool = False,
        retries: int = 0,
    ) -> Union[Dict[str, any], List[any], int]:
        """Make an HTTP request.

        Args:
            method: matching the known http methods.
            endpoint: relative to the base uri.
            payload: JSON / map body payload.
            host: host of the node we wish to make a request on, by default current host.
            alt_hosts: in case the default host is unreachable, fallback/alternative hosts.
            check_hosts_reach: if true, performs a ping for each host
            resp_status_code: whether to only return the HTTP code from the response.
            retries: number of retries
        """

        def full_urls() -> List[str]:
            """Returns a list of reachable hosts."""
            primary_host = host or self.host
            target_hosts = [primary_host]
            if alt_hosts:
                target_hosts.extend(
                    [alt_host for alt_host in alt_hosts if alt_host != primary_host]
                )

            if not check_hosts_reach:
                return target_hosts

            return [
                f"https://{host_candidate}:{self.port}/{endpoint}"
                for host_candidate in reachable_hosts(target_hosts)
            ]

        def call(
            remaining_retries: int,
            return_failed_resp: bool,
            error_response: Optional[requests.Response] = None,
        ) -> requests.Response:
            """Performs an HTTP request."""
            if remaining_retries < 0:
                if return_failed_resp and error_response:
                    return error_response

                raise OpenSearchHttpError()

            urls = full_urls()
            if not urls:
                logger.error(
                    f"Host {host or self.host}:{self.port} and alternative_hosts: {alt_hosts or []} not reachable."
                )
                raise OpenSearchHttpError()

            try:
                with requests.Session() as s:
                    s.auth = ("admin", self._charm.secrets.get(Scope.APP, "admin_password"))

                    request_kwargs = {
                        "method": method.upper(),
                        "url": urls[0],
                        "verify": f"{self.paths.certs}/chain.pem",
                        "headers": {
                            "Accept": "application/json",
                            "Content-Type": "application/json",
                        },
                    }
                    if payload:
                        request_kwargs["data"] = (
                            json.dumps(payload) if isinstance(payload, dict) else payload
                        )

                    response = s.request(**request_kwargs)

                    response.raise_for_status()

                    return response
            except requests.exceptions.RequestException as e:
                logger.error(
                    f"Request {method} to {urls[0]} with payload: {payload} failed. "
                    f"(Attempts left: {remaining_retries})\n{e}"
                )
                time.sleep(1)
                return call(
                    remaining_retries - 1,
                    return_failed_resp,
                    e.response if isinstance(e, HTTPError) else None,
                )

        if None in [endpoint, method]:
            raise ValueError("endpoint or method missing")

        if endpoint.startswith("/"):
            endpoint = endpoint[1:]

        resp = call(retries, resp_status_code)

        if resp_status_code:
            return resp.status_code

        return resp.json()

    @staticmethod
    def write_file(path: str, data: str, override: bool = True):
        """Persists data into file. Useful for files generated on the fly, such as certs etc."""
        if not override and exists(path):
            return

        parent_dir_path = "/".join(path.split("/")[:-1])
        if parent_dir_path:
            pathlib.Path(parent_dir_path).mkdir(parents=True, exist_ok=True)

        with open(path, mode="w") as f:
            f.write(data)

    @staticmethod
    def _run_cmd(command: str, args: str = None):
        """Run command.

        Arg:
            command: can contain arguments
            args: command line arguments
        """
        if args is not None:
            command = f"{command} {args}"

        logger.debug(f"Executing command: {command}")

        try:
            output = subprocess.run(
                command,
                stdout=subprocess.PIPE,
                stderr=subprocess.PIPE,
                shell=True,
                text=True,
                encoding="utf-8",
                timeout=15,
                env=os.environ,
            )

            logger.debug(f"{command}:\n{output.stdout}")

            if output.returncode != 0:
                logger.error(f"{command}:\n Stderr: {output.stderr}\n Stdout: {output.stdout}")
                raise OpenSearchCmdError()
        except (TimeoutError, subprocess.TimeoutExpired):
            raise OpenSearchCmdError()

    @abstractmethod
    def _build_paths(self) -> Paths:
        """Build the Paths object."""
        pass

    def _create_directories(self) -> None:
        """Create the directories defined in self.paths."""
        for dir_path in self.paths.__dict__.values():
            Path(dir_path).mkdir(parents=True, exist_ok=True)

    def _set_env_variables(self):
        """Set the necessary environment variables."""
        os.environ["OPENSEARCH_HOME"] = self.paths.home
        os.environ["OPENSEARCH_JAVA_HOME"] = self.paths.jdk
        os.environ["OPENSEARCH_PATH_CONF"] = self.paths.conf
        os.environ["OPENSEARCH_TMPDIR"] = self.paths.tmp
        os.environ["OPENSEARCH_PLUGINS"] = self.paths.plugins

    @cached_property
    def node_id(self) -> str:
        """Get the OpenSearch node id corresponding to the current unit."""
        nodes = self.request("GET", "/_nodes").get("nodes")

        for n_id, node in nodes.items():
            if node["name"] == self._charm.unit_name:
                return n_id

    @property
    def roles(self) -> List[str]:
        """Get the list of the roles assigned to this node."""
        nodes = self.request("GET", f"/_nodes/{self.node_id}")
        return nodes["nodes"][self.node_id]["roles"]

    @property
    def host(self) -> str:
        """Host IP address of the current node."""
        return get_host_ip(self._charm, self._peer_relation_name)

    @property
    def network_hosts(self) -> List[str]:
        """All HTTP/Transport hosts for the current node."""
        return [socket.getfqdn(), self.host]

    @property
    def port(self) -> int:
        """Return Port of OpenSearch."""
        return 9200

    def current(self) -> Node:
        """Returns current Node."""
        return Node(self._charm.unit_name, self.roles, self.host)

    @staticmethod
    def normalize_allocation_exclusions(exclusions: Union[List[str], Set[str], str]) -> Set[str]:
        """Normalize a list of allocation exclusions into a set."""
        if type(exclusions) is list:
            exclusions = set(exclusions)
        elif type(exclusions) is str:
            exclusions = set(exclusions.split(","))

        return exclusions

    @staticmethod
    def missing_sys_requirements() -> List[str]:
        """Checks the system requirements."""
        missing_requirements = []

        max_map_count = int(subprocess.getoutput("sysctl vm.max_map_count").split("=")[-1].strip())
        if max_map_count < 262144:
            missing_requirements.append("vm.max_map_count should be at least 262144")

        swappiness = int(subprocess.getoutput("sysctl vm.swappiness").split("=")[-1].strip())
        if swappiness > 0:
            missing_requirements.append("vm.swappiness should be 0")

        tcp_retries = int(
            subprocess.getoutput("sysctl net.ipv4.tcp_retries2").split("=")[-1].strip()
        )
        if tcp_retries > 5:
            missing_requirements.append("net.ipv4.tcp_retries2 should be 5")

        return missing_requirements

    @property
    def version(self) -> str:
        """Returns the version number of this opensearch instance.

        Raises:
            OpenSearchError if the GET request fails.
        """
        try:
            return self.request("GET", "/").get("version").get("number")
        except OpenSearchHttpError:
            logger.error(
                "failed to get root endpoint, implying that this node is offline. Retry once node is online."
            )
            raise OpenSearchError()<|MERGE_RESOLUTION|>--- conflicted
+++ resolved
@@ -27,10 +27,7 @@
 )
 from charms.opensearch.v0.opensearch_exceptions import (
     OpenSearchCmdError,
-<<<<<<< HEAD
-=======
     OpenSearchError,
->>>>>>> d399b35a
     OpenSearchHttpError,
 )
 from requests import HTTPError
@@ -106,9 +103,87 @@
         self.start()
 
     def stop(self):
-        """Stop OpenSearch.."""
+        """Exclude the allocation of this node."""
+        try:
+            self.add_allocation_exclusions(self._charm.unit_name)
+        except OpenSearchError:
+            self._charm.on_allocation_exclusion_add_failed()
+            raise
+
+        try:
+            response = self.request("GET", "/_cluster/health?wait_for_status=green&timeout=60s")
+            unassigned_shards = response.get("unassigned_shards", 0)
+            if unassigned_shards > 0:
+                self._charm.on_unassigned_shards(unassigned_shards)
+        except OpenSearchHttpError:
+            # this is not important, as the seeked action here is to simply inform the user
+            # of the shards state
+            pass
+
         # stop the opensearch service
         self._stop_service()
+
+        if self._charm.alternative_host:
+            try:
+                # remove the exclusion back
+                self.remove_allocation_exclusions(
+                    self._charm.unit_name, self._charm.alternative_host
+                )
+                return
+            except OpenSearchError:
+                # will re-attempt on a future unit start
+                pass
+
+        # no node online, store in the app databag to exclude at a future start
+        self._charm.append_allocation_exclusion_to_remove(self._charm.unit_name)
+
+    def add_allocation_exclusions(
+        self, exclusions: Union[List[str], Set[str], str], host: str = None
+    ):
+        """Register new allocation exclusions."""
+        exclusions = self.normalize_allocation_exclusions(exclusions)
+        existing_exclusions = self._fetch_allocation_exclusions(host)
+        self._put_allocation_exclusions(existing_exclusions.union(exclusions), host)
+
+    def remove_allocation_exclusions(
+        self, exclusions: Union[List[str], Set[str], str], host: str = None
+    ):
+        """This removes the allocation exclusions if needed."""
+        if exclusions:
+            exclusions = self.normalize_allocation_exclusions(exclusions)
+            existing_exclusions = self._fetch_allocation_exclusions(host)
+            self._put_allocation_exclusions(existing_exclusions - exclusions, host)
+
+        # remove these exclusions from the app data bag if any
+        self._charm.remove_allocation_exclusions(exclusions)
+
+    def _put_allocation_exclusions(self, exclusions: Set[str], host: str = None):
+        """Updates the cluster settings with the new allocation exclusions."""
+        try:
+            response = self.request(
+                "PUT",
+                "/_cluster/settings",
+                {"transient": {"cluster.routing.allocation.exclude._name": ",".join(exclusions)}},
+                host=host,
+            )
+            if not response.get("acknowledged"):
+                raise OpenSearchError(f"Allocation exclusion failed for: {exclusions}")
+        except OpenSearchHttpError as e:
+            logger.error(e)
+            raise OpenSearchError()
+
+    def _fetch_allocation_exclusions(self, host: str = None) -> Set[str]:
+        """Fetch the registered allocation exclusions."""
+        allocation_exclusions = set()
+        try:
+            resp = self.request("GET", "/_cluster/settings", host=host)
+            exclusions = resp["transient"]["cluster"]["routing"]["allocation"]["exclude"]["_name"]
+            allocation_exclusions = set(exclusions.split(","))
+        except KeyError:
+            # no allocation exclusion set
+            pass
+        finally:
+            return allocation_exclusions
 
     @abstractmethod
     def _stop_service(self):

# Copyright 2023 Canonical Ltd.
# See LICENSE file for licensing details.

"""Base class for Opensearch distributions."""
import json
import logging
import os
import pathlib
import socket
import subprocess
import time
from abc import ABC, abstractmethod
from datetime import datetime
from functools import cached_property
from os.path import exists
from typing import Dict, List, Optional, Set, Union

import requests
import urllib3.exceptions
from charms.opensearch.v0.helper_cluster import Node
from charms.opensearch.v0.helper_conf_setter import YamlConfigSetter
from charms.opensearch.v0.helper_databag import Scope
from charms.opensearch.v0.helper_networking import (
    get_host_ip,
    is_reachable,
    reachable_hosts,
)
from charms.opensearch.v0.opensearch_exceptions import (
    OpenSearchCmdError,
    OpenSearchError,
    OpenSearchHttpError,
    OpenSearchStartTimeoutError,
)

# The unique Charmhub library identifier, never change it
LIBID = "7145c219467d43beb9c566ab4a72c454"

# Increment this major API version when introducing breaking changes
LIBAPI = 0

# Increment this PATCH version before using `charmcraft publish-lib` or reset
# to 0 if you are raising the major API version
LIBPATCH = 2


logger = logging.getLogger(__name__)


class Paths:
    """This class represents the group of Paths that need to be exposed."""

    def __init__(self, home: str, conf: str, data: str, logs: str, jdk: str, tmp: str):
        """Constructor of Paths.

        Args:
            home: Home path of Opensearch, equivalent to the env variable ${OPENSEARCH_HOME}
            conf: Path to the config folder of opensearch
            data: Path to the data folder of opensearch
            logs: Path to the logs folder of opensearch
            jdk: Path of the jdk that comes bundled with the opensearch distro
            tmp: JNA temporary directory
        """
        self.home = home
        self.conf = conf
        self.plugins = f"{home}/plugins"
        self.data = data
        self.logs = logs
        self.jdk = jdk
        self.tmp = tmp
        self.certs = f"{conf}/certificates"  # must be under config
        self.certs_relative = "certificates"
        self.seed_hosts = f"{conf}/unicast_hosts.txt"


class OpenSearchDistribution(ABC):
    """This class represents an interface for a Distributed Opensearch (snap, tarball, oci img)."""

    SERVICE_NAME = "daemon"

    def __init__(self, charm, peer_relation_name: str):
        self.paths = self._build_paths()
        self._set_env_variables()

        self.config = YamlConfigSetter(base_path=self.paths.conf)
        self._charm = charm
        self._peer_relation_name = peer_relation_name

    def install(self):
        """Install the package."""
        pass

    def start(self, wait_until_http_200: bool = True):
        """Start the opensearch service."""

        def _is_connected():
            return self.is_node_up() if wait_until_http_200 else self.is_started()

        if self.is_started():
            return

        # start the opensearch service
        self._start_service()

        start = datetime.now()
        while not _is_connected() and (datetime.now() - start).seconds < 75:
            time.sleep(3)
        else:
            raise OpenSearchStartTimeoutError()

    def restart(self):
        """Restart the opensearch service."""
        if self.is_started():
            self.stop()

        self.start()

    def stop(self):
        """Stop OpenSearch."""
        # stop the opensearch service
        self._stop_service()

        start = datetime.now()
        while self.is_started() and (datetime.now() - start).seconds < 60:
            time.sleep(3)

    @abstractmethod
    def _start_service(self):
        """Start the opensearch service."""
        pass

    @abstractmethod
    def _stop_service(self):
        """Stop the opensearch service."""
        pass

    def is_started(self) -> bool:
        """Check if OpenSearch is started."""
        reachable = is_reachable(self.host, self.port)
        if not reachable:
            logger.error("Cannot connect to the OpenSearch server...")

        return reachable

    @abstractmethod
    def is_failed(self) -> bool:
        """Check if OpenSearch daemon has failed."""
        pass

    def is_node_up(self) -> bool:
        """Get status of current node. This assumes OpenSearch is Running."""
        if not self.is_started():
            return False

        try:
            resp_code = self.request("GET", "/_nodes", resp_status_code=True)
            return resp_code < 400
        except (OpenSearchHttpError, Exception):
            return False

    def run_bin(self, bin_script_name: str, args: str = None):
        """Run opensearch provided bin command, relative to OPENSEARCH_HOME/bin."""
        script_path = f"{self.paths.home}/bin/{bin_script_name}"
        self._run_cmd(f"chmod a+x {script_path}")

        self._run_cmd(script_path, args)

    def run_script(self, script_name: str, args: str = None):
        """Run script provided by Opensearch in another directory, relative to OPENSEARCH_HOME."""
        script_path = f"{self.paths.home}/{script_name}"
        self._run_cmd(f"chmod a+x {script_path}")

        self._run_cmd(f"{script_path}", args)

    def request(  # noqa
        self,
        method: str,
        endpoint: str,
        payload: Optional[Union[str, Dict[str, any], List[Dict[str, any]]]] = None,
        host: Optional[str] = None,
        alt_hosts: Optional[List[str]] = None,
        check_hosts_reach: bool = True,
        resp_status_code: bool = False,
        retries: int = 0,
        timeout: int = 5,
    ) -> Union[Dict[str, any], List[any], int]:
        """Make an HTTP request.

        Args:
            method: matching the known http methods.
            endpoint: relative to the base uri.
            payload: str, JSON obj or array body payload.
            host: host of the node we wish to make a request on, by default current host.
            alt_hosts: in case the default host is unreachable, fallback/alternative hosts.
            check_hosts_reach: if true, performs a ping for each host
            resp_status_code: whether to only return the HTTP code from the response.
            retries: number of retries
            timeout: number of seconds before a timeout happens

        Raises:
            ValueError if method or endpoint are missing
            OpenSearchHttpError if hosts are unreachable
            requests.HTTPError if connection to opensearch fails
        """

        def full_urls() -> List[str]:
            """Returns a list of reachable hosts."""
            primary_host = host or self.host
            target_hosts = [primary_host]
            if alt_hosts:
                target_hosts.extend(
                    [alt_host for alt_host in alt_hosts if alt_host != primary_host]
                )

            if not check_hosts_reach:
                return target_hosts

            return [
                f"https://{host_candidate}:{self.port}/{endpoint}"
                for host_candidate in reachable_hosts(target_hosts)
            ]

        def call(
            remaining_retries: int,
            return_failed_resp: bool,
            error_response: Optional[requests.Response] = None,
        ) -> requests.Response:
            """Performs an HTTP request."""
            if remaining_retries < 0:
<<<<<<< HEAD
=======
                # Can't check `if not error_response`, because Response objects evaluate to False
                # when the request fails.
>>>>>>> 961cdfd2
                if error_response is None:
                    raise OpenSearchHttpError()

                if return_failed_resp:
                    return error_response

                raise OpenSearchHttpError(
                    response_body=error_response.text, response_code=error_response.status_code
                )

            urls = full_urls()
            if not urls:
                logger.error(
                    f"Host {host or self.host}:{self.port} and alternative_hosts: {alt_hosts or []} not reachable."
                )
                raise OpenSearchHttpError()

            try:
                with requests.Session() as s:
                    s.auth = ("admin", self._charm.secrets.get(Scope.APP, "admin_password"))

                    request_kwargs = {
                        "method": method.upper(),
                        "url": urls[0],
                        "verify": f"{self.paths.certs}/chain.pem",
                        "headers": {
                            "Accept": "application/json",
                            "Content-Type": "application/json",
                        },
                        "timeout": timeout,
                    }
                    if payload:
                        request_kwargs["data"] = (
                            json.dumps(payload) if not isinstance(payload, str) else payload
                        )

                    response = s.request(**request_kwargs)
                    response.raise_for_status()
                    return response

            except (requests.exceptions.RequestException, urllib3.exceptions.HTTPError) as e:
                logger.error(
                    f"Request {method} to {urls[0]} with payload: {payload} failed. "
                    f"(Attempts left: {remaining_retries})\n{e}"
                )
                time.sleep(1)
                return call(
                    remaining_retries - 1,
                    return_failed_resp,
                    error_response=e.response if isinstance(e, requests.HTTPError) else None,
                )

        if None in [endpoint, method]:
            raise ValueError("endpoint or method missing")

        if endpoint.startswith("/"):
            endpoint = endpoint[1:]

        resp = call(retries, resp_status_code)

        if resp_status_code:
            return resp.status_code

        return resp.json()

    def write_file(self, path: str, data: str, override: bool = True):
        """Persists data into file. Useful for files generated on the fly, such as certs etc."""
        if not override and exists(path):
            return

        parent_dir_path = "/".join(path.split("/")[:-1])
        if parent_dir_path:
            pathlib.Path(parent_dir_path).mkdir(parents=True, exist_ok=True)

        with open(path, mode="w") as f:
            f.write(data)

    @staticmethod
    def _run_cmd(command: str, args: str = None):
        """Run command.

        Arg:
            command: can contain arguments
            args: command line arguments
        """
        if args is not None:
            command = f"{command} {args}"

        logger.debug(f"Executing command: {command}")

        try:
            output = subprocess.run(
                command,
                stdout=subprocess.PIPE,
                stderr=subprocess.PIPE,
                shell=True,
                text=True,
                encoding="utf-8",
                timeout=25,
                env=os.environ,
            )

            logger.debug(f"{command}:\n{output.stdout}")

            if output.returncode != 0:
                logger.error(f"{command}:\n Stderr: {output.stderr}\n Stdout: {output.stdout}")
                raise OpenSearchCmdError()
        except (TimeoutError, subprocess.TimeoutExpired):
            raise OpenSearchCmdError()

    @abstractmethod
    def _build_paths(self) -> Paths:
        """Build the Paths object."""
        pass

    def _set_env_variables(self):
        """Set the necessary environment variables."""
        os.environ["OPENSEARCH_HOME"] = self.paths.home
        os.environ["OPENSEARCH_JAVA_HOME"] = self.paths.jdk
        os.environ["OPENSEARCH_PATH_CONF"] = self.paths.conf
        os.environ["OPENSEARCH_TMPDIR"] = self.paths.tmp
        os.environ["OPENSEARCH_PLUGINS"] = self.paths.plugins

    @cached_property
    def node_id(self) -> str:
        """Get the OpenSearch node id corresponding to the current unit."""
        nodes = self.request("GET", "/_nodes").get("nodes")

        for n_id, node in nodes.items():
            if node["name"] == self._charm.unit_name:
                return n_id

    @property
    def roles(self) -> List[str]:
        """Get the list of the roles assigned to this node."""
        nodes = self.request("GET", f"/_nodes/{self.node_id}")
        return nodes["nodes"][self.node_id]["roles"]

    @property
    def host(self) -> str:
        """Host IP address of the current node."""
        return get_host_ip(self._charm, self._peer_relation_name)

    @property
    def network_hosts(self) -> List[str]:
        """All HTTP/Transport hosts for the current node."""
        return [socket.getfqdn(), self.host]

    @property
    def port(self) -> int:
        """Return Port of OpenSearch."""
        return 9200

    def current(self) -> Node:
        """Returns current Node."""
        return Node(self._charm.unit_name, self.roles, self.host)

    @staticmethod
    def normalize_allocation_exclusions(exclusions: Union[List[str], Set[str], str]) -> Set[str]:
        """Normalize a list of allocation exclusions into a set."""
        if type(exclusions) is list:
            exclusions = set(exclusions)
        elif type(exclusions) is str:
            exclusions = set(exclusions.split(","))

        return exclusions

    @staticmethod
    def missing_sys_requirements() -> List[str]:
        """Checks the system requirements."""
        missing_requirements = []

        max_map_count = int(subprocess.getoutput("sysctl vm.max_map_count").split("=")[-1].strip())
        if max_map_count < 262144:
            missing_requirements.append("vm.max_map_count should be at least 262144")

        swappiness = int(subprocess.getoutput("sysctl vm.swappiness").split("=")[-1].strip())
        if swappiness > 0:
            missing_requirements.append("vm.swappiness should be 0")

        tcp_retries = int(
            subprocess.getoutput("sysctl net.ipv4.tcp_retries2").split("=")[-1].strip()
        )
        if tcp_retries > 5:
            missing_requirements.append("net.ipv4.tcp_retries2 should be 5")

        return missing_requirements

    @property
    def version(self) -> str:
        """Returns the version number of this opensearch instance.

        Raises:
            OpenSearchError if the GET request fails.
        """
        try:
            return self.request("GET", "/").get("version").get("number")
        except OpenSearchHttpError:
            logger.error(
                "failed to get root endpoint, implying that this node is offline. Retry once node is online."
            )
            raise OpenSearchError()<|MERGE_RESOLUTION|>--- conflicted
+++ resolved
@@ -226,11 +226,8 @@
         ) -> requests.Response:
             """Performs an HTTP request."""
             if remaining_retries < 0:
-<<<<<<< HEAD
-=======
                 # Can't check `if not error_response`, because Response objects evaluate to False
                 # when the request fails.
->>>>>>> 961cdfd2
                 if error_response is None:
                     raise OpenSearchHttpError()
 

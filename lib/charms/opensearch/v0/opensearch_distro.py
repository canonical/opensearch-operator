--- conflicted
+++ resolved
@@ -175,14 +175,9 @@
             retries: number of retries
 
         Raises:
-<<<<<<< HEAD
-            requests.HTTPError if request runs successfully, but returns an error code
-            OpenSearchHttpError if request fails to run
-=======
             ValueError if method or endpoint are missing
             OpenSearchHttpError if hosts are unreachable
             requests.HTTPError if connection to opensearch fails
->>>>>>> 21c83d25
         """
 
         def full_urls() -> List[str]:

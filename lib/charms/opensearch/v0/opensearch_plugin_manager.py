--- conflicted
+++ resolved
@@ -139,11 +139,6 @@
     def check_plugin_manager_ready(self) -> bool:
         """Checks if the plugin manager is ready to run."""
         return (
-<<<<<<< HEAD
-            self._charm.opensearch.is_node_up()
-            and len(self._charm._get_nodes(True)) == self._charm.app.planned_units()
-            and self._charm.health.get() in [HealthColors.GREEN, HealthColors.YELLOW]
-=======
             self._charm.peers_data.get(Scope.APP, "security_index_initialised", False)
             and self._charm.opensearch.is_node_up()
             and len(
@@ -156,7 +151,6 @@
                 HealthColors.YELLOW,
                 HealthColors.IGNORE,
             ]
->>>>>>> 46bc4a8f
         )
 
     def run(self) -> bool:

--- conflicted
+++ resolved
@@ -48,17 +48,8 @@
     Returns:
         A hash and the original password
     """
-<<<<<<< HEAD
-    pwd = pwd or generate_password()
-
-    salt = bcrypt.gensalt()
-    hashed = bcrypt.hashpw(pwd.encode("utf-8"), salt)
-
-    return hashed.decode("utf-8"), pwd
-=======
     pwd = generate_password()
     return hash_string(pwd), pwd
->>>>>>> 53b43077
 
 
 def cert_expiration_remaining_hours(cert: string) -> int:

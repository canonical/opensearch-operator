--- conflicted
+++ resolved
@@ -96,11 +96,7 @@
         return Node(data.name, data.roles + ["cluster_manager"], data.ip)
 
     @staticmethod
-<<<<<<< HEAD
-    def max_cluster_manager_nodes(planned_units) -> Tuple(int, int):
-=======
     def max_cluster_manager_nodes(planned_units) -> int:
->>>>>>> 21c83d25
         """Get the max number of CM nodes in a cluster."""
         max_managers = planned_units
         if planned_units % 2 == 0:

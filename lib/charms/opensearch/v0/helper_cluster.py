# Copyright 2023 Canonical Ltd.
# See LICENSE file for licensing details.

"""Utility classes and methods for getting cluster info, configuration info and suggestions."""
import logging
from random import choice
from typing import Dict, List, Optional

from charms.opensearch.v0.helper_enums import BaseStrEnum
from charms.opensearch.v0.models import Node
from charms.opensearch.v0.opensearch_distro import OpenSearchDistribution
from tenacity import retry, stop_after_attempt, wait_exponential

# The unique Charmhub library identifier, never change it
LIBID = "80c3b9eff6df437bb4175b1666b73f91"

# Increment this major API version when introducing breaking changes
LIBAPI = 0

# Increment this PATCH version before using `charmcraft publish-lib` or reset
# to 0 if you are raising the major API version
LIBPATCH = 1


logger = logging.getLogger(__name__)


class IndexStateEnum(BaseStrEnum):
    """Enum for index states."""

    OPEN = "open"
    CLOSED = "closed"


class ClusterTopology:
    """Class for creating the best possible configuration for a Node."""

    @staticmethod
    def suggest_roles(nodes: List[Node], planned_units: int) -> List[str]:
        """Get roles for a Node.

        This method should be read in the context of a "rolling" start -
        only 1 unit at a time will call this.

        For now, we don't allow to end-user control roles.
        The logic here is, if number of planned units is:
            — odd: "all" the nodes are cm_eligible nodes.
            — even: "all - 1" are cm_eligible and 1 data node.
        """
        max_cms = ClusterTopology.max_cluster_manager_nodes(planned_units)

        base_roles = ["data", "ingest", "ml", "coordinating_only"]

        nodes_by_roles = ClusterTopology.nodes_count_by_role(nodes)
        if nodes_by_roles.get("cluster_manager", 0) == max_cms:
            return base_roles

        return base_roles + ["cluster_manager"]

    @staticmethod
    def recompute_nodes_conf(app_name: str, nodes: List[Node]) -> Dict[str, Node]:
        """Recompute the configuration of all the nodes (cluster set to auto-generate roles)."""
        # in case the cluster nodes' roles were previously "manually generated" - we need
        # to reset the roles to their expected default values so that "roles re-balancing"
        # logic (node_with_new_roles) can be safely applied: only change the last node.
        # Nothing changes to the conf of the nodes if the roles were previously auto-generated.
        valid_nodes = ClusterTopology.refill_node_with_default_roles(app_name, nodes)

        nodes_by_name = dict([(node.name, node) for node in nodes])

        # compute node with new roles - only returns 1 changed node
        updated_node = ClusterTopology.node_with_new_roles(app_name, valid_nodes)
        if updated_node:
            nodes_by_name[updated_node.name] = updated_node

        return nodes_by_name

    @staticmethod
    def refill_node_with_default_roles(app_name: str, nodes: List[Node]) -> List[Node]:
        """Refill the roles of a list of nodes with default values for re-computing.

        This method works hand in hand with node_with_new_roles which assumes a clean
        base (regarding the auto-generation logic) and only applies changes to 1 node.
        """
        base_roles = ["data", "ingest", "ml", "coordinating_only"]
        full_roles = base_roles + ["cluster_manager"]

        current_cluster_nodes = [node for node in nodes if node.app_name == app_name]
        current_cm_eligible = [node for node in current_cluster_nodes if node.is_cm_eligible()]

        # we check if the roles were previously balanced in accordance with the auto-generation
        # logic, in which the max difference between CMs and Non-CMs is 1 node (to keep quorum)
        unbalanced = len(current_cm_eligible) < len(current_cluster_nodes) - 1

        updated_nodes = []
        for node in current_cluster_nodes:
            # we do this in order to remove any non-default role / add any missing default role
            new_roles = full_roles if unbalanced or node.is_cm_eligible() else base_roles
            updated = Node(
                name=node.name,
                roles=new_roles,
                ip=node.ip,
                app_name=node.app_name,
                temperature=node.temperature,
            )
            updated_nodes.append(updated)

        return updated_nodes + [node for node in nodes if node.app_name != app_name]

    @staticmethod
    def node_with_new_roles(app_name: str, remaining_nodes: List[Node]) -> Optional[Node]:
        """Pick and recompute the roles of the best node to re-balance the cluster.

        Args:
            app_name: Name of the (current) cluster's app on which the node changes must happen
                      Important to have this piece of information, as in a multi-cluster
                      deployments the "remaining nodes" includes nodes from all the fleet.
            remaining_nodes: List of nodes remaining in a cluster (sub-cluster or full-fleet)
        """
        max_cms = ClusterTopology.max_cluster_manager_nodes(len(remaining_nodes))

        nodes_by_roles = ClusterTopology.nodes_by_role(remaining_nodes)
        nodes_count_by_roles = ClusterTopology.nodes_count_by_role(remaining_nodes)
        current_cms = nodes_count_by_roles.get("cluster_manager", 0)

        # the nodes involved in the voting are intact, do nothing
        if current_cms == max_cms:
            logger.debug("Suggesting NO changes to the nodes.")
            return None

        if current_cms > max_cms:
            # remove cm from a node
            cm = choice(
                [node for node in nodes_by_roles["cluster_manager"] if node.app_name == app_name]
            )
            logger.debug(f"Suggesting - removal of 'CM': {cm.name}")
            return Node(
                name=cm.name,
                roles=[r for r in cm.roles if r != "cluster_manager"],
                ip=cm.ip,
                app_name=app_name,
            )

        # when cm count smaller than expected
        data_only_nodes = [
            node for node in nodes_by_roles["data"] if "cluster_manager" not in node.roles
        ]

        # no data-only node available to change, leave
        if not data_only_nodes:
            logger.debug("Suggesting NO changes to the nodes.")
            return None

        # add cm to a data only (non cm) node
        data = choice([node for node in data_only_nodes if node.app_name == app_name])
        logger.debug(f"Suggesting - Addition of 'CM' to data: {data.name}")
        return Node(
            name=data.name,
            roles=data.roles + ["cluster_manager"],
            ip=data.ip,
            app_name=app_name,
        )

    @staticmethod
    def max_cluster_manager_nodes(planned_units) -> int:
        """Get the max number of CM nodes in a cluster."""
        max_managers = planned_units
        if planned_units % 2 == 0:
            max_managers -= 1

        return max_managers

    @staticmethod
    def get_cluster_managers_ips(nodes: List[Node]) -> List[str]:
        """Get the nodes of cluster manager eligible nodes."""
        result = []
        for node in nodes:
            if node.is_cm_eligible():
                result.append(node.ip)

        return result

    @staticmethod
    def get_cluster_managers_names(nodes: List[Node]) -> List[str]:
        """Get the nodes of cluster manager eligible nodes."""
        result = []
        for node in nodes:
            if node.is_cm_eligible():
                result.append(node.name)

        return result

    @staticmethod
    def nodes_count_by_role(nodes: List[Node]) -> Dict[str, int]:
        """Count number of nodes by role."""
        result = {}
        for node in nodes:
            for role in node.roles:
                if role not in result:
                    result[role] = 0
                result[role] += 1

        return result

    @staticmethod
    def nodes_by_role(nodes: List[Node]) -> Dict[str, List[Node]]:
        """Get list of nodes by role."""
        result = {}
        for node in nodes:
            for role in node.roles:
                if role not in result:
                    result[role] = []

                result[role].append(node)

        return result

    @staticmethod
    def nodes(
        opensearch: OpenSearchDistribution,
        use_localhost: bool,
        hosts: Optional[List[str]] = None,
    ) -> List[Node]:
        """Get the list of nodes in a cluster."""
        host: Optional[str] = None  # defaults to current unit ip
        alt_hosts: Optional[List[str]] = hosts
        if not use_localhost and hosts:
            host, alt_hosts = hosts[0], hosts[1:]

        nodes: List[Node] = []
        if use_localhost or host:
            response = opensearch.request(
                "GET", "/_nodes", host=host, alt_hosts=alt_hosts, retries=3
            )
            if "nodes" in response:
                for obj in response["nodes"].values():
                    node = Node(
                        name=obj["name"],
                        roles=obj["roles"],
                        ip=obj["ip"],
                        app_name="-".join(obj["name"].split("-")[:-1]),
                        temperature=obj.get("attributes", {}).get("temp"),
                    )
                    nodes.append(node)

        return nodes


class ClusterState:
    """Class for getting cluster state info."""

    @staticmethod
    @retry(
        stop=stop_after_attempt(3),
        wait=wait_exponential(multiplier=1, min=2, max=10),
        reraise=True,
    )
    def shards(
        opensearch: OpenSearchDistribution,
        host: Optional[str] = None,
        alt_hosts: Optional[List[str]] = None,
    ) -> List[Dict[str, str]]:
        """Get all shards of all indexes in the cluster."""
        return opensearch.request("GET", "/_cat/shards", host=host, alt_hosts=alt_hosts)

    @staticmethod
    @retry(
        stop=stop_after_attempt(3),
        wait=wait_exponential(multiplier=1, min=2, max=10),
        reraise=True,
    )
    def indices(
        opensearch: OpenSearchDistribution,
        host: Optional[str] = None,
        alt_hosts: Optional[List[str]] = None,
    ) -> Dict[str, Dict[str, str]]:
        """Get all shards of all indexes in the cluster."""
<<<<<<< HEAD
        resp = opensearch.request("GET", "/_cat/indices", host=host, alt_hosts=alt_hosts)

        indices = {}
        for index in resp:
            indices[index["index"]] = {"health": index["health"], "status": index["status"]}

        return indices
=======
        endpoint = "/_cat/indices?expand_wildcards=all"
        idx = {}
        for index in opensearch.request("GET", endpoint, host=host, alt_hosts=alt_hosts):
            idx[index["index"]] = {"health": index["health"], "status": index["status"]}
        return idx
>>>>>>> 8eb53971

    @staticmethod
    def shards_by_state(
        opensearch: OpenSearchDistribution,
        host: Optional[str] = None,
        alt_hosts: Optional[List[str]] = None,
    ) -> Dict[str, List[str]]:
        """Get the shards count by state."""
        shards = ClusterState.shards(opensearch, host=host, alt_hosts=alt_hosts)

        shards_state_map = {}
        for shard in shards:
            state = shard.get("state")

            shards_state_map[state] = shards_state_map.get(state, 0) + 1

        return shards_state_map

    @staticmethod
    def busy_shards_by_unit(
        opensearch: OpenSearchDistribution,
        host: Optional[str] = None,
        alt_hosts: Optional[List[str]] = None,
    ) -> Dict[str, List[str]]:
        """Get the busy shards of each index in the cluster."""
        shards = ClusterState.shards(opensearch, host=host, alt_hosts=alt_hosts)

        busy_shards = {}
        for shard in shards:
            state = shard.get("state")
            if state not in ["INITIALIZING", "RELOCATING"]:
                continue

            unit_name = shard["node"]
            if unit_name not in busy_shards:
                busy_shards[unit_name] = []

            busy_shards[unit_name].append(shard["index"])

        return busy_shards<|MERGE_RESOLUTION|>--- conflicted
+++ resolved
@@ -275,21 +275,15 @@
         alt_hosts: Optional[List[str]] = None,
     ) -> Dict[str, Dict[str, str]]:
         """Get all shards of all indexes in the cluster."""
-<<<<<<< HEAD
-        resp = opensearch.request("GET", "/_cat/indices", host=host, alt_hosts=alt_hosts)
+        resp = opensearch.request(
+            "GET", "/_cat/indices?expand_wildcards=all", host=host, alt_hosts=alt_hosts
+        )
 
         indices = {}
         for index in resp:
             indices[index["index"]] = {"health": index["health"], "status": index["status"]}
 
         return indices
-=======
-        endpoint = "/_cat/indices?expand_wildcards=all"
-        idx = {}
-        for index in opensearch.request("GET", endpoint, host=host, alt_hosts=alt_hosts):
-            idx[index["index"]] = {"health": index["health"], "status": index["status"]}
-        return idx
->>>>>>> 8eb53971
 
     @staticmethod
     def shards_by_state(

--- conflicted
+++ resolved
@@ -680,24 +680,6 @@
             BackupServiceState.REPO_MISSING,
         ] or not (self.is_backup_in_progress() or self._is_restore_in_progress())
 
-<<<<<<< HEAD
-=======
-    def _is_restore_in_progress(self) -> bool:
-        """Checks if the restore is currently in progress.
-
-        Two options:
-         1) no restore requested: return False
-         2) check for each index shard: for all type=SNAPSHOT and stage=DONE, return False.
-        """
-        indices_status = self._request("GET", "/_recovery?human") or {}
-        for info in indices_status.values():
-            # Now, check the status of each shard
-            for shard in info["shards"]:
-                if shard["type"] == "SNAPSHOT" and shard["stage"] != "DONE":
-                    return True
-        return False
-
->>>>>>> 6670d196
     def _is_restore_complete(self) -> bool:
         """Checks if the restore is finished.
 

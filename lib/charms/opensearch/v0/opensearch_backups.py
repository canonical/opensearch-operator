# Copyright 2023 Canonical Ltd.
# See LICENSE file for licensing details.

"""OpenSearch Backup.

This file holds the implementation of the OpenSearchBackup class, as well as the state enum
and configuration.

The OpenSearchBackup class listens to both relation changes from S3_RELATION and API calls
and responses. The OpenSearchBackupPlugin holds the configuration info. The classes together
manages the events related to backup/restore cycles.

The removal of backup only reverses step the API calls, to avoid accidentally deleting the
existing snapshots in the S3 repo.

The main class to interact with is the OpenSearchBackup. This class will observe the s3
relation and backup-related actions.

OpenSearchBackup finishes the config of the backup service once has been set/unset and a
restart has been applied. That means, in the case s3 has been related,
this class will apply the new configuration to opensearch.yml and keystore, then issue a
restart event. After the restart has been successful and if unit is leader: execute the
API calls to setup the backup.

A charm implementing this class must setup the following:

--> metadata.yaml
    ...

s3-credentials:
    interface: s3
    limit: 1


--> main charm file
    ...

from charms.opensearch.v0.opensearch_backups import OpenSearchBackup


class OpenSearchBaseCharm(CharmBase):
    def __init__(...):
        ...
        self.backup = OpenSearchBackup(self)
"""

import json
import logging
from datetime import datetime
from typing import Any, Dict, List, Optional, Set, Tuple

from charms.data_platform_libs.v0.s3 import S3Requirer
from charms.opensearch.v0.constants_charm import (
    BackupConfigureStart,
    BackupDeferRelBrokenAsInProgress,
    BackupInDisabling,
    BackupSetupFailed,
    BackupSetupStart,
    PluginConfigError,
    RestoreInProgress,
)
from charms.opensearch.v0.helper_cluster import ClusterState, IndexStateEnum
from charms.opensearch.v0.helper_enums import BaseStrEnum
from charms.opensearch.v0.opensearch_exceptions import (
    OpenSearchError,
    OpenSearchHttpError,
    OpenSearchNotFullyReadyError,
)
<<<<<<< HEAD
from charms.opensearch.v0.opensearch_locking import OpenSearchOpsLock
=======
from charms.opensearch.v0.opensearch_locking import OpenSearchNodeLock
>>>>>>> a1c0d94d
from charms.opensearch.v0.opensearch_plugins import OpenSearchBackupPlugin, PluginState
from ops.charm import ActionEvent
from ops.framework import EventBase, Object
from ops.model import BlockedStatus, MaintenanceStatus, WaitingStatus
from tenacity import RetryError, Retrying, stop_after_attempt, wait_fixed

# The unique Charmhub library identifier, never change it
LIBID = "d301deee4d2c4c1b8e30cd3df8034be2"

# Increment this major API version when introducing breaking changes
LIBAPI = 0

# Increment this PATCH version before using `charmcraft publish-lib` or reset
# to 0 if you are raising the major API version
LIBPATCH = 1

logger = logging.getLogger(__name__)


# OpenSearch Backups
S3_RELATION = "s3-credentials"
S3_REPOSITORY = "s3-repository"


S3_REPO_BASE_PATH = "/"

INDICES_TO_EXCLUDE_AT_RESTORE = {
    ".opendistro_security",
    ".opensearch-observability",
<<<<<<< HEAD
    OpenSearchOpsLock.LOCK_INDEX,
=======
    OpenSearchNodeLock.OPENSEARCH_INDEX,
>>>>>>> a1c0d94d
}

REPO_NOT_CREATED_ERR = "repository type [s3] does not exist"
REPO_NOT_ACCESS_ERR = f"[{S3_REPOSITORY}] path [{S3_REPO_BASE_PATH}] is not accessible"
REPO_CREATING_ERR = "Could not determine repository generation from root blobs"
RESTORE_OPEN_INDEX_WITH_SAME_NAME = "because an open index with same name already exists"
OPENSEARCH_BACKUP_ID_FORMAT = "%Y-%m-%dT%H:%M:%SZ"


class OpenSearchBackupError(OpenSearchError):
    """Exception thrown when an opensearch backup-related action fails."""


class OpenSearchRestoreError(OpenSearchError):
    """Exception thrown when an opensearch restore-related action fails."""


class OpenSearchListBackupError(OpenSearchBackupError):
    """Exception thrown when internal list backups call fails."""


class OpenSearchRestoreCheckError(OpenSearchRestoreError):
    """Exception thrown when restore status check errors."""


class OpenSearchRestoreIndexClosingError(OpenSearchRestoreError):
    """Exception thrown when restore fails to close indices."""


class BackupServiceState(BaseStrEnum):
    """Enum for the states possible once plugin is enabled."""

    SUCCESS = "success"
    RESPONSE_FAILED_NETWORK = "response failed: network error"
    REPO_NOT_CREATED = "repository not created"
    REPO_NOT_CREATED_ALREADY_EXISTS = "repo not created as it already exists"
    REPO_CREATION_ERR = "Failed creating repository"
    REPO_ERR_UNKNOWN = "Repository exception: unknown"
    REPO_MISSING = "repository is missing from request"
    REPO_S3_UNREACHABLE = "repository s3 is unreachable"
    ILLEGAL_ARGUMENT = "request contained wrong argument"
    SNAPSHOT_MISSING = "snapshot not found"
    SNAPSHOT_RESTORE_ERROR_INDEX_NOT_CLOSED = (
        "cannot restore, indices with same name are still open"
    )
    SNAPSHOT_RESTORE_ERROR = "restore of snapshot failed"
    SNAPSHOT_IN_PROGRESS = "snapshot in progress"
    SNAPSHOT_PARTIALLY_TAKEN = "snapshot partial: at least one shard missing"
    SNAPSHOT_INCOMPATIBILITY = "snapshot failed: incompatibility issues"
    SNAPSHOT_FAILED_UNKNOWN = "snapshot failed for unknown reason"


class OpenSearchBackup(Object):
    """Implements backup relation and API management."""

    def __init__(self, charm: Object):
        """Manager of OpenSearch backup relations."""
        super().__init__(charm, S3_RELATION)
        self.charm = charm
        # s3 relation handles the config options for s3 backups
        self.s3_client = S3Requirer(self.charm, S3_RELATION)
        self.framework.observe(self.charm.on[S3_RELATION].relation_broken, self._on_s3_broken)
        self.framework.observe(
            self.s3_client.on.credentials_changed, self._on_s3_credentials_changed
        )
        self.framework.observe(self.charm.on.create_backup_action, self._on_create_backup_action)
        self.framework.observe(self.charm.on.list_backups_action, self._on_list_backups_action)
        self.framework.observe(self.charm.on.restore_action, self._on_restore_backup_action)

    @property
    def _plugin_status(self):
        return self.charm.plugin_manager.get_plugin_status(OpenSearchBackupPlugin)

    def _format_backup_list(self, backups: List[Tuple[Any]]) -> str:
        """Formats provided list of backups as a table."""
        output = ["{:<20s} | {:s}".format(" backup-id", "backup-status")]
        output.append("-" * len(output[0]))

        for backup_id, backup_status in backups:
            output.append("{:<20s} | {:s}".format(backup_id, backup_status))
        return "\n".join(output)

    def _generate_backup_list_output(self, backups: Dict[str, Any]) -> str:
        """Generates a list of backups in a formatted table.

        List contains successful and failed backups in order of ascending time.

        Raises:
            OpenSearchError: if the list of backups errors
        """
        backup_list = []
        for id, backup in backups.items():
            state = self.get_snapshot_status(backup["state"])
            backup_list.append((id, state.value))
        return self._format_backup_list(backup_list)

    def _on_list_backups_action(self, event: ActionEvent) -> None:
        """Returns the list of available backups to the user."""
        backups = {}
        try:
            backups = self._list_backups()
        except OpenSearchError as e:
            event.fail(
                f"List backups action failed - {str(e)} - check the application logs for the full stack trace."
            )
        if event.params.get("output").lower() == "json":
            event.set_results({"backups": json.dumps(backups)})
        elif event.params.get("output").lower() == "table":
            event.set_results({"backups": self._generate_backup_list_output(backups)})
        else:
            event.fail("Failed: invalid output format, must be either json or table")

    def _close_indices(self, indices: Set[str]) -> bool:
        """Close a list of indices and return their status."""
        if not indices:
            # The indices is empty, we do not need to check
            return True
        resp = self._request(
            "POST",
            f"{','.join(indices)}/_close",
            payload={
                "ignore_unavailable": "true",
            },
        )

        # Trivial case, something went wrong
        if not resp or not resp.get("acknowledged", False):
            return False

        # There are two options here we return True:
        # 1) ack=True and shards_ack=False with empty indices
        #    This means the indices are already closed
        if not resp.get("shards_acknowledged", False):
            if not resp.get("indices", {}):
                return True
            return False

        # 2) ack=True and shards_ack=True with each index in resp["indices"]
        #    marked as closed=True
        # The statement of explicit "is True" below assures we have a boolean
        # as the response has the form of "true" or "false" originally
        all_closed = all(
            [state and state.get("closed") for state in resp.get("indices", {}).values()]
        )
        if not all_closed:
            return False

        # Finally, we can state it is all good
        return True

    def _close_indices_if_needed(self, backup_id: int) -> Set[str]:
        """Closes indices that will be restored.

        Returns a set of indices that were closed or raises an exception:
        - OpenSearchRestoreIndexClosingError if any of the indices could not be closed.

        Raises:
            OpenSearchHttpError
            OpenSearchRestoreIndexClosingError
        """
        backup_indices = self._list_backups().get(backup_id, {}).get("indices", {})
        indices_to_close = set()
        for index, state in ClusterState.indices(self.charm.opensearch).items():
            if (
                index in backup_indices
                and state["status"] != IndexStateEnum.CLOSED
                and index not in INDICES_TO_EXCLUDE_AT_RESTORE
            ):
                indices_to_close.add(index)

        try:
            if not self._close_indices(indices_to_close):
                raise OpenSearchRestoreIndexClosingError()
        except OpenSearchError as e:
            raise OpenSearchRestoreIndexClosingError(e)
        return indices_to_close

    def _restore(self, backup_id: int) -> Dict[str, Any]:
<<<<<<< HEAD
        """Runs the restore and processes the response.

        Backups come in the user-formatted string, YYYY-MM-DDTHH:MM:SSZ.
        """
        backup_indices = self._list_backups()[backup_id]["indices"]
        # The restore call will close indices if there is a matching name.
=======
        """Runs the restore and processes the response."""
        backup_indices = self._list_backups().get(backup_id, {}).get("indices", {})
>>>>>>> a1c0d94d
        output = self._request(
            "POST",
            f"_snapshot/{S3_REPOSITORY}/{backup_id.lower()}/_restore?wait_for_completion=true",
            payload={
                "indices": ",".join(
                    [f"-{idx}" for idx in INDICES_TO_EXCLUDE_AT_RESTORE & set(backup_indices)]
                ),
                "partial": False,  # It is the default value, but we want to avoid partial restores
            },
        )
        logger.debug(f"_restore: restore call returned {output}")
        if (
            self.get_service_status(output)
            == BackupServiceState.SNAPSHOT_RESTORE_ERROR_INDEX_NOT_CLOSED
        ):
            to_close = output["error"]["reason"].split("[")[2].split("]")[0]
            raise OpenSearchRestoreIndexClosingError(f"_restore: fails to close {to_close}")

        if "snapshot" not in output or "shards" not in output.get("snapshot"):
            raise OpenSearchRestoreCheckError(f"_restore: unexpected response {output}")

        return output["snapshot"]

    def _is_restore_complete(self) -> bool:
        """Checks if the restore is finished.

        Essentially, check for each index shard: for all type=SNAPSHOT and stage=DONE, return True.
        """
        indices_status = self._request("GET", "/_recovery?human")
        if not indices_status:
            raise OpenSearchRestoreCheckError("_is_restore_complete: failed to get indices status")
        for info in indices_status.values():
            # Now, check the status of each shard
            for shard in info["shards"]:
                if shard["type"] == "SNAPSHOT" and shard["stage"] != "DONE":
                    return False
        return True

    def _is_backup_available_for_restore(self, backup_id: int) -> bool:
        """Checks if the backup_id exists and is ready for a restore."""
        backups = self._list_backups()
        try:
            return (
                backup_id in backups.keys()
                and self.get_snapshot_status(backups[backup_id]["state"])
                == BackupServiceState.SUCCESS
            )
        except OpenSearchListBackupError:
            return False

    def _on_restore_backup_action(self, event: ActionEvent) -> None:  # noqa #C901
        """Restores a backup to the current cluster."""
        if not self._can_unit_perform_backup(event):
            event.fail("Failed: backup service is not configured yet")
            return
        try:
            if not self._is_restore_complete():
                event.fail("Failed: previous restore is still in progress")
                return
        except OpenSearchRestoreCheckError:
            event.fail("Failed: error connecting to the cluster")
            return
        # Now, validate the backup is working
        backup_id = event.params.get("backup-id")
        if not self._is_backup_available_for_restore(backup_id):
            event.fail(f"Failed: no backup-id {backup_id}")
            return

        self.charm.status.set(MaintenanceStatus(RestoreInProgress))

        # Restore will try to close indices if there is a matching name.
        # The goal is to leave the cluster in a running state, even if the restore fails.
        # In case of failure, then restore action must return a list of closed indices
        closed_idx = set()
        try:
            closed_idx = self._close_indices_if_needed(backup_id)
            output = self._restore(backup_id)
            logger.debug(f"Restore action: received response: {output}")
            logger.info(f"Restore action succeeded for backup_id {backup_id}")
        except (
            OpenSearchHttpError,
            OpenSearchRestoreIndexClosingError,
            OpenSearchRestoreCheckError,
        ) as e:
            self.charm.status.clear(RestoreInProgress)
            event.fail(f"Failed: {e}")
            return

        # Post execution checks
        # Was the call successful?
        state = self.get_service_status(output)
        if state != BackupServiceState.SUCCESS:
            event.fail(f"Restore failed with {state}")
            self.charm.status.clear(RestoreInProgress)
            return

        shards = output.get("shards", {})
        if shards.get("successful", -1) != shards.get("total", 0):
            event.fail("Failed to restore all the shards")
            self.charm.status.clear(RestoreInProgress)
            return

        try:
            msg = (
                "Restore is complete" if self._is_restore_complete() else "Restore in progress..."
            )
        except OpenSearchRestoreCheckError:
            event.fail("Failed: error connecting to the cluster")
            return
        self.charm.status.clear(RestoreInProgress)
        event.set_results(
            {"backup-id": backup_id, "status": msg, "closed-indices": str(closed_idx)}
        )

    def _on_create_backup_action(self, event: ActionEvent) -> None:  # noqa: C901
        """Creates a backup from the current cluster."""
        if not self._can_unit_perform_backup(event):
            event.fail("Failed: backup service is not configured or busy")
            return

        new_backup_id = datetime.now().strftime(OPENSEARCH_BACKUP_ID_FORMAT)
        try:
            logger.debug(
                f"Create backup action request id {new_backup_id} response is:"
                + self.get_service_status(
                    self._request(
                        "PUT",
                        f"_snapshot/{S3_REPOSITORY}/{new_backup_id.lower()}?wait_for_completion=false",
                        payload={
                            "indices": "*",  # Take all indices
                            "partial": False,  # It is the default value, but we want to avoid partial backups
                        },
                    )
                )
            )

            logger.info(f"Backup request submitted with backup-id {new_backup_id}")
        except (
            OpenSearchHttpError,
            OpenSearchListBackupError,
        ) as e:
            event.fail(f"Failed with exception: {e}")
            return
        event.set_results({"backup-id": new_backup_id, "status": "Backup is running."})

    def _can_unit_perform_backup(self, _: ActionEvent) -> bool:
        """Checks if the actions run from this unit can be executed or not.

        If not, then register the reason as a failure in the event and returns False.
        Returns True otherwise.

        This method does not check if the unit is a leader, as list backups action does
        not demand it.
        """
        # First, validate the plugin is present and correctly configured.
        if self._plugin_status != PluginState.ENABLED:
            logger.warning(
                f"Failed: plugin is not ready yet, current status is {self._plugin_status}"
            )
            return False

        # Then, check the repo status
        status = self._check_repo_status()
        if status != BackupServiceState.SUCCESS:
            logger.warning(f"Failed: repo status is {status}")
            return False
        return not self.is_backup_in_progress()

    def _list_backups(self) -> Dict[int, str]:
        """Returns a mapping of snapshot ids / state."""
        # Using the original request method, as we want to raise an http exception if we
        # cannot get the snapshot list.
        response = self.charm.opensearch.request("GET", f"_snapshot/{S3_REPOSITORY}/_all")
        return {
            snapshot["snapshot"].upper(): {
                "state": snapshot["state"],
                "indices": snapshot.get("indices", []),
            }
            for snapshot in response.get("snapshots", [])
        }

    def is_backup_in_progress(self) -> bool:
        """Returns True if backup is in progress, False otherwise.

        We filter the _query_backup_status() and seek for the following states:
        - SNAPSHOT_IN_PROGRESS
        """
        if self._query_backup_status() in [
            BackupServiceState.SNAPSHOT_IN_PROGRESS,
            BackupServiceState.RESPONSE_FAILED_NETWORK,
        ]:
            # We have a backup in progress or we cannot reach the API
            # taking the "safe path" of informing a backup is in progress
            return True
        return False

    def _query_backup_status(self, backup_id: Optional[str] = None) -> BackupServiceState:
        try:
            for attempt in Retrying(stop=stop_after_attempt(5), wait=wait_fixed(5)):
                with attempt:
                    target = f"_snapshot/{S3_REPOSITORY}/"
                    target += f"{backup_id.lower()}" if backup_id else "_all"
                    output = self._request("GET", target)
                    logger.debug(f"Backup status: {output}")
        except RetryError as e:
            logger.error(f"_request failed with: {e}")
            return BackupServiceState.RESPONSE_FAILED_NETWORK
        return self.get_service_status(output)

    def _on_s3_credentials_changed(self, event: EventBase) -> None:  # noqa: C901
        """Calls the plugin manager config handler.

        This method will iterate over the s3 relation and check:
        1) Is S3 fully configured? If not, we can abandon this event
        2) Try to enable the plugin
        3) If the plugin is not enabled, then defer the event
        4) Send the API calls to setup the backup service
        """
        if not self.can_use_s3_repository():
            # Always check if a relation actually exists and if options are available
            # in this case, seems one of the conditions above is not yet present
            # abandon this restart event, as it will be called later once s3 configuration
            # is correctly set
            return

        if self.s3_client.get_s3_connection_info().get("tls-ca-chain"):
            raise NotImplementedError

        self.charm.status.set(MaintenanceStatus(BackupSetupStart))

        try:
            if not self.charm.plugin_manager.check_plugin_manager_ready():
                raise OpenSearchNotFullyReadyError()

            plugin = self.charm.plugin_manager.get_plugin(OpenSearchBackupPlugin)
            if self.charm.plugin_manager.status(plugin) == PluginState.ENABLED:
                # We need to explicitly disable the plugin before reconfiguration
                # That happens because, differently from the actual configs, we cannot
                # retrieve the key values and check if they changed.
                self.charm.plugin_manager.apply_config(plugin.disable())
            self.charm.plugin_manager.apply_config(plugin.config())
        except OpenSearchError as e:
            if isinstance(e, OpenSearchNotFullyReadyError):
                logger.warning("s3-changed: cluster not ready yet")
            else:
                self.charm.status.set(BlockedStatus(PluginConfigError))
                # There was an unexpected error, log it and block the unit
                logger.error(e)
            event.defer()
            return

        if self._plugin_status not in [
            PluginState.ENABLED,
            PluginState.WAITING_FOR_UPGRADE,
        ]:
            logger.warning("_on_s3_credentials_changed: plugin is not enabled.")
            event.defer()
            return

        if not self.charm.unit.is_leader():
            # Plugin is configured locally for this unit. Now the leader proceed.
            self.charm.status.clear(PluginConfigError)
            self.charm.status.clear(BackupSetupStart)
            return
        self.apply_api_config_if_needed()
        self.charm.status.clear(PluginConfigError)
        self.charm.status.clear(BackupSetupStart)

    def apply_api_config_if_needed(self) -> None:
        """Runs the post restart routine and API calls needed to setup/disable backup.

        This method should be called by the charm in its restart callback resolution.
        """
        # Backup relation has been recently made available with all the parameters needed.
        # Steps:
        #     (1) set up as maintenance;
        self.charm.status.set(MaintenanceStatus(BackupConfigureStart))
        #     (2) run the request; and
        state = self._register_snapshot_repo()
        #     (3) based on the response, set the message status
        if state != BackupServiceState.SUCCESS:
            logger.error(f"Failed to setup backup service with state {state}")
            self.charm.status.set(BlockedStatus(BackupSetupFailed), app=True)
<<<<<<< HEAD
=======
            self.charm.status.clear(BackupConfigureStart)
>>>>>>> a1c0d94d
            return
        self.charm.status.clear(BackupSetupFailed, app=True)
        self.charm.status.clear(BackupConfigureStart)

    def _on_s3_broken(self, event: EventBase) -> None:  # noqa: C901
        """Processes the broken s3 relation.

        It runs the reverse process of on_s3_change:
        1) Check if the cluster is currently taking a snapshot, if yes, set status as blocked
           and defer this event.
        2) If leader, run API calls to signal disable is needed
        """
        if (
            self.charm.model.get_relation(S3_RELATION)
            and self.charm.model.get_relation(S3_RELATION).units
        ):
            event.defer()
            return

        self.charm.status.set(MaintenanceStatus(BackupInDisabling))
        snapshot_status = self._check_snapshot_status()
        if snapshot_status in [
            BackupServiceState.SNAPSHOT_IN_PROGRESS,
        ]:
            # 1) snapshot is either in progress or partially taken: block and defer this event
            self.charm.status.set(WaitingStatus(BackupDeferRelBrokenAsInProgress))
            event.defer()
            return
        self.charm.status.clear(BackupDeferRelBrokenAsInProgress)

        if snapshot_status in [
            BackupServiceState.SNAPSHOT_PARTIALLY_TAKEN,
        ]:
            logger.warning(
                "Snapshot has been partially taken, but not completed. Continuing with relation removal..."
            )

        # Run the check here, instead of the start of this hook, as we want all the
        # units to keep deferring the event if needed.
        # That avoids a condition where we have:
        # 1) A long snapshot is taking place
        # 2) Relation is removed
        # 3) Only leader is checking for that and deferring the event
        # 4) The leader is lost or removed
        # 5) The snapshot is removed: self._execute_s3_broken_calls() never happens
        # That is why we are running the leader check here and not at first
        if self.charm.unit.is_leader():
            # 2) Run the API calls
            self._execute_s3_broken_calls()

        try:
            plugin = self.charm.plugin_manager.get_plugin(OpenSearchBackupPlugin)
            if self.charm.plugin_manager.status(plugin) == PluginState.ENABLED:
                self.charm.plugin_manager.apply_config(plugin.disable())
        except OpenSearchError as e:
            if isinstance(e, OpenSearchNotFullyReadyError):
                logger.warning("s3-changed: cluster not ready yet")
            else:
                self.charm.status.set(BlockedStatus(PluginConfigError))
                # There was an unexpected error, log it and block the unit
                logger.error(e)
            event.defer()
            return
        self.charm.status.clear(BackupInDisabling)
        self.charm.status.clear(PluginConfigError)

    def _execute_s3_broken_calls(self):
        """Executes the s3 broken API calls."""
        return  # do not execute anything as we intend to keep the backups untouched

    def _check_repo_status(self) -> BackupServiceState:
        try:
            return self.get_service_status(self._request("GET", f"_snapshot/{S3_REPOSITORY}"))
        except OpenSearchHttpError:
            return BackupServiceState.RESPONSE_FAILED_NETWORK

    def _check_snapshot_status(self) -> BackupServiceState:
        try:
            return self.get_snapshot_status(self._request("GET", "/_snapshot/_status"))
        except OpenSearchHttpError:
            return BackupServiceState.RESPONSE_FAILED_NETWORK

    def _get_endpoint_protocol(self, endpoint: str) -> str:
        """Returns the protocol based on the endpoint."""
        if endpoint.startswith("http://"):
            return "http"
        if endpoint.startswith("https://"):
            return "https"
        return "https"

    def _register_snapshot_repo(self) -> BackupServiceState:
        """Registers the snapshot repo in the cluster."""
        info = self.s3_client.get_s3_connection_info()
        extra_settings = {}
        if info.get("region"):
            extra_settings["region"] = info.get("region")
        if info.get("storage-class"):
            extra_settings["storage_class"] = info.get("storage-class")

        return self.get_service_status(
            self._request(
                "PUT",
                f"_snapshot/{S3_REPOSITORY}",
                payload={
                    "type": "s3",
                    "settings": {
                        "endpoint": info.get("endpoint"),
                        "protocol": self._get_endpoint_protocol(info.get("endpoint")),
                        "bucket": info["bucket"],
                        "base_path": info.get("path", S3_REPO_BASE_PATH),
                        **extra_settings,
                    },
                },
            )
        )

    def can_use_s3_repository(self) -> bool:
        """Checks if relation is set and all configs needed are present.

        The get_s3_connection_info() checks if the relation is present, and if yes,
        returns the data in it.

        This method will go over the output and generate a list of missing parameters
        that are manadatory to have be present. An empty list means everything is present.
        """
        missing_s3_configs = [
            config
            for config in ["bucket", "endpoint", "access-key", "secret-key"]
            if config not in self.s3_client.get_s3_connection_info()
        ]
        if missing_s3_configs:
            logger.warn(f"Missing following configs {missing_s3_configs} in s3 relation")
            rel = self.charm.model.get_relation(S3_RELATION)
            if rel and rel.units:
                # Now, there is genuine interest in configuring S3 correctly,
                # hence we generate the status
                self.charm.status.set(
                    WaitingStatus(
                        f"Waiting for s3 relation to be fully configured: {missing_s3_configs}"
                    )
                )
            return False
        return True

    def _request(self, *args, **kwargs) -> dict[str, Any] | None:
        """Returns the output of OpenSearchDistribution.request() or throws an error.

        Request method can return one of many: Union[Dict[str, any], List[any], int]
        and raise multiple types of errors.

        If int is returned, then throws an exception informing the HTTP request failed.
        If the request fails, returns the error text or None if only status code is found.

        Raises:
          - ValueError
        """
        if "retries" not in kwargs.keys():
            kwargs["retries"] = 6
        if "timeout" not in kwargs.keys():
            kwargs["timeout"] = 10
        # We are interested to see the entire response
        kwargs["resp_status_code"] = False
        try:
            result = self.charm.opensearch.request(*args, **kwargs)
        except OpenSearchHttpError as e:
            return e.response_body if e.response_body else None
        return result if isinstance(result, dict) else None

    def get_service_status(  # noqa: C901
        self, response: dict[str, Any] | None
    ) -> BackupServiceState:
        """Returns the response status in a Enum.

        Based on:
        https://github.com/opensearch-project/OpenSearch/blob/
            ba78d93acf1da6dae16952d8978de87cb4df2c61/
            server/src/main/java/org/opensearch/OpenSearchServerException.java#L837
        https://github.com/opensearch-project/OpenSearch/blob/
            ba78d93acf1da6dae16952d8978de87cb4df2c61/
            plugins/repository-s3/src/yamlRestTest/resources/rest-api-spec/test/repository_s3/40_repository_ec2_credentials.yml
        """
        if not response:
            return BackupServiceState.SNAPSHOT_FAILED_UNKNOWN

        try:
            if "error" not in response:
                return BackupServiceState.SUCCESS
            type = response["error"]["root_cause"][0]["type"]
            reason = response["error"]["root_cause"][0]["reason"]
        except KeyError as e:
            logger.exception(e)
            logger.error("response contained unknown error code")
            return BackupServiceState.RESPONSE_FAILED_NETWORK
        # Check if we error'ed b/c s3 repo is not configured, hence we are still
        # waiting for the plugin to be configured
        if type == "repository_exception" and REPO_NOT_CREATED_ERR in reason:
            return BackupServiceState.REPO_NOT_CREATED
        if type == "repository_exception" and REPO_CREATING_ERR in reason:
            return BackupServiceState.REPO_CREATION_ERR
        if type == "repository_exception":
            return BackupServiceState.REPO_ERR_UNKNOWN
        if type == "repository_missing_exception":
            return BackupServiceState.REPO_MISSING
        if type == "repository_verification_exception" and REPO_NOT_ACCESS_ERR in reason:
            return BackupServiceState.REPO_S3_UNREACHABLE
        if type == "illegal_argument_exception":
            return BackupServiceState.ILLEGAL_ARGUMENT
        if type == "snapshot_missing_exception":
            return BackupServiceState.SNAPSHOT_MISSING
        if type == "snapshot_restore_exception" and RESTORE_OPEN_INDEX_WITH_SAME_NAME in reason:
            return BackupServiceState.SNAPSHOT_RESTORE_ERROR_INDEX_NOT_CLOSED
        if type == "snapshot_restore_exception":
            return BackupServiceState.SNAPSHOT_RESTORE_ERROR
        if (
            "bucket" in self.s3_client.get_s3_connection_info()
            and S3_REPOSITORY in response
            and "settings" in response[S3_REPOSITORY]
            and self.s3_client.get_s3_connection_info()["bucket"]
            == response[S3_REPOSITORY]["settings"]["bucket"]
        ):
            return BackupServiceState.REPO_NOT_CREATED_ALREADY_EXISTS
        # Ensure this is not containing any information about snapshots, return SUCCESS
        return self.get_snapshot_status(response)

    def get_snapshot_status(self, response: Dict[str, Any] | None) -> BackupServiceState:
        """Returns the snapshot status."""
        if not response:
            return BackupServiceState.SNAPSHOT_FAILED_UNKNOWN
        # Now, check snapshot status:
        r_str = str(response)
        if "IN_PROGRESS" in r_str:
            return BackupServiceState.SNAPSHOT_IN_PROGRESS
        if "PARTIAL" in r_str:
            return BackupServiceState.SNAPSHOT_PARTIALLY_TAKEN
        if "INCOMPATIBLE" in r_str:
            return BackupServiceState.SNAPSHOT_INCOMPATIBILITY
        if "FAILED" in r_str:
            return BackupServiceState.SNAPSHOT_FAILED_UNKNOWN
        return BackupServiceState.SUCCESS<|MERGE_RESOLUTION|>--- conflicted
+++ resolved
@@ -66,11 +66,7 @@
     OpenSearchHttpError,
     OpenSearchNotFullyReadyError,
 )
-<<<<<<< HEAD
-from charms.opensearch.v0.opensearch_locking import OpenSearchOpsLock
-=======
 from charms.opensearch.v0.opensearch_locking import OpenSearchNodeLock
->>>>>>> a1c0d94d
 from charms.opensearch.v0.opensearch_plugins import OpenSearchBackupPlugin, PluginState
 from ops.charm import ActionEvent
 from ops.framework import EventBase, Object
@@ -100,11 +96,7 @@
 INDICES_TO_EXCLUDE_AT_RESTORE = {
     ".opendistro_security",
     ".opensearch-observability",
-<<<<<<< HEAD
-    OpenSearchOpsLock.LOCK_INDEX,
-=======
     OpenSearchNodeLock.OPENSEARCH_INDEX,
->>>>>>> a1c0d94d
 }
 
 REPO_NOT_CREATED_ERR = "repository type [s3] does not exist"
@@ -283,17 +275,8 @@
         return indices_to_close
 
     def _restore(self, backup_id: int) -> Dict[str, Any]:
-<<<<<<< HEAD
-        """Runs the restore and processes the response.
-
-        Backups come in the user-formatted string, YYYY-MM-DDTHH:MM:SSZ.
-        """
-        backup_indices = self._list_backups()[backup_id]["indices"]
-        # The restore call will close indices if there is a matching name.
-=======
         """Runs the restore and processes the response."""
         backup_indices = self._list_backups().get(backup_id, {}).get("indices", {})
->>>>>>> a1c0d94d
         output = self._request(
             "POST",
             f"_snapshot/{S3_REPOSITORY}/{backup_id.lower()}/_restore?wait_for_completion=true",
@@ -577,10 +560,7 @@
         if state != BackupServiceState.SUCCESS:
             logger.error(f"Failed to setup backup service with state {state}")
             self.charm.status.set(BlockedStatus(BackupSetupFailed), app=True)
-<<<<<<< HEAD
-=======
             self.charm.status.clear(BackupConfigureStart)
->>>>>>> a1c0d94d
             return
         self.charm.status.clear(BackupSetupFailed, app=True)
         self.charm.status.clear(BackupConfigureStart)

--- conflicted
+++ resolved
@@ -278,25 +278,6 @@
         with open(path, "r+") as f:
             data = f.read()
 
-<<<<<<< HEAD
-            if regex and old_val and re.compile(old_val, re.MULTILINE).findall(data):
-                data = re.sub(r"{}".format(old_val), f"{new_val}", data)
-            elif old_val and old_val in data:
-                data = data.replace(old_val, new_val)
-            elif add_line_if_missing:
-                data += f"{data.rstrip()}\n{new_val}\n"
-
-            if output_type in [OutputType.console, OutputType.all]:
-                logger.info(data)
-
-            if output_type in [OutputType.file, OutputType.all]:
-                if output_file is None or output_file == config_file:
-                    f.seek(0)
-                    f.write(data)
-                else:
-                    with open(output_file, "w") as g:
-                        g.write(data)
-=======
         if regex and old_val and re.compile(old_val, re.MULTILINE).findall(data):
             data = re.sub(r"{}".format(old_val), f"{new_val}", data)
         elif old_val and old_val in data:
@@ -312,7 +293,6 @@
 
         with open(output_file, "w") as f:
             f.write(data)
->>>>>>> 7670d8ef
 
     @override
     def append(

# Copyright 2024 Canonical Ltd.
# See LICENSE file for licensing details.

"""In this file we declare the constants and enums used by the charm."""

# The unique Charmhub library identifier, never change it
LIBID = "a8e3e482b22f4552ad6211ea77b46f7b"

# Increment this major API version when introducing breaking changes
LIBAPI = 0

# Increment this PATCH version before using `charmcraft publish-lib` or reset
# to 0 if you are raising the major API version
LIBPATCH = 1


# Blocked statuses
WaitingToStart = "Waiting for OpenSearch to start..."
InstallError = "Could not install OpenSearch."
CertsExpirationError = "The certificates: {} need to be refreshed."
WaitingForBusyShards = "Some shards are still initializing / relocating."
WaitingForSpecificBusyShards = "The shards: {} need to complete building."
ExclusionFailed = "The {} exclusion(s) of this node failed."
AllocationExclusionFailed = "The exclusion of this node from the allocations failed."
VotingExclusionFailed = "The exclusion of this node from the voting list failed."
ServiceStartError = "An error occurred during the start of the OpenSearch service."
ServiceStopped = "The OpenSearch service stopped."
ServiceStopFailed = "An error occurred while attempting to stop the OpenSearch service."
ServiceIsStopping = "The OpenSearch service is stopping."
AdminUserNotConfigured = "Waiting for the admin user to be fully configured..."
TLSNotFullyConfigured = "Waiting for TLS to be fully configured..."
TLSRelationMissing = "Missing TLS relation with this cluster."
TLSRelationBrokenError = (
    "Relation broken with the TLS Operator while TLS not fully configured. Stopping OpenSearch."
)
NoNodeUpInCluster = "No node is up in this cluster."
TooManyNodesRemoved = (
    "Too many nodes being removed at the same time, please scale your application up."
)
ClusterHealthRed = "1 or more 'primary' shards are not assigned, please scale your application up."
ClusterHealthUnknown = "No unit online, cannot determine if it's safe to scale-down."
ClusterHealthYellow = (
    "1 or more 'replica' shards are not assigned, please scale your application up."
)
ClusterHealthRedUpgrade = (
    "1 or more 'primary' shards are not assigned in the cluster. Fix unhealthy units"
)
IndexCreationFailed = "failed to create {index} index - deferring index-requested event..."
UserCreationFailed = "failed to create users for {rel_name} relation {id}"
PluginConfigChangeError = "Failed to apply config changes on the plugin."

CmVoRolesProvidedInvalid = (
    "cluster_manager and voting_only roles cannot be both set on the same nodes."
)
CMRoleRemovalForbidden = "Removal of cluster_manager role from deployment not allowed."
DataRoleRemovalForbidden = (
    "Removal of data role from current deployment not allowed - the data cannot be reallocated."
)
PClusterNoRelation = "Cannot start. Waiting for peer cluster relation..."
PClusterWrongRelation = "Cluster name don't match with related cluster. Remove relation."
PClusterWrongRolesProvided = "Cannot start cluster with current set of roles."
PClusterWrongNodesCountForQuorum = (
    "Even number of members in quorum if current unit started. Add or remove 1 unit."
)
PluginConfigError = "Unexpected error during plugin configuration, check the logs"
BackupSetupFailed = "Backup setup failed, check logs for details"
S3RelMissing = "Backup failover cluster missing S3 relation."
S3RelShouldNotExist = "This unit should not be related to S3"
S3RelDataIncomplete = "S3 relation data missing or incomplete."
S3RelUneligible = "Only orchestrator clusters should relate to S3."

# Wait status
RequestUnitServiceOps = "Requesting lock on operation: {}"
BackupDeferRelBrokenAsInProgress = "Backup service cannot be stopped: backup in progress."


# Maintenance statuses
InstallProgress = "Installing OpenSearch..."
SecurityIndexInitProgress = "Initializing the security index..."
AdminUserInitProgress = "Configuring admin user..."
TLSNewCertsRequested = "Requesting new TLS certificates..."
HorizontalScaleUpSuggest = "Horizontal scale up advised: {} shards unassigned."
WaitingForOtherUnitServiceOps = "Waiting for other units to complete the ops on their service."
NewIndexRequested = "new index {index} requested"
RestoreInProgress = "Restore in progress..."
PluginConfigCheck = "Plugin configuration check."
BackupSetupStart = "Backup setup started."
BackupConfigureStart = "Configuring backup service..."
BackupInDisabling = "Disabling backup service..."

# Relation Interfaces
ClientRelationName = "opensearch-client"
PeerRelationName = "opensearch-peers"
PeerClusterOrchestratorRelationName = "peer-cluster-orchestrator"
PeerClusterRelationName = "peer-cluster"
COSUser = "monitor"
COSRelationName = "cos-agent"
COSRole = "readall_and_monitor"
COSPort = "9200"


# Opensearch Users
OpenSearchSystemUsers = {"admin", "kibanaserver"}
OpenSearchUsers = OpenSearchSystemUsers | {"monitor"}
OpenSearchRoles = set()
AdminUser = "admin"
KibanaserverUser = "kibanaserver"
KibanaserverRole = "kibana_server"

# Opensearch Snap revision
<<<<<<< HEAD
OPENSEARCH_SNAP_REVISION = 47  # Keep in sync with `workload_version` file
=======
OPENSEARCH_SNAP_REVISION = 50  # Keep in sync with `workload_version` file
>>>>>>> 60f1ced7

# User-face Backup ID format
OPENSEARCH_BACKUP_ID_FORMAT = "%Y-%m-%dT%H:%M:%SZ"<|MERGE_RESOLUTION|>--- conflicted
+++ resolved
@@ -108,11 +108,7 @@
 KibanaserverRole = "kibana_server"
 
 # Opensearch Snap revision
-<<<<<<< HEAD
-OPENSEARCH_SNAP_REVISION = 47  # Keep in sync with `workload_version` file
-=======
 OPENSEARCH_SNAP_REVISION = 50  # Keep in sync with `workload_version` file
->>>>>>> 60f1ced7
 
 # User-face Backup ID format
 OPENSEARCH_BACKUP_ID_FORMAT = "%Y-%m-%dT%H:%M:%SZ"
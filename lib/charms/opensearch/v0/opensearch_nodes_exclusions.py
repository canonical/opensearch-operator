# Copyright 2024 Canonical Ltd.
# See LICENSE file for licensing details.

"""Base class for OpenSearch node exclusions management."""
import logging
from functools import cached_property
from typing import List, Optional, Set

from charms.opensearch.v0.helper_cluster import ClusterTopology
from charms.opensearch.v0.models import DeploymentType, Node
from charms.opensearch.v0.opensearch_exceptions import (
    OpenSearchError,
    OpenSearchHttpError,
)
from charms.opensearch.v0.opensearch_internal_data import Scope
from tenacity import Retrying, stop_after_delay, wait_fixed

# The unique Charmhub library identifier, never change it
LIBID = "51c1ac864e9a4d12b1d1ef27c0ff2e50"

# Increment this major API version when introducing breaking changes
LIBAPI = 0

# Increment this PATCH version before using `charmcraft publish-lib` or reset
# to 0 if you are raising the major API version
LIBPATCH = 1


logger = logging.getLogger(__name__)


ALLOCS_TO_DELETE = "allocation-exclusions-to-delete"


class OpenSearchExclusionError(OpenSearchError):
    """Base class for OpenSearch exclusions errors."""


class OpenSearchExclusionNodeNotRegisteredError(OpenSearchExclusionError):
    """Error when a node is not in the list of nodes."""


class OpenSearchExclusionElectedManagerNotFoundError(OpenSearchExclusionError):
    """Error when the elected manager is not in the list of nodes."""


class OpenSearchExclusions:
    """Exclusions related operations, important to reason as exclusions, NOT additions."""

    def __init__(self, charm):
        self._charm = charm
        self._opensearch = self._charm.opensearch

        self._scope = Scope.APP if self._charm.unit.is_leader() else Scope.UNIT

<<<<<<< HEAD
    def allocation_cleanup(self) -> None:
        """Delete alloc exclusions that failed to be deleted."""
=======
    def add_current(self, restart: bool = False) -> None:
        """Add Voting and alloc exclusions."""
        if (self._node.is_cm_eligible() or self._node.is_voting_only()) and not self._add_voting():
            logger.error(f"Failed to add voting exclusion: {self._node.name}.")

        if not restart:
            if self._node.is_data() and not self._add_allocations():
                logger.error(f"Failed to add shard allocation exclusion: {self._node.name}.")

    def delete_current(self) -> None:
        """Delete Voting and alloc exclusions."""
        if (
            self._node.is_cm_eligible() or self._node.is_voting_only()
        ) and not self._delete_voting():
            self._charm.peers_data.put(self._scope, VOTING_TO_DELETE, True)

        if self._node.is_data() and not self._delete_allocations():
            current_allocations = set(
                self._charm.peers_data.get(self._scope, ALLOCS_TO_DELETE, "").split(",")
            )
            current_allocations.add(self._node.name)

            self._charm.peers_data.put(
                self._scope, ALLOCS_TO_DELETE, ",".join(current_allocations)
            )

    def cleanup(self) -> None:
        """Delete all exclusions that failed to be deleted."""
        need_voting_cleanup = self._charm.peers_data.get(self._scope, VOTING_TO_DELETE, False)
        if need_voting_cleanup and self._delete_voting():
            self._charm.peers_data.delete(self._scope, VOTING_TO_DELETE)

>>>>>>> 8649727f
        allocations_to_cleanup = self._charm.peers_data.get(
            self._scope, ALLOCS_TO_DELETE, ""
        ).split(",")
        if allocations_to_cleanup and self.delete_allocations(allocations_to_cleanup):
            self._charm.peers_data.delete(self._scope, ALLOCS_TO_DELETE)

    def _add_voting(
        self, alt_hosts: Optional[List[str]] = None, node_names: Optional[List[str]] = None
    ) -> bool:
        """Include the current node in the CMs voting exclusions list of nodes.

        If node_names is not specified, then the current node is excluded for compatibility.
        """
        if set(node_names or []) == self._fetch_voting_exclusions(alt_hosts):
            # no need to add the same nodes again
            return True

        add_nodes = "&node_names=" + (",".join(node_names) if node_names else self._node.name)
        try:
            self._opensearch.request(
                "POST",
                "/_cluster/voting_config_exclusions?timeout=1m" + add_nodes,
                alt_hosts=alt_hosts,
                resp_status_code=True,
                retries=3,
            )
            return True
        except OpenSearchHttpError:
            return False

    def _delete_voting(self, alt_hosts: Optional[List[str]] = None) -> bool:
        """Remove all the voting exclusions - cannot target 1 exclusion at a time."""
        # "wait_for_removal" is VERY important, it removes all voting configs immediately
        # and allows any node to return to the voting config in the future
        try:
            self._opensearch.request(
                "DELETE",
                "/_cluster/voting_config_exclusions?wait_for_removal=false",
                alt_hosts=alt_hosts,
                resp_status_code=True,
            )
            return True
        except OpenSearchHttpError:
            return False

    def settle_voting(self, unit_is_stopping: bool = False, retry: bool = True):  # noqa C901
        """Settle the voting exclusions for all voting units.

        The voting exclusion management assures that the cluster has the right number of CMs
        in special cases such as single or double units. If we cannot carefully manage this
        situation, then we may end up with a cluster with corrupted metadata.

        This function will assign voting exclusions based on the current available CMs.

        The voting exclusion will only happen as we enter the "2x CMs" scenario. During this time,
        we will exclude some nodes and ensure the cluster manager has been settled. Once the
        cluster changes to a <2 or >2 node scenario, then we clean up the voting exclusions.

        Args:
            unit_is_stopping:
                If the unit is stopping, it must be excluded from the voting always
                and we should consider only the remaining CMs
            retry:
                If the operation should retry its internal checks or fail right away

        Raises:
            OpenSearchHttpError:
                Any HTTP error that happens during the request.
            OpenSearchExclusionNodeNotRegisteredError:
                The unit is not in the list of nodes.
            OpenSearchExclusionElectedManagerNotFoundError:
                The elected manager is not in the list of nodes
        """
        # To avoid any race conditions, only the juju leader of the MAIN cluster will manage the
        # voting OR we have a unit that is stopping, in this case we may have to update
        # voting exclusions.
        if not unit_is_stopping and (
            self._charm.opensearch_peer_cm.deployment_desc().typ
            != DeploymentType.MAIN_ORCHESTRATOR
            and not self._charm.unit.is_leader()
        ):
            return

        stop_delay = 300
        wait_time = 10

        for attempt in Retrying(
            stop=stop_after_delay(stop_delay), wait=wait_fixed(wait_time), reraise=True
        ):
            with attempt:
                nodes = ClusterTopology.nodes(
                    self._charm.opensearch,
                    self._charm.opensearch.is_node_up(),
                    self._charm.alt_hosts,
                )

                node = None
                for n in nodes:
                    if n.name == self._charm.unit_name:
                        if not n.is_cm_eligible() and not n.is_voting_only():
                            # Nothing to do here, this is a unit that IS stopping but cannot vote
                            return
                        node = n
                        break

                if unit_is_stopping and node:
                    # This is a stop operation, we exclude the unit that is stopping
                    # if still in the list
                    nodes.remove(node)
                    # we can finish the for loop here

                elif not unit_is_stopping and not node:
                    # This unit is starting, we must assure it shows up in the list
                    # Let's retry
                    raise OpenSearchExclusionNodeNotRegisteredError()
                # Any other case is okay to move forward without changes
                # not unit_is_stopping and     node: normal checks from the MAIN leader
                #     unit_is_stopping and not node: expected if we have a unit going away

        sorted_cm_names = sorted(ClusterTopology.get_cluster_managers_names(nodes))
        # For the sake of predictability, we always sort the cluster managers
        current_exclusions = self._fetch_voting_exclusions(self._charm.alt_hosts)
        logger.debug(f"Current voting exclusions: {current_exclusions}")

        new_exclusions = []

        # Each of the possible cases
        if len(sorted_cm_names) == 1:
            if unit_is_stopping:
                # This condition only happens IF the cluster had 2x units and now scale down to 1
                # In this scenario, exclude the node that is going away, to force election
                # to the remaining unit.
                new_exclusions.append(self._charm.unit_name)
            else:
                # In the case this unit is not stopping: we do not need to have voting exclusions
                self._delete_voting(self._charm.alt_hosts)
                return

        elif len(sorted_cm_names) == 2:
            if unit_is_stopping:
                # Down scaling from 3->2 units, where this unit is going away
                # Remove both this unit and the first sorted_cm_names from the voting
                new_exclusions.extend([self._charm.unit_name, sorted_cm_names[0]])
            else:
                # We are adding this unit to the cluster and we've waited until it is present
                # We only exclude one unit:
                new_exclusions.append(sorted_cm_names[0])

        else:
            # In this case, we either are scaling down to 0 or len(cms) > 2.
            # There is nothing more to do then cleanup the exclusions
            self._delete_voting(self._charm.alt_hosts)
            return

        #  Ensures that we can have a 3 node cluster restart safely:
        #   3->2 nodes (this unit stops)
        #     Now, we have 2 units -> we need to manage the voting exclusions by removing both
        #     this unit and an extra unit from the cluster
        #   2 nodes:
        #     The new_exclusions will have only the sorted_cm_namess[0] unit. We keep the current
        #     voting exclusions configuration.
        #   2->3 nodes:
        #     This unit has came back online -> it must power up (still 1x unit as voter), once the
        #     unit is online, we will call the settle_voting again and fall in
        #     len(sorted_cm_names) == 3, where we will delete all voting exclusions.
        finished = True
        for node in new_exclusions:
            if node not in current_exclusions:
                # There is a node that needs to be excluded
                finished = False

        if finished:
            logger.debug("Voting exclusions are already set")
            return

        logger.debug("Setting new voting exclusions")
        self._delete_voting(self._charm.alt_hosts)
        self._add_voting(self._charm.alt_hosts, node_names=new_exclusions)

        if not retry:
            stop_delay = 0
            wait_time = 0

        # We have a change where we are scaling up / down into the 2-unit scenario
        # Now, we must be sure a new manager is elected, or there was a failure
        for attempt in Retrying(
            stop=stop_after_delay(stop_delay), wait=wait_fixed(wait_time), reraise=True
        ):
            with attempt:
                manager = ClusterTopology.elected_manager(
                    self._charm.opensearch,
                    use_localhost=self._charm.opensearch.is_node_up(),
                    hosts=self._charm.alt_hosts,
                )
                if not manager or manager.name in new_exclusions:
                    raise OpenSearchExclusionElectedManagerNotFoundError()

    def add_allocations(
        self, allocations: Optional[Set[str]] = None, override: bool = False
    ) -> bool:
        """Register new allocation exclusions."""
        try:
            existing = set() if override else self._fetch_allocations()
            all_allocs = existing.union(
                allocations if allocations is not None else {self._node.name}
            )
            response = self._opensearch.request(
                "PUT",
                "/_cluster/settings",
                {"persistent": {"cluster.routing.allocation.exclude._name": ",".join(all_allocs)}},
                alt_hosts=self._charm.alt_hosts,
            )
            return "acknowledged" in response
        except OpenSearchHttpError:
            return False

    def delete_allocations(self, allocs: Optional[List[str]] = None) -> bool:
        """This removes the allocation exclusions if needed."""
        try:
            existing = self._fetch_allocations()
            to_remove = set(allocs if allocs is not None else [self._node.name])
            res = self.add_allocations(existing - to_remove, override=True)
            return res
        except OpenSearchHttpError:
            return False

    def _fetch_allocations(self) -> Set[str]:
        """Fetch the registered allocation exclusions."""
        allocation_exclusions = set()
        try:
            resp = self._opensearch.request(
                "GET", "/_cluster/settings", alt_hosts=self._charm.alt_hosts
            )
            exclusions = resp["persistent"]["cluster"]["routing"]["allocation"]["exclude"]["_name"]
            if exclusions:
                allocation_exclusions = set(exclusions.split(","))
        except KeyError:
            # no allocation exclusion set
            pass
        finally:
            return allocation_exclusions

    def _fetch_voting_exclusions(self, alt_hosts) -> Set[str]:
        """Fetch the registered voting exclusions."""
        hosts = alt_hosts if alt_hosts else self._charm.alt_hosts
        try:
            resp = self._opensearch.request(
                "GET", "/_cluster/state/metadata/voting_config_exclusions", alt_hosts=hosts
            )
            return set(
                sorted(
                    [
                        node["node_name"]
                        for node in resp["metadata"]["cluster_coordination"][
                            "voting_config_exclusions"
                        ]
                    ]
                )
            )
        except OpenSearchHttpError as e:
            logger.warning(f"Failed to fetch voting exclusions: {e}")
            # no voting exclusion set
            return {}

    @cached_property
    def _node(self) -> Node:
        """Returns current node."""
        return self._charm.opensearch.current()<|MERGE_RESOLUTION|>--- conflicted
+++ resolved
@@ -53,43 +53,37 @@
 
         self._scope = Scope.APP if self._charm.unit.is_leader() else Scope.UNIT
 
-<<<<<<< HEAD
+    def add_allocations(
+        self, allocations: Optional[Set[str]] = None, override: bool = False
+    ) -> bool:
+        """Register new allocation exclusions."""
+        try:
+            existing = set() if override else self._fetch_allocations()
+            all_allocs = existing.union(
+                allocations if allocations is not None else {self._node.name}
+            )
+            response = self._opensearch.request(
+                "PUT",
+                "/_cluster/settings",
+                {"persistent": {"cluster.routing.allocation.exclude._name": ",".join(all_allocs)}},
+                alt_hosts=self._charm.alt_hosts,
+            )
+            return "acknowledged" in response
+        except OpenSearchHttpError:
+            return False
+
+    def delete_allocations(self, allocs: Optional[List[str]] = None) -> None:
+        """Delete Voting and alloc exclusions."""
+        try:
+            existing = self._fetch_allocations()
+            to_remove = set(allocs if allocs is not None else [self._node.name])
+            res = self.add_allocations(existing - to_remove, override=True)
+            return res
+        except OpenSearchHttpError:
+            return False
+
     def allocation_cleanup(self) -> None:
         """Delete alloc exclusions that failed to be deleted."""
-=======
-    def add_current(self, restart: bool = False) -> None:
-        """Add Voting and alloc exclusions."""
-        if (self._node.is_cm_eligible() or self._node.is_voting_only()) and not self._add_voting():
-            logger.error(f"Failed to add voting exclusion: {self._node.name}.")
-
-        if not restart:
-            if self._node.is_data() and not self._add_allocations():
-                logger.error(f"Failed to add shard allocation exclusion: {self._node.name}.")
-
-    def delete_current(self) -> None:
-        """Delete Voting and alloc exclusions."""
-        if (
-            self._node.is_cm_eligible() or self._node.is_voting_only()
-        ) and not self._delete_voting():
-            self._charm.peers_data.put(self._scope, VOTING_TO_DELETE, True)
-
-        if self._node.is_data() and not self._delete_allocations():
-            current_allocations = set(
-                self._charm.peers_data.get(self._scope, ALLOCS_TO_DELETE, "").split(",")
-            )
-            current_allocations.add(self._node.name)
-
-            self._charm.peers_data.put(
-                self._scope, ALLOCS_TO_DELETE, ",".join(current_allocations)
-            )
-
-    def cleanup(self) -> None:
-        """Delete all exclusions that failed to be deleted."""
-        need_voting_cleanup = self._charm.peers_data.get(self._scope, VOTING_TO_DELETE, False)
-        if need_voting_cleanup and self._delete_voting():
-            self._charm.peers_data.delete(self._scope, VOTING_TO_DELETE)
-
->>>>>>> 8649727f
         allocations_to_cleanup = self._charm.peers_data.get(
             self._scope, ALLOCS_TO_DELETE, ""
         ).split(",")
@@ -287,35 +281,6 @@
                 if not manager or manager.name in new_exclusions:
                     raise OpenSearchExclusionElectedManagerNotFoundError()
 
-    def add_allocations(
-        self, allocations: Optional[Set[str]] = None, override: bool = False
-    ) -> bool:
-        """Register new allocation exclusions."""
-        try:
-            existing = set() if override else self._fetch_allocations()
-            all_allocs = existing.union(
-                allocations if allocations is not None else {self._node.name}
-            )
-            response = self._opensearch.request(
-                "PUT",
-                "/_cluster/settings",
-                {"persistent": {"cluster.routing.allocation.exclude._name": ",".join(all_allocs)}},
-                alt_hosts=self._charm.alt_hosts,
-            )
-            return "acknowledged" in response
-        except OpenSearchHttpError:
-            return False
-
-    def delete_allocations(self, allocs: Optional[List[str]] = None) -> bool:
-        """This removes the allocation exclusions if needed."""
-        try:
-            existing = self._fetch_allocations()
-            to_remove = set(allocs if allocs is not None else [self._node.name])
-            res = self.add_allocations(existing - to_remove, override=True)
-            return res
-        except OpenSearchHttpError:
-            return False
-
     def _fetch_allocations(self) -> Set[str]:
         """Fetch the registered allocation exclusions."""
         allocation_exclusions = set()

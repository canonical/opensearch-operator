# Copyright 2023 Canonical Ltd.
# See LICENSE file for licensing details.

"""Class for Managing simple or large deployments and configuration related changes."""
import logging
from datetime import datetime
from typing import TYPE_CHECKING, List, Optional

import shortuuid
from charms.opensearch.v0.constants_charm import (
    CMRoleRemovalForbidden,
    CmVoRolesProvidedInvalid,
    DataRoleRemovalForbidden,
    PClusterNoRelation,
    PClusterWrongNodesCountForQuorum,
    PClusterWrongRelation,
    PClusterWrongRolesProvided,
    PeerClusterOrchestratorRelationName,
    PeerRelationName,
)
from charms.opensearch.v0.helper_charm import trigger_peer_rel_changed
from charms.opensearch.v0.helper_cluster import ClusterTopology
from charms.opensearch.v0.models import (
    DeploymentDescription,
    DeploymentState,
    DeploymentType,
    Directive,
    Node,
    PeerClusterConfig,
    PeerClusterOrchestrators,
    PeerClusterRelData,
    PeerClusterRelErrorData,
    StartMode,
    State,
)
from charms.opensearch.v0.opensearch_exceptions import OpenSearchError
from charms.opensearch.v0.opensearch_internal_data import Scope
from ops import BlockedStatus

# The unique Charmhub library identifier, never change it
LIBID = "35ccf1a7eac946ec8f962c21401598d6"

# Increment this major API version when introducing breaking changes
LIBAPI = 0

# Increment this PATCH version before using `charmcraft publish-lib` or reset
# to 0 if you are raising the major API version
LIBPATCH = 1

logger = logging.getLogger(__name__)


if TYPE_CHECKING:
    from charms.opensearch.v0.opensearch_base_charm import OpenSearchBaseCharm


class OpenSearchProvidedRolesException(OpenSearchError):
    """Exception class for events when the user provided node roles will violate quorum."""


class OpenSearchPeerClustersManager:
    """This class covers the configuration changes depending on certain actions."""

    def __init__(self, charm: "OpenSearchBaseCharm"):
        self._charm = charm
        self._opensearch = charm.opensearch

    def run(self) -> None:
        """Init, or updates / recomputes current peer cluster related config if applies."""
        user_config = self._user_config()
        if not (current_deployment_desc := self.deployment_desc()):
            # new cluster
            deployment_desc = self._new_cluster_setup(user_config)
            self._charm.peers_data.put_object(
                Scope.APP, "deployment-description", deployment_desc.to_dict()
            )
            self.apply_status_if_needed(deployment_desc)
            return

        # update cluster deployment desc
        deployment_desc = self._existing_cluster_setup(user_config, current_deployment_desc)
        if current_deployment_desc == deployment_desc:
            return

        if deployment_desc.state.value == State.ACTIVE:
            # we only update the deployment desc if all is well.
            # TODO: Should we add an entry on DeploymentDesc "errors" to reflect on status?
            self._charm.peers_data.put_object(
                Scope.APP, "deployment-description", deployment_desc.to_dict()
            )

        if deployment_desc.start == StartMode.WITH_GENERATED_ROLES:
            # trigger roles change on the leader, other units will have their peer-rel-changed
            # event triggered
            trigger_peer_rel_changed(self._charm, on_other_units=False, on_current_unit=True)

        self.apply_status_if_needed(deployment_desc)

        # TODO: once peer clusters relation implemented, we should apply all directives
        #  + removing them from queue. We currently only apply the status.

    def run_with_relation_data(
        self, data: PeerClusterRelData, error_data: Optional[PeerClusterRelErrorData] = None
    ) -> None:
        """Update current peer cluster related config based on peer_cluster rel_data."""
        current_deployment_desc = self.deployment_desc()
        logger.debug(
            f"\n\n\n{self._charm.unit_name}\nrun_with_relation_data: "
            f"deployment_desc LOCALLY Fetched: {current_deployment_desc.to_dict()}\n\n\n"
            f"\n\tdata {data.to_dict()}\n\n\n"
        )

        config = current_deployment_desc.config
        deployment_state = current_deployment_desc.state
        pending_directives = current_deployment_desc.pending_directives

        if Directive.WAIT_FOR_PEER_CLUSTER_RELATION in pending_directives:
            pending_directives.remove(Directive.WAIT_FOR_PEER_CLUSTER_RELATION)

        if Directive.VALIDATE_CLUSTER_NAME in pending_directives:
            if config.cluster_name != data.cluster_name:
                deployment_state = DeploymentState(
                    value=State.BLOCKED_WRONG_RELATED_CLUSTER, message=PClusterWrongRelation
                )
            elif deployment_state.value in [
                State.BLOCKED_WRONG_RELATED_CLUSTER,
                State.BLOCKED_WAITING_FOR_RELATION,
            ]:
                deployment_state = DeploymentState(value=State.ACTIVE)
                pending_directives.remove(Directive.VALIDATE_CLUSTER_NAME)
        elif Directive.INHERIT_CLUSTER_NAME in pending_directives:
            config.cluster_name = data.cluster_name
            pending_directives.remove(Directive.INHERIT_CLUSTER_NAME)

        new_deployment_desc = DeploymentDescription(
            config=config,
            pending_directives=pending_directives,
            typ=current_deployment_desc.typ,
            state=deployment_state,
            app=self._charm.app.name,
            start=current_deployment_desc.start,
        )
        self._charm.peers_data.put_object(
            Scope.APP, "deployment-description", new_deployment_desc.to_dict()
        )

<<<<<<< HEAD
        logger.debug(
            f"\n\n\n{self._charm.unit_name}\nrun_with_relation_data: "
            f"NEW deployment_desc: {new_deployment_desc.to_dict()}^=\napply_status_if_needed...\n\n\n"
        )

=======
>>>>>>> 332a9627
        self.apply_status_if_needed(new_deployment_desc)

    def _user_config(self):
        """Build a user provided config object."""
        return PeerClusterConfig(
            cluster_name=self._charm.config.get("cluster_name"),
            init_hold=self._charm.config.get("init_hold", False),
            roles=[
                option.strip().lower()
                for option in self._charm.config.get("roles", "").split(",")
                if option
            ],
        )

    def _new_cluster_setup(self, config: PeerClusterConfig) -> DeploymentDescription:
        directives = []
        deployment_state = DeploymentState(value=State.ACTIVE)
        if config.init_hold:
            # checks if peer cluster relation is set
            if not self.is_peer_cluster_orchestrator_relation_set():
                deployment_state = DeploymentState(
                    value=State.BLOCKED_WAITING_FOR_RELATION, message=PClusterNoRelation
                )

                directives.append(Directive.SHOW_STATUS)

            directives.append(Directive.WAIT_FOR_PEER_CLUSTER_RELATION)
            directives.append(
                Directive.VALIDATE_CLUSTER_NAME
                if config.cluster_name
                else Directive.INHERIT_CLUSTER_NAME
            )

            start_mode = (
                StartMode.WITH_PROVIDED_ROLES if config.roles else StartMode.WITH_GENERATED_ROLES
            )
            return DeploymentDescription(
                config=config,
                start=start_mode,
                pending_directives=directives,
                typ=self._deployment_type(config, start_mode),
                app=self._charm.app.name,
                state=deployment_state,
            )

        cluster_name = (
            config.cluster_name.strip()
            or f"{self._charm.app.name}-{shortuuid.ShortUUID().random(length=4)}".lower()
        )

        if not config.roles:
            start_mode = StartMode.WITH_GENERATED_ROLES
        else:
            start_mode = StartMode.WITH_PROVIDED_ROLES
            if "cluster_manager" not in config.roles:
                deployment_state = DeploymentState(
                    value=State.BLOCKED_CANNOT_START_WITH_ROLES,
                    message=PClusterWrongRolesProvided,
                )
                directives.append(Directive.WAIT_FOR_PEER_CLUSTER_RELATION)
                directives.append(Directive.SHOW_STATUS)

        return DeploymentDescription(
            config=PeerClusterConfig(
                cluster_name=cluster_name,
                init_hold=config.init_hold,
                roles=config.roles,
                data_temperature=config.data_temperature,
            ),
            start=start_mode,
            pending_directives=directives,
            typ=self._deployment_type(config, start_mode),
            app=self._charm.app.name,
            state=deployment_state,
        )

    def _existing_cluster_setup(
        self, config: PeerClusterConfig, prev_deployment: DeploymentDescription
    ) -> DeploymentDescription:
        """Build deployment description of an existing (started or not) cluster."""
        directives = prev_deployment.pending_directives
        deployment_state = prev_deployment.state
        try:
            self._pre_validate_roles_change(
                new_roles=config.roles, prev_roles=prev_deployment.config.roles
            )
            if prev_deployment.state.value == State.BLOCKED_CANNOT_APPLY_NEW_ROLES:
                deployment_state = DeploymentState(value=State.ACTIVE, message="")
                directives.append(Directive.SHOW_STATUS)
            # todo: should we further handle states here?
        except OpenSearchProvidedRolesException as e:
            logger.error(e)
            directives.append(Directive.SHOW_STATUS)
            deployment_state = DeploymentState(
                value=State.BLOCKED_CANNOT_APPLY_NEW_ROLES, message=str(e)
            )

        start_mode = (
            StartMode.WITH_PROVIDED_ROLES if config.roles else StartMode.WITH_GENERATED_ROLES
        )
        if (
            not config.init_hold
            and prev_deployment.state.value == State.BLOCKED_CANNOT_START_WITH_ROLES
            and (start_mode == StartMode.WITH_GENERATED_ROLES or "cluster_manager" in config.roles)
        ):
            deployment_state = DeploymentState(value=State.ACTIVE, message="")
            directives.append(Directive.SHOW_STATUS)
            directives.remove(Directive.WAIT_FOR_PEER_CLUSTER_RELATION)

        deployment_type = self._deployment_type(config, start_mode)
        return DeploymentDescription(
            config=PeerClusterConfig(
                cluster_name=prev_deployment.config.cluster_name,
                init_hold=prev_deployment.config.init_hold,
                roles=config.roles,
                data_temperature=config.data_temperature,
            ),
            start=start_mode,
            state=deployment_state,
            typ=deployment_type,
            app=self._charm.app.name,
            pending_directives=list(set(directives)),
            promotion_time=(
                prev_deployment.promotion_time
                if deployment_type == DeploymentType.MAIN_ORCHESTRATOR
                else None
            ),
        )

    def can_start(self, deployment_desc: Optional[DeploymentDescription] = None) -> bool:
        """Return whether the service of a node can start."""
        if not (deployment_desc := deployment_desc or self.deployment_desc()):
            return False

        blocking_directives = [
            Directive.WAIT_FOR_PEER_CLUSTER_RELATION,
            Directive.RECONFIGURE,
            Directive.VALIDATE_CLUSTER_NAME,
            Directive.INHERIT_CLUSTER_NAME,
        ]
        for directive in deployment_desc.pending_directives:
            if directive in blocking_directives:
                return False

        return True

    def apply_status_if_needed(
        self,
        deployment_desc: Optional[DeploymentDescription] = None,
        show_status_only_once: bool = True,
    ) -> None:
        """Resolve and applies corresponding status from the deployment state."""
        if not (deployment_desc := deployment_desc or self.deployment_desc()):
            return

        if Directive.SHOW_STATUS not in deployment_desc.pending_directives:
            return

        # remove show_status directive which is applied below
        if show_status_only_once:
            self.clear_directive(Directive.SHOW_STATUS)

        blocked_status_messages = [
            CMRoleRemovalForbidden,
            CmVoRolesProvidedInvalid,
            DataRoleRemovalForbidden,
            PClusterNoRelation,
            PClusterWrongNodesCountForQuorum,
            PClusterWrongRelation,
            PClusterWrongRolesProvided,
        ]
        if deployment_desc.state.message not in blocked_status_messages:
            for message in blocked_status_messages:
                self._charm.status.clear(message)
            return

        self._charm.app.status = BlockedStatus(deployment_desc.state.message)

    def clear_directive(self, directive: Directive):
        """Remove directive after having applied it."""
        if not (deployment_desc := self.deployment_desc()):
            return

        if directive not in deployment_desc.pending_directives:
            return

        deployment_desc.pending_directives.remove(directive)
        self._charm.peers_data.put_object(
            Scope.APP, "deployment-description", deployment_desc.to_dict()
        )

    def deployment_desc(self) -> Optional[DeploymentDescription]:
        """Return the deployment description object if any."""
        current_deployment_desc = self._charm.peers_data.get_object(
            Scope.APP, "deployment-description"
        )
        if not current_deployment_desc:
            return None

        return DeploymentDescription.from_dict(current_deployment_desc)

    def promote_to_main_orchestrator(self) -> None:
        """Update the deployment type of the current deployment desc."""
        if not (deployment_desc := self.deployment_desc()):
            return

        if deployment_desc.typ != DeploymentType.FAILOVER_ORCHESTRATOR:
            return

        deployment_desc.typ = DeploymentType.MAIN_ORCHESTRATOR
        deployment_desc.promotion_time = datetime.now().timestamp()
        self._charm.peers_data.put_object(
            Scope.APP, "deployment-description", deployment_desc.to_dict()
        )

    def demote_to_failover_orchestrator(self) -> None:
        """Update the deployment type of the current deployment desc."""
        if not (deployment_desc := self.deployment_desc()):
            return

        if deployment_desc.typ != DeploymentType.MAIN_ORCHESTRATOR:
            return

        deployment_desc.typ = DeploymentType.FAILOVER_ORCHESTRATOR
        deployment_desc.promotion_time = None
        self._charm.peers_data.put_object(
            Scope.APP, "deployment-description", deployment_desc.to_dict()
        )

    def validate_roles(self, nodes: List[Node], on_new_unit: bool = False) -> None:
        """Validate full-cluster wide the quorum for CM/voting_only nodes on services start."""
        deployment_desc = self.deployment_desc()
        if not set(deployment_desc.config.roles) & {"cluster_manager", "voting_only"}:
            # the user is not adding any cm nor voting_only roles to the nodes
            return

        if deployment_desc.start == StartMode.WITH_GENERATED_ROLES:
            # the roles are automatically generated, we trust the correctness
            return

        # validate the full-cluster wide count of cm+voting_only nodes to keep the quorum
        full_cluster_planned_units = self._charm.app.planned_units()
        if self.is_peer_cluster_orchestrator_relation_set():
            cluster_fleet_planned_units = self._charm.peers_data.get_object(
                Scope.APP, "cluster_fleet_planned_units"
            )
            if cluster_fleet_planned_units:
                full_cluster_planned_units = sum(
                    [int(count) for count in cluster_fleet_planned_units.values()]
                )

        # current_cluster_planned_units = self._charm.app.planned_units()
        current_cluster_units = [
            unit.name.replace("/", "-")
            for unit in self._charm.model.get_relation(PeerRelationName).units
        ]
        current_cluster_online_nodes = [
            node for node in nodes if node.name in current_cluster_units
        ]

        if len(current_cluster_online_nodes) < full_cluster_planned_units - 1:
            # this is not the latest unit to be brought online, we can continue
            return

        voters = sum(1 for node in nodes if node.is_cm_eligible() or node.is_voting_only())
        if voters % 2 == (0 if on_new_unit else 1):
            # if validation called on new unit: it means it will start and maintain the quorum
            #    (called on the latest unit to be configured and brought online)
            # if validation called on existing cluster we should expect an odd number in the sum
            return

        raise OpenSearchProvidedRolesException(PClusterWrongNodesCountForQuorum)

    def is_peer_cluster_orchestrator_relation_set(self) -> bool:
        """Return whether the peer cluster relation is established."""
        orchestrators = PeerClusterOrchestrators.from_dict(
            self._charm.peers_data.get_object(Scope.APP, "orchestrators") or {}
        )
        if orchestrators.main_rel_id == -1:
            return False

        return (
            self._charm.model.get_relation(
                PeerClusterOrchestratorRelationName, orchestrators.main_rel_id
            )
            is not None
        )

    def rel_data(self) -> Optional[PeerClusterRelData]:
        """Return the peer cluster rel data if any."""
        if not self.is_peer_cluster_orchestrator_relation_set():
            return None

        orchestrators = PeerClusterOrchestrators.from_dict(
            self._charm.peers_data.get_object(Scope.APP, "orchestrators")
        )

        rel = self._charm.model.get_relation(
            PeerClusterOrchestratorRelationName, orchestrators.main_rel_id
        )
        return PeerClusterRelData.from_str(rel.data[rel.app].get("data"))

    def _pre_validate_roles_change(self, new_roles: List[str], prev_roles: List[str]):
        """Validate that the config changes of roles are allowed to happen."""
        if sorted(prev_roles) == sorted(new_roles):
            # nothing changed, leave
            return

        if not new_roles:
            # user requests the auto-generation logic of roles, this will have the
            # cluster_manager role generated, so nothing to validate
            return

        # if prev_roles None, means auto-generated roles, and will therefore include the cm role
        # for all the units up to the latest if even number of units, which will be voting_only
        prev_roles = set(prev_roles or ClusterTopology.generated_roles())
        new_roles = set(new_roles)

        if "cluster_manager" in new_roles and "voting_only" in new_roles:
            # Invalid combination of roles - we cannot have both roles set to a node
            raise OpenSearchProvidedRolesException(CmVoRolesProvidedInvalid)

        if "cluster_manager" in prev_roles and "cluster_manager" not in new_roles:
            # user requests a forbidden removal of "cluster_manager" role from node
            raise OpenSearchProvidedRolesException(CMRoleRemovalForbidden)

        if "data" in prev_roles and "data" not in new_roles:
            # this is dangerous as this might induce downtime + error on start when data on disk
            # we need to check if there are other sub-clusters with the data roles
            if not self.is_peer_cluster_orchestrator_relation_set():
                raise OpenSearchProvidedRolesException(DataRoleRemovalForbidden)

            # todo guarantee unicity of unit names on peer_relation_joined
            current_cluster_units = [
                unit.name.replace("/", "-")
                for unit in self._charm.model.get_relation(PeerRelationName).units
            ]
            all_nodes = ClusterTopology.nodes(
                self._charm.opensearch, self._opensearch.is_node_up(), self._charm.alt_hosts
            )
            other_clusters_data_nodes = [
                node
                for node in ClusterTopology.nodes_by_role(all_nodes)["data"]
                if node.name not in current_cluster_units
            ]
            if not other_clusters_data_nodes:
                raise OpenSearchProvidedRolesException(DataRoleRemovalForbidden)

    @staticmethod
    def _deployment_type(config: PeerClusterConfig, start_mode: StartMode) -> DeploymentType:
        """Check if the current cluster is an independent cluster."""
        has_cm_roles = (
            start_mode == StartMode.WITH_GENERATED_ROLES or "cluster_manager" in config.roles
        )
        if not has_cm_roles:
            return DeploymentType.OTHER

        return (
            DeploymentType.MAIN_ORCHESTRATOR
            if not config.init_hold
            else DeploymentType.FAILOVER_ORCHESTRATOR
        )<|MERGE_RESOLUTION|>--- conflicted
+++ resolved
@@ -144,14 +144,11 @@
             Scope.APP, "deployment-description", new_deployment_desc.to_dict()
         )
 
-<<<<<<< HEAD
         logger.debug(
             f"\n\n\n{self._charm.unit_name}\nrun_with_relation_data: "
             f"NEW deployment_desc: {new_deployment_desc.to_dict()}^=\napply_status_if_needed...\n\n\n"
         )
 
-=======
->>>>>>> 332a9627
         self.apply_status_if_needed(new_deployment_desc)
 
     def _user_config(self):

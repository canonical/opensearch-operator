# Copyright 2024 Canonical Ltd.
# See LICENSE file for licensing details.

"""In this class we manage certificates relation.

This class handles certificate request and renewal through
the interaction with the TLS Certificates Operator.

This library needs https://charmhub.io/tls-certificates-interface/libraries/tls_certificates
library is imported to work.

It requires a charm that extends OpenSearchBaseCharm as it refers internal objects of that class.
— update_config: to disable TLS when relation with the TLS Certificates Operator is broken.
"""

import base64
import logging
import os
import re
import socket
import tempfile
import typing
from os.path import exists
from typing import Any, Dict, List, Optional, Tuple, Union

from charms.opensearch.v0.constants_charm import PeerRelationName
from charms.opensearch.v0.constants_tls import TLS_RELATION, CertType
from charms.opensearch.v0.helper_charm import all_units, run_cmd
from charms.opensearch.v0.helper_networking import get_host_public_ip
from charms.opensearch.v0.helper_security import generate_password
from charms.opensearch.v0.models import DeploymentType
from charms.opensearch.v0.opensearch_exceptions import (
    OpenSearchError,
    OpenSearchHttpError,
)
from charms.opensearch.v0.opensearch_internal_data import Scope
from charms.tls_certificates_interface.v3.tls_certificates import (
    CertificateAvailableEvent,
    CertificateExpiringEvent,
    CertificateInvalidatedEvent,
    TLSCertificatesRequiresV3,
    generate_csr,
    generate_private_key,
)
from ops.charm import ActionEvent, RelationBrokenEvent, RelationCreatedEvent
from ops.framework import Object

if typing.TYPE_CHECKING:
    from charms.opensearch.v0.opensearch_base_charm import OpenSearchBaseCharm

# The unique Charmhub library identifier, never change it
LIBID = "8bcf275287ad486db5f25a1dbb26f920"

# Increment this major API version when introducing breaking changes
LIBAPI = 0

# Increment this PATCH version before using `charmcraft publish-lib` or reset
# to 0 if you are raising the major API version
LIBPATCH = 1

logger = logging.getLogger(__name__)


class OpenSearchTLS(Object):
    """Class that Manages OpenSearch relation with TLS Certificates Operator."""

    def __init__(
        self, charm: "OpenSearchBaseCharm", peer_relation: str, jdk_path: str, certs_path: str
    ):
        super().__init__(charm, "tls-component")

        self.charm = charm
        self.peer_relation = peer_relation
        self.jdk_path = jdk_path
        self.certs_path = certs_path
        self.keytool = self.jdk_path + "/bin/keytool"
        self.certs = TLSCertificatesRequiresV3(charm, TLS_RELATION, expiry_notification_time=23)

        self.framework.observe(
            self.charm.on.set_tls_private_key_action, self._on_set_tls_private_key
        )

        self.framework.observe(
            self.charm.on[TLS_RELATION].relation_created, self._on_tls_relation_created
        )
        self.framework.observe(
            self.charm.on[TLS_RELATION].relation_broken, self._on_tls_relation_broken
        )

        self.framework.observe(self.certs.on.certificate_available, self._on_certificate_available)
        self.framework.observe(self.certs.on.certificate_expiring, self._on_certificate_expiring)
        self.framework.observe(
            self.certs.on.certificate_invalidated, self._on_certificate_invalidated
        )

    def _on_set_tls_private_key(self, event: ActionEvent) -> None:
        """Set the TLS private key, which will be used for requesting the certificate."""
        if self.charm.upgrade_in_progress:
            event.fail("Setting private key not supported while upgrade in-progress")
            return

        cert_type = CertType(event.params["category"])  # type
        scope = Scope.APP if cert_type == CertType.APP_ADMIN else Scope.UNIT
        if scope == Scope.APP and not (
            self.charm.unit.is_leader()
            and self.charm.opensearch_peer_cm.deployment_desc().typ
            == DeploymentType.MAIN_ORCHESTRATOR
        ):
            event.log(
                "Only the juju leader unit of the main orchestrator can set private key for the admin certificates."
            )
            return

        try:
            self._request_certificate(
                scope, cert_type, event.params.get("key", None), event.params.get("password", None)
            )
        except ValueError as e:
            event.fail(str(e))

    def request_new_admin_certificate(self) -> None:
        """Request the generation of a new admin certificate."""
        if not self.charm.unit.is_leader():
            return

        self._request_certificate(Scope.APP, CertType.APP_ADMIN)

    def request_new_unit_certificates(self) -> None:
        """Requests a new certificate with the given scope and type from the tls operator."""
        self.charm.peers_data.delete(Scope.UNIT, "tls_configured")

        for cert_type in [CertType.UNIT_HTTP, CertType.UNIT_TRANSPORT]:
            csr = self.charm.secrets.get_object(Scope.UNIT, cert_type.val)["csr"].encode("utf-8")
            self.certs.request_certificate_revocation(csr)

        # doing this sequentially (revoking -> requesting new ones), to avoid triggering
        # the "certificate available" callback with old certificates
        for cert_type in [CertType.UNIT_HTTP, CertType.UNIT_TRANSPORT]:
            secrets = self.charm.secrets.get_object(Scope.UNIT, cert_type.val)
            self._request_certificate_renewal(Scope.UNIT, cert_type, secrets)

    def _on_tls_relation_created(self, event: RelationCreatedEvent) -> None:
        """Request certificate when TLS relation created."""
        if self.charm.upgrade_in_progress:
            logger.warning(
                "Modifying relations during an upgrade is not supported. The charm may be in a broken, unrecoverable state"
            )
            event.defer()
            return
        if not (deployment_desc := self.charm.opensearch_peer_cm.deployment_desc()):
            event.defer()
            return
<<<<<<< HEAD
        admin_cert = self.charm.secrets.get_object(Scope.APP, CertType.APP_ADMIN.val) or {}
        if self.charm.unit.is_leader() and deployment_desc.typ == DeploymentType.MAIN_ORCHESTRATOR:
=======

        admin_secrets = self.charm.secrets.get_object(Scope.APP, CertType.APP_ADMIN.val)

        # TODO: should this be deleted when the TLS rotation workflow adapted to large deployments?
        # or is this enough?
        if (
            self.charm.opensearch_peer_cm.deployment_desc().typ != DeploymentType.MAIN_ORCHESTRATOR
            and not (admin_secrets and self.charm.opensearch_peer_cm.is_consumer())
        ):
            event.defer()
            return

        if self.charm.unit.is_leader():
>>>>>>> 96b3cc99
            # create passwords for both ca trust_store/admin key_store
            self._create_keystore_pwd_if_not_exists(Scope.APP, CertType.APP_ADMIN, "ca")
            self._create_keystore_pwd_if_not_exists(
                Scope.APP, CertType.APP_ADMIN, CertType.APP_ADMIN.val
            )

<<<<<<< HEAD
            if not admin_cert:
=======
            if admin_secrets is None and deployment_desc.typ == DeploymentType.MAIN_ORCHESTRATOR:
>>>>>>> 96b3cc99
                self._request_certificate(Scope.APP, CertType.APP_ADMIN)
        elif not admin_cert.get("truststore-password"):
            logger.debug("Truststore-password from main-orchestrator not available yet.")
            event.defer()
            return

        # create passwords for both unit-http/transport key_stores
        self._create_keystore_pwd_if_not_exists(
            Scope.UNIT, CertType.UNIT_TRANSPORT, CertType.UNIT_TRANSPORT.val
        )
        self._create_keystore_pwd_if_not_exists(
            Scope.UNIT, CertType.UNIT_HTTP, CertType.UNIT_HTTP.val
        )

        self._request_certificate(Scope.UNIT, CertType.UNIT_TRANSPORT)
        self._request_certificate(Scope.UNIT, CertType.UNIT_HTTP)

    def _on_tls_relation_broken(self, event: RelationBrokenEvent) -> None:
        """Notify the charm that the relation is broken."""
        if self.charm.upgrade_in_progress:
            logger.warning(
                "Modifying relations during an upgrade is not supported. The charm may be in a broken, unrecoverable state"
            )
        self.charm.on_tls_relation_broken(event)

    def _on_certificate_available(self, event: CertificateAvailableEvent) -> None:
        """Enable TLS when TLS certificate available.

        CertificateAvailableEvents fire whenever a new certificate is created by the TLS charm.
        """
        try:
            scope, cert_type, secrets = self._find_secret(event.certificate_signing_request, "csr")
            logger.debug(f"{scope.val}.{cert_type.val} TLS certificate available.")
        except TypeError:
            logger.debug("Unknown certificate available.")
            return

        # seems like the admin certificate is also broadcast to non leader units on refresh request
        if not self.charm.unit.is_leader() and scope == Scope.APP:
            return

        old_cert = secrets.get("cert", None)
        renewal = old_cert is not None and old_cert != event.certificate

        ca_chain = "\n".join(event.chain[::-1])

        self.charm.secrets.put_object(
            scope,
            cert_type.val,
            {
                "chain": ca_chain,
                "cert": event.certificate,
                "ca-cert": event.ca,
            },
            merge=True,
        )

        # currently only make sure there is a CA
        # TODO: workflow for replacement will be added later
        if self._read_stored_ca() is None:
            self.store_new_ca(self.charm.secrets.get_object(scope, cert_type.val))

        # store the certificates and keys in a key store
        self.store_new_tls_resources(
            cert_type, self.charm.secrets.get_object(scope, cert_type.val)
        )

        # store the admin certificates in non-leader units
        if not self.charm.unit.is_leader():
            if self.all_certificates_available():
                admin_secrets = self.charm.secrets.get_object(Scope.APP, CertType.APP_ADMIN.val)
                self.store_new_tls_resources(CertType.APP_ADMIN, admin_secrets)

        for relation in self.charm.opensearch_provider.relations:
            self.charm.opensearch_provider.update_certs(relation.id, ca_chain)

        try:
            self.charm.on_tls_conf_set(event, scope, cert_type, renewal)
        except OpenSearchError as e:
            logger.exception(e)
            event.defer()

    def _on_certificate_expiring(
        self, event: Union[CertificateExpiringEvent, CertificateInvalidatedEvent]
    ) -> None:
        """Request the new certificate when old certificate is expiring."""
        self.charm.peers_data.delete(Scope.UNIT, "tls_configured")
        try:
            scope, cert_type, secrets = self._find_secret(event.certificate, "cert")
            logger.debug(f"{scope.val}.{cert_type.val} TLS certificate expiring.")
        except TypeError:
            logger.debug("Unknown certificate expiring.")
            return

        self._request_certificate_renewal(scope, cert_type, secrets)

    def _on_certificate_invalidated(self, event: CertificateInvalidatedEvent) -> None:
        """Handle a cert that was revoked or has expired"""
        logger.debug(f"Received certificate invalidation. Reason: {event.reason}")
        self._on_certificate_expiring(event)

    def _request_certificate(
        self,
        scope: Scope,
        cert_type: CertType,
        key: Optional[str] = None,
        password: Optional[str] = None,
    ):
        """Request certificate and store the key/key-password/csr in the scope's data bag."""
        if key is None:
            key = generate_private_key()
        else:
            key = self._parse_tls_file(key)

        if password is not None:
            password = password.encode("utf-8")

        subject = self._get_subject(cert_type)
        organization = self.charm.opensearch_peer_cm.deployment_desc().config.cluster_name
        csr = generate_csr(
            add_unique_id_to_subject_name=False,
            private_key=key,
            private_key_password=password,
            subject=subject,
            organization=organization,
            **self._get_sans(cert_type),
        )

        self.charm.secrets.put_object(
            scope=scope,
            key=cert_type.val,
            value={
                "key": key.decode("utf-8"),
                "key-password": password,
                "csr": csr.decode("utf-8"),
                "subject": f"/O={self.charm.opensearch_peer_cm.deployment_desc().config.cluster_name}/CN={subject}",
            },
            merge=True,
        )

        if self.charm.model.get_relation(TLS_RELATION):
            self.certs.request_certificate_creation(certificate_signing_request=csr)

    def _request_certificate_renewal(
        self, scope: Scope, cert_type: CertType, secrets: Dict[str, str]
    ):
        """Request new certificate and store the key/key-password/csr in the scope's data bag."""
        key = secrets["key"].encode("utf-8")
        key_password = secrets.get("key-password", None)
        old_csr = secrets["csr"].encode("utf-8")

        subject = self._get_subject(cert_type)
        organization = self.charm.opensearch_peer_cm.deployment_desc().config.cluster_name
        new_csr = generate_csr(
            add_unique_id_to_subject_name=False,
            private_key=key,
            private_key_password=(None if key_password is None else key_password.encode("utf-8")),
            subject=subject,
            organization=organization,
            **self._get_sans(cert_type),
        )

        self.charm.secrets.put_object(
            scope, cert_type.val, {"csr": new_csr.decode("utf-8"), "subject": subject}, merge=True
        )

        self.certs.request_certificate_renewal(
            old_certificate_signing_request=old_csr,
            new_certificate_signing_request=new_csr,
        )

    def _get_sans(self, cert_type: CertType) -> Dict[str, List[str]]:
        """Create a list of OID/IP/DNS names for an OpenSearch unit.

        Returns:
            A list representing the hostnames of the OpenSearch unit.
            or None if admin cert_type, because that cert is not tied to a specific host.
        """
        sans = {"sans_oid": ["1.2.3.4.5.5"]}  # required for node discovery
        if cert_type == CertType.APP_ADMIN:
            return sans

        dns = {self.charm.unit_name, socket.gethostname(), socket.getfqdn()}
        ips = {self.charm.unit_ip}

        host_public_ip = get_host_public_ip()
        if cert_type == CertType.UNIT_HTTP and host_public_ip:
            ips.add(host_public_ip)

        for ip in ips.copy():
            try:
                name, aliases, addresses = socket.gethostbyaddr(ip)
                ips.update(addresses)

                dns.add(name)
                dns.update(aliases)
            except (socket.herror, socket.gaierror):
                continue

        sans["sans_ip"] = [ip for ip in ips if ip.strip()]
        sans["sans_dns"] = [entry for entry in dns if entry.strip()]

        return sans

    def _get_subject(self, cert_type: CertType) -> str:
        """Get subject of the certificate."""
        if cert_type == CertType.APP_ADMIN:
            cn = "admin"
        else:
            cn = self.charm.unit_ip

        return cn

    @staticmethod
    def _parse_tls_file(raw_content: str) -> bytes:
        """Parse TLS files from both plain text or base64 format."""
        if re.match(r"(-+(BEGIN|END) [A-Z ]+-+)", raw_content):
            return re.sub(
                r"(-+(BEGIN|END) [A-Z ]+-+)",
                "\\1",
                raw_content,
            ).encode("utf-8")
        return base64.b64decode(raw_content)

    def _find_secret(
        self, event_data: str, secret_name: str
    ) -> Optional[Tuple[Scope, CertType, Dict[str, str]]]:
        """Find secret across all scopes (app, unit) and across all cert types.

        Returns:
            scope: scope type of the secret.
            cert type: certificate type of the secret (APP_ADMIN, UNIT_HTTP etc.)
            secret: dictionary of the data stored in this secret
        """

        def is_secret_found(secrets: Optional[Dict[str, str]]) -> bool:
            return (
                secrets is not None
                and secrets.get(secret_name, "").rstrip() == event_data.rstrip()
            )

        app_secrets = self.charm.secrets.get_object(Scope.APP, CertType.APP_ADMIN.val)
        if is_secret_found(app_secrets):
            return Scope.APP, CertType.APP_ADMIN, app_secrets

        u_transport_secrets = self.charm.secrets.get_object(
            Scope.UNIT, CertType.UNIT_TRANSPORT.val
        )
        if is_secret_found(u_transport_secrets):
            return Scope.UNIT, CertType.UNIT_TRANSPORT, u_transport_secrets

        u_http_secrets = self.charm.secrets.get_object(Scope.UNIT, CertType.UNIT_HTTP.val)
        if is_secret_found(u_http_secrets):
            return Scope.UNIT, CertType.UNIT_HTTP, u_http_secrets

        return None

    def get_unit_certificates(self) -> Dict[CertType, str]:
        """Retrieve the list of certificates for this unit."""
        certs = {}

        transport_secrets = self.charm.secrets.get_object(Scope.UNIT, CertType.UNIT_TRANSPORT.val)
        if transport_secrets and transport_secrets.get("cert"):
            certs[CertType.UNIT_TRANSPORT] = transport_secrets["cert"]

        http_secrets = self.charm.secrets.get_object(Scope.UNIT, CertType.UNIT_HTTP.val)
        if http_secrets and http_secrets.get("cert"):
            certs[CertType.UNIT_HTTP] = http_secrets["cert"]

        if self.charm.unit.is_leader():
            admin_secrets = self.charm.secrets.get_object(Scope.APP, CertType.APP_ADMIN.val)
            if admin_secrets and admin_secrets.get("cert"):
                certs[CertType.APP_ADMIN] = admin_secrets["cert"]

        return certs

    def _create_keystore_pwd_if_not_exists(self, scope: Scope, cert_type: CertType, alias: str):
        """Create passwords for the key stores if not already created."""
        store_pwd = None
        store_type = "truststore" if alias == "ca" else "keystore"

        secrets = self.charm.secrets.get_object(scope, cert_type.val)
        if secrets:
            store_pwd = secrets.get(f"{store_type}-password")

        if not store_pwd and not (
            self.charm.opensearch_peer_cm.is_consumer(of="main")
            and cert_type == CertType.APP_ADMIN
        ):
            self.charm.secrets.put_object(
                scope,
                cert_type.val,
                {f"{store_type}-password": generate_password()},
                merge=True,
            )

    def store_new_ca(self, secrets: Dict[str, Any]):
        """Add new CA cert to trust store."""
        keytool = f"sudo {self.jdk_path}/bin/keytool"

        admin_secrets = self.charm.secrets.get_object(Scope.APP, CertType.APP_ADMIN.val) or {}
        if self.charm.unit.is_leader():
            self._create_keystore_pwd_if_not_exists(Scope.APP, CertType.APP_ADMIN, "ca")

        if not ((secrets or {}).get("ca-cert") and admin_secrets.get("truststore-password")):
            logging.error("CA cert not found, quitting.")
            return

        alias = "ca"
        store_path = f"{self.certs_path}/{alias}.p12"

        with tempfile.NamedTemporaryFile(mode="w+t") as ca_tmp_file:
            ca_tmp_file.write(secrets.get("ca-cert"))
            ca_tmp_file.flush()

            run_cmd(
                f"""{keytool} -importcert \
                -trustcacerts \
                -noprompt \
                -alias {alias} \
                -keystore {store_path} \
                -file {ca_tmp_file.name} \
                -storetype PKCS12
            """,
                f"-storepass {admin_secrets.get('truststore-password')}",
            )
            run_cmd(f"sudo chmod +r {store_path}")

    def _read_stored_ca(self, alias: str = "ca") -> Optional[str]:
        """Load stored CA cert."""
        secrets = self.charm.secrets.get_object(Scope.APP, CertType.APP_ADMIN.val)

        ca_trust_store = f"{self.certs_path}/ca.p12"
        if not (exists(ca_trust_store) and secrets):
            return None

        stored_certs = run_cmd(
            f"openssl pkcs12 -in {ca_trust_store}",
            f"-passin pass:{secrets.get('truststore-password')}",
        ).out

        # parse output to retrieve the current CA (in case there are many)
        start_cert_marker = "-----BEGIN CERTIFICATE-----"
        end_cert_marker = "-----END CERTIFICATE-----"
        certificates = stored_certs.split(end_cert_marker)
        for cert in certificates:
            if f"friendlyName: {alias}" in cert:
                return f"{start_cert_marker}{cert.split(start_cert_marker)[1]}{end_cert_marker}"

        return None

    def store_new_tls_resources(self, cert_type: CertType, secrets: Dict[str, Any]):
        """Add key and cert to keystore."""
        cert_name = cert_type.val
        store_path = f"{self.certs_path}/{cert_type}.p12"

        # if the TLS certificate is available before the keystore-password, create it anyway
        if cert_type == CertType.APP_ADMIN:
            self._create_keystore_pwd_if_not_exists(Scope.APP, cert_type, cert_type.val)
        else:
            self._create_keystore_pwd_if_not_exists(Scope.UNIT, cert_type, cert_type.val)

        if not (secrets.get("key") and secrets.get("chain")):
            logging.error("TLS key or chain not found, quitting.")
            return

        # we store the pem format to make it easier for the python requests lib
        if cert_type == CertType.APP_ADMIN:
            self.charm.opensearch.write_file(
                f"{self.certs_path}/chain.pem",
                secrets["chain"],
            )

        try:
            os.remove(store_path)
        except OSError:
            pass

        tmp_key = tempfile.NamedTemporaryFile(mode="w+t", suffix=".pem")
        tmp_key.write(secrets.get("key"))
        tmp_key.flush()
        tmp_key.seek(0)

        tmp_cert = tempfile.NamedTemporaryFile(mode="w+t", suffix=".cert")
        tmp_cert.write(secrets.get("cert"))
        tmp_cert.flush()
        tmp_cert.seek(0)

        try:
            cmd = f"""openssl pkcs12 -export \
                -in {tmp_cert.name} \
                -inkey {tmp_key.name} \
                -out {store_path} \
                -name {cert_name}
            """
            args = f"-passout pass:{secrets.get(f'keystore-password')}"
            if secrets.get("key-password"):
                args = f"{args} -passin pass:{secrets.get('key-password')}"

            run_cmd(cmd, args)
            run_cmd(f"sudo chmod +r {store_path}")
        finally:
            tmp_key.close()
            tmp_cert.close()

    def all_tls_resources_stored(self, only_unit_resources: bool = False) -> bool:
        """Check if all TLS resources are stored on disk."""
        cert_types = [CertType.UNIT_TRANSPORT, CertType.UNIT_HTTP]
        if not only_unit_resources:
            cert_types.append(CertType.APP_ADMIN)

        for cert_type in cert_types:
            if not exists(f"{self.certs_path}/{cert_type}.p12"):
                return False

        return True

    def all_certificates_available(self) -> bool:
        """Method that checks if all certs available and issued from same CA."""
        secrets = self.charm.secrets

        admin_secrets = secrets.get_object(Scope.APP, CertType.APP_ADMIN.val)
        if not admin_secrets or not admin_secrets.get("cert"):
            return False

        admin_ca = admin_secrets.get("ca")

        for cert_type in [CertType.UNIT_TRANSPORT, CertType.UNIT_HTTP]:
            unit_secrets = secrets.get_object(Scope.UNIT, cert_type.val)
            if (
                not unit_secrets
                or not unit_secrets.get("cert")
                or unit_secrets.get("ca") != admin_ca
            ):
                return False

        return True

    def is_fully_configured(self) -> bool:
        """Check if all TLS secrets and resources exist and are stored."""
        return self.all_certificates_available() and self.all_tls_resources_stored()

    def is_fully_configured_in_cluster(self) -> bool:
        """Check if TLS is configured in all the units of the current cluster."""
        rel = self.model.get_relation(PeerRelationName)
        for unit in all_units(self.charm):
            if rel.data[unit].get("tls_configured") != "True":
                return False
        return True

    def store_admin_tls_secrets_if_applies(self) -> None:
        """Store admin TLS resources if available and mark unit as configured if correct."""
        # In the case of the first units before TLS is initialized,
        # or non-main orchestrator units having not received the secrets from the main yet
        if not (
            current_secrets := self.charm.secrets.get_object(Scope.APP, CertType.APP_ADMIN.val)
        ):
            return

        # in the case the cluster was bootstrapped with multiple units at the same time
        # and the certificates have not been generated yet
        if not current_secrets.get("cert") or not current_secrets.get("chain"):
            return

        # Store the "Admin" certificate, key and CA on the disk of the new unit
        self.store_new_tls_resources(CertType.APP_ADMIN, current_secrets)

        # Mark this unit as tls configured
        if self.is_fully_configured():
            self.charm.peers_data.put(Scope.UNIT, "tls_configured", True)

    def delete_stored_tls_resources(self):
        """Delete the TLS resources of the unit that are stored on disk."""
        for cert_type in [CertType.UNIT_TRANSPORT, CertType.UNIT_HTTP]:
            try:
                os.remove(f"{self.certs_path}/{cert_type}.p12")
            except OSError:
                # thrown if file not exists, ignore
                pass

    def reload_tls_certificates(self):
        """Reload transport and HTTP layer communication certificates via REST APIs."""
        url_http = "_plugins/_security/api/ssl/http/reloadcerts"
        url_transport = "_plugins/_security/api/ssl/transport/reloadcerts"

        # using the SSL API requires authentication with app-admin cert and key
        admin_secret = self.charm.secrets.get_object(Scope.APP, CertType.APP_ADMIN.val)

        tmp_cert = tempfile.NamedTemporaryFile(mode="w+t")
        tmp_cert.write(admin_secret["cert"])
        tmp_cert.flush()
        tmp_cert.seek(0)

        tmp_key = tempfile.NamedTemporaryFile(mode="w+t")
        tmp_key.write(admin_secret["key"])
        tmp_key.flush()
        tmp_key.seek(0)

        try:
            self.charm.opensearch.request(
                "PUT",
                url_http,
                cert_files=(tmp_cert.name, tmp_key.name),
                retries=3,
            )
            self.charm.opensearch.request(
                "PUT",
                url_transport,
                cert_files=(tmp_cert.name, tmp_key.name),
                retries=3,
            )
        except OpenSearchHttpError as e:
            logger.error(f"Error reloading TLS certificates via API: {e}")
            raise
        finally:
            tmp_cert.close()
            tmp_key.close()<|MERGE_RESOLUTION|>--- conflicted
+++ resolved
@@ -150,12 +150,8 @@
         if not (deployment_desc := self.charm.opensearch_peer_cm.deployment_desc()):
             event.defer()
             return
-<<<<<<< HEAD
+
         admin_cert = self.charm.secrets.get_object(Scope.APP, CertType.APP_ADMIN.val) or {}
-        if self.charm.unit.is_leader() and deployment_desc.typ == DeploymentType.MAIN_ORCHESTRATOR:
-=======
-
-        admin_secrets = self.charm.secrets.get_object(Scope.APP, CertType.APP_ADMIN.val)
 
         # TODO: should this be deleted when the TLS rotation workflow adapted to large deployments?
         # or is this enough?
@@ -167,23 +163,14 @@
             return
 
         if self.charm.unit.is_leader():
->>>>>>> 96b3cc99
             # create passwords for both ca trust_store/admin key_store
             self._create_keystore_pwd_if_not_exists(Scope.APP, CertType.APP_ADMIN, "ca")
             self._create_keystore_pwd_if_not_exists(
                 Scope.APP, CertType.APP_ADMIN, CertType.APP_ADMIN.val
             )
 
-<<<<<<< HEAD
-            if not admin_cert:
-=======
             if admin_secrets is None and deployment_desc.typ == DeploymentType.MAIN_ORCHESTRATOR:
->>>>>>> 96b3cc99
                 self._request_certificate(Scope.APP, CertType.APP_ADMIN)
-        elif not admin_cert.get("truststore-password"):
-            logger.debug("Truststore-password from main-orchestrator not available yet.")
-            event.defer()
-            return
 
         # create passwords for both unit-http/transport key_stores
         self._create_keystore_pwd_if_not_exists(

# Copyright 2024 Canonical Ltd.
# See LICENSE file for licensing details.

"""In this class we manage certificates relation.

This class handles certificate request and renewal through
the interaction with the TLS Certificates Operator.

This library needs https://charmhub.io/tls-certificates-interface/libraries/tls_certificates
library is imported to work.

It requires a charm that extends OpenSearchBaseCharm as it refers internal objects of that class.
— update_config: to disable TLS when relation with the TLS Certificates Operator is broken.
"""

import base64
import logging
import os
import re
import socket
import tempfile
import typing
from os.path import exists
from typing import Any, Dict, List, Optional, Tuple, Union

from charms.opensearch.v0.constants_charm import PeerRelationName
from charms.opensearch.v0.constants_tls import TLS_RELATION, CertType
from charms.opensearch.v0.helper_charm import all_units, run_cmd
from charms.opensearch.v0.helper_networking import get_host_public_ip
from charms.opensearch.v0.helper_security import generate_password
from charms.opensearch.v0.models import DeploymentType
from charms.opensearch.v0.opensearch_exceptions import OpenSearchError
from charms.opensearch.v0.opensearch_internal_data import Scope
from charms.tls_certificates_interface.v3.tls_certificates import (
    CertificateAvailableEvent,
    CertificateExpiringEvent,
    CertificateInvalidatedEvent,
    TLSCertificatesRequiresV3,
    generate_csr,
    generate_private_key,
)
from ops.charm import ActionEvent, RelationBrokenEvent, RelationCreatedEvent
from ops.framework import Object

if typing.TYPE_CHECKING:
    from charms.opensearch.v0.opensearch_base_charm import OpenSearchBaseCharm

# The unique Charmhub library identifier, never change it
LIBID = "8bcf275287ad486db5f25a1dbb26f920"

# Increment this major API version when introducing breaking changes
LIBAPI = 0

# Increment this PATCH version before using `charmcraft publish-lib` or reset
# to 0 if you are raising the major API version
LIBPATCH = 1

logger = logging.getLogger(__name__)


class OpenSearchTLS(Object):
    """Class that Manages OpenSearch relation with TLS Certificates Operator."""

    def __init__(
        self, charm: "OpenSearchBaseCharm", peer_relation: str, jdk_path: str, certs_path: str
    ):
        super().__init__(charm, "tls-component")

        self.charm = charm
        self.peer_relation = peer_relation
        self.jdk_path = jdk_path
        self.certs_path = certs_path
        self.keytool = self.jdk_path + "/bin/keytool"
        self.certs = TLSCertificatesRequiresV3(charm, TLS_RELATION)

        self.framework.observe(
            self.charm.on.set_tls_private_key_action, self._on_set_tls_private_key
        )

        self.framework.observe(
            self.charm.on[TLS_RELATION].relation_created, self._on_tls_relation_created
        )
        self.framework.observe(
            self.charm.on[TLS_RELATION].relation_broken, self._on_tls_relation_broken
        )

        self.framework.observe(self.certs.on.certificate_available, self._on_certificate_available)
        self.framework.observe(self.certs.on.certificate_expiring, self._on_certificate_expiring)
        self.framework.observe(
            self.certs.on.certificate_invalidated, self._on_certificate_invalidated
        )

    def _on_set_tls_private_key(self, event: ActionEvent) -> None:
        """Set the TLS private key, which will be used for requesting the certificate."""
        if self.charm.upgrade_in_progress:
            event.fail("Setting private key not supported while upgrade in-progress")
            return
        cert_type = CertType(event.params["category"])  # type
        scope = Scope.APP if cert_type == CertType.APP_ADMIN else Scope.UNIT

        if scope == Scope.APP and not self.charm.unit.is_leader():
            event.log("Only the juju leader unit can set private key for the admin certificates.")
            return

        try:
            self._request_certificate(
                scope, cert_type, event.params.get("key", None), event.params.get("password", None)
            )
        except ValueError as e:
            event.fail(str(e))

    def request_new_admin_certificate(self) -> None:
        """Request the generation of a new admin certificate."""
        if not self.charm.unit.is_leader():
            return

        self._request_certificate(Scope.APP, CertType.APP_ADMIN)

    def request_new_unit_certificates(self) -> None:
        """Requests a new certificate with the given scope and type from the tls operator."""
        self.charm.peers_data.delete(Scope.UNIT, "tls_configured")

        for cert_type in [CertType.UNIT_HTTP, CertType.UNIT_TRANSPORT]:
            csr = self.charm.secrets.get_object(Scope.UNIT, cert_type.val)["csr"].encode("utf-8")
            self.certs.request_certificate_revocation(csr)

        # doing this sequentially (revoking -> requesting new ones), to avoid triggering
        # the "certificate available" callback with old certificates
        for cert_type in [CertType.UNIT_HTTP, CertType.UNIT_TRANSPORT]:
            secrets = self.charm.secrets.get_object(Scope.UNIT, cert_type.val)
            self._request_certificate_renewal(Scope.UNIT, cert_type, secrets)

    def _on_tls_relation_created(self, event: RelationCreatedEvent) -> None:
        """Request certificate when TLS relation created."""
        if self.charm.upgrade_in_progress:
            logger.warning(
                "Modifying relations during an upgrade is not supported. The charm may be in a broken, unrecoverable state"
            )
            event.defer()
            return
        if not (deployment_desc := self.charm.opensearch_peer_cm.deployment_desc()):
            event.defer()
            return
        admin_cert = self.charm.secrets.get_object(Scope.APP, CertType.APP_ADMIN.val)
        if self.charm.unit.is_leader():
            # create passwords for both ca trust_store/admin key_store
            self._create_keystore_pwd_if_not_exists(Scope.APP, CertType.APP_ADMIN, "ca")
            self._create_keystore_pwd_if_not_exists(
                Scope.APP, CertType.APP_ADMIN, CertType.APP_ADMIN.val
            )

            if admin_cert is None and deployment_desc.typ == DeploymentType.MAIN_ORCHESTRATOR:
                self._request_certificate(Scope.APP, CertType.APP_ADMIN)

        # create passwords for both unit-http/transport key_stores
        self._create_keystore_pwd_if_not_exists(
            Scope.UNIT, CertType.UNIT_TRANSPORT, CertType.UNIT_TRANSPORT.val
        )
        self._create_keystore_pwd_if_not_exists(
            Scope.UNIT, CertType.UNIT_HTTP, CertType.UNIT_HTTP.val
        )

        self._request_certificate(Scope.UNIT, CertType.UNIT_TRANSPORT)
        self._request_certificate(Scope.UNIT, CertType.UNIT_HTTP)

    def _on_tls_relation_broken(self, event: RelationBrokenEvent) -> None:
        """Notify the charm that the relation is broken."""
        if self.charm.upgrade_in_progress:
            logger.warning(
                "Modifying relations during an upgrade is not supported. The charm may be in a broken, unrecoverable state"
            )
        self.charm.on_tls_relation_broken(event)

    def _on_certificate_available(self, event: CertificateAvailableEvent) -> None:
        """Enable TLS when TLS certificate available.

        CertificateAvailableEvents fire whenever a new certificate is created by the TLS charm.
        """
        try:
            scope, cert_type, secrets = self._find_secret(event.certificate_signing_request, "csr")
            logger.debug(f"{scope.val}.{cert_type.val} TLS certificate available.")
        except TypeError:
            logger.debug("Unknown certificate available.")
            return

        # seems like the admin certificate is also broadcast to non leader units on refresh request
        if not self.charm.unit.is_leader() and scope == Scope.APP:
            return

        old_cert = secrets.get("cert", None)
        renewal = old_cert is not None and old_cert != event.certificate

        ca_chain = "\n".join(event.chain[::-1])

        self.charm.secrets.put_object(
            scope,
            cert_type.val,
            {
                "chain": ca_chain,
                "cert": event.certificate,
                "ca-cert": event.ca,
            },
            merge=True,
        )

        # currently only make sure there is a CA
        # TODO: workflow for replacement will be added later
        if self._read_stored_ca() is None:
            self.store_new_ca(self.charm.secrets.get_object(scope, cert_type.val))

        # store the certificates and keys in a key store
        self.store_new_tls_resources(
            cert_type, self.charm.secrets.get_object(scope, cert_type.val)
        )

        # store the admin certificates in non-leader units
        if not self.charm.unit.is_leader():
            if self.all_certificates_available():
                admin_secrets = self.charm.secrets.get_object(Scope.APP, CertType.APP_ADMIN.val)
                self.store_new_tls_resources(CertType.APP_ADMIN, admin_secrets)

        for relation in self.charm.opensearch_provider.relations:
            self.charm.opensearch_provider.update_certs(relation.id, ca_chain)

        try:
            self.charm.on_tls_conf_set(event, scope, cert_type, renewal)
        except OpenSearchError as e:
            logger.exception(e)
            event.defer()

    def _on_certificate_expiring(
        self, event: Union[CertificateExpiringEvent, CertificateInvalidatedEvent]
    ) -> None:
        """Request the new certificate when old certificate is expiring."""
        self.charm.peers_data.delete(Scope.UNIT, "tls_configured")
        try:
            scope, cert_type, secrets = self._find_secret(event.certificate, "cert")
            logger.debug(f"{scope.val}.{cert_type.val} TLS certificate expiring.")
        except TypeError:
            logger.debug("Unknown certificate expiring.")
            return

        self._request_certificate_renewal(scope, cert_type, secrets)

    def _on_certificate_invalidated(self, event: CertificateInvalidatedEvent) -> None:
        """Handle a cert that was revoked or has expired"""
        logger.debug(f"Received certificate invalidation. Reason: {event.reason}")
        self._on_certificate_expiring(event)

    def _request_certificate(
        self,
        scope: Scope,
        cert_type: CertType,
        key: Optional[str] = None,
        password: Optional[str] = None,
    ):
        """Request certificate and store the key/key-password/csr in the scope's data bag."""
        if key is None:
            key = generate_private_key()
        else:
            key = self._parse_tls_file(key)

        if password is not None:
            password = password.encode("utf-8")

        subject = self._get_subject(cert_type)
        organization = self.charm.opensearch_peer_cm.deployment_desc().config.cluster_name
        csr = generate_csr(
            add_unique_id_to_subject_name=False,
            private_key=key,
            private_key_password=password,
            subject=subject,
            organization=organization,
            **self._get_sans(cert_type),
        )

        self.charm.secrets.put_object(
            scope=scope,
            key=cert_type.val,
            value={
                "key": key.decode("utf-8"),
                "key-password": password,
                "csr": csr.decode("utf-8"),
                "subject": f"/O={self.charm.opensearch_peer_cm.deployment_desc().config.cluster_name}/CN={subject}",
            },
            merge=True,
        )

        if self.charm.model.get_relation(TLS_RELATION):
            self.certs.request_certificate_creation(certificate_signing_request=csr)

    def _request_certificate_renewal(
        self, scope: Scope, cert_type: CertType, secrets: Dict[str, str]
    ):
        """Request new certificate and store the key/key-password/csr in the scope's data bag."""
        key = secrets["key"].encode("utf-8")
        key_password = secrets.get("key-password", None)
        old_csr = secrets["csr"].encode("utf-8")

        subject = self._get_subject(cert_type)
        organization = self.charm.opensearch_peer_cm.deployment_desc().config.cluster_name
        new_csr = generate_csr(
            private_key=key,
            private_key_password=(None if key_password is None else key_password.encode("utf-8")),
            subject=subject,
            organization=organization,
            **self._get_sans(cert_type),
        )

        self.charm.secrets.put_object(
            scope, cert_type.val, {"csr": new_csr.decode("utf-8"), "subject": subject}, merge=True
        )

        self.certs.request_certificate_renewal(
            old_certificate_signing_request=old_csr,
            new_certificate_signing_request=new_csr,
        )

    def _get_sans(self, cert_type: CertType) -> Dict[str, List[str]]:
        """Create a list of OID/IP/DNS names for an OpenSearch unit.

        Returns:
            A list representing the hostnames of the OpenSearch unit.
            or None if admin cert_type, because that cert is not tied to a specific host.
        """
        sans = {"sans_oid": ["1.2.3.4.5.5"]}  # required for node discovery
        if cert_type == CertType.APP_ADMIN:
            return sans

        dns = {self.charm.unit_name, socket.gethostname(), socket.getfqdn()}
        ips = {self.charm.unit_ip}

        host_public_ip = get_host_public_ip()
        if cert_type == CertType.UNIT_HTTP and host_public_ip:
            ips.add(host_public_ip)

        for ip in ips.copy():
            try:
                name, aliases, addresses = socket.gethostbyaddr(ip)
                ips.update(addresses)

                dns.add(name)
                dns.update(aliases)
            except (socket.herror, socket.gaierror):
                continue

        sans["sans_ip"] = [ip for ip in ips if ip.strip()]
        sans["sans_dns"] = [entry for entry in dns if entry.strip()]

        return sans

    def _get_subject(self, cert_type: CertType) -> str:
        """Get subject of the certificate."""
        if cert_type == CertType.APP_ADMIN:
            cn = "admin"
        else:
            cn = self.charm.unit_ip

        return cn

    @staticmethod
    def _parse_tls_file(raw_content: str) -> bytes:
        """Parse TLS files from both plain text or base64 format."""
        if re.match(r"(-+(BEGIN|END) [A-Z ]+-+)", raw_content):
            return re.sub(
                r"(-+(BEGIN|END) [A-Z ]+-+)",
                "\\1",
                raw_content,
            ).encode("utf-8")
        return base64.b64decode(raw_content)

    def _find_secret(
        self, event_data: str, secret_name: str
    ) -> Optional[Tuple[Scope, CertType, Dict[str, str]]]:
        """Find secret across all scopes (app, unit) and across all cert types.

        Returns:
            scope: scope type of the secret.
            cert type: certificate type of the secret (APP_ADMIN, UNIT_HTTP etc.)
            secret: dictionary of the data stored in this secret
        """

        def is_secret_found(secrets: Optional[Dict[str, str]]) -> bool:
            return (
                secrets is not None
                and secrets.get(secret_name, "").rstrip() == event_data.rstrip()
            )

        app_secrets = self.charm.secrets.get_object(Scope.APP, CertType.APP_ADMIN.val)
        if is_secret_found(app_secrets):
            return Scope.APP, CertType.APP_ADMIN, app_secrets

        u_transport_secrets = self.charm.secrets.get_object(
            Scope.UNIT, CertType.UNIT_TRANSPORT.val
        )
        if is_secret_found(u_transport_secrets):
            return Scope.UNIT, CertType.UNIT_TRANSPORT, u_transport_secrets

        u_http_secrets = self.charm.secrets.get_object(Scope.UNIT, CertType.UNIT_HTTP.val)
        if is_secret_found(u_http_secrets):
            return Scope.UNIT, CertType.UNIT_HTTP, u_http_secrets

        return None

    def get_unit_certificates(self) -> Dict[CertType, str]:
        """Retrieve the list of certificates for this unit."""
        certs = {}

        transport_secrets = self.charm.secrets.get_object(Scope.UNIT, CertType.UNIT_TRANSPORT.val)
        if transport_secrets and transport_secrets.get("cert"):
            certs[CertType.UNIT_TRANSPORT] = transport_secrets["cert"]

        http_secrets = self.charm.secrets.get_object(Scope.UNIT, CertType.UNIT_HTTP.val)
        if http_secrets and http_secrets.get("cert"):
            certs[CertType.UNIT_HTTP] = http_secrets["cert"]

        if self.charm.unit.is_leader():
            admin_secrets = self.charm.secrets.get_object(Scope.APP, CertType.APP_ADMIN.val)
            if admin_secrets and admin_secrets.get("cert"):
                certs[CertType.APP_ADMIN] = admin_secrets["cert"]

        return certs

    def _create_keystore_pwd_if_not_exists(self, scope: Scope, cert_type: CertType, alias: str):
        """Create passwords for the key stores if not already created."""
        store_pwd = None
        if alias == "ca":
            store_type = "truststore"
        else:
            store_type = "keystore"

        secrets = self.charm.secrets.get_object(scope, cert_type.val)
        if secrets:
            store_pwd = secrets.get(f"{store_type}-password")

        if not store_pwd:
            self.charm.secrets.put_object(
                scope,
                cert_type.val,
                {f"{store_type}-password": generate_password()},
                merge=True,
            )

    def store_new_ca(self, secrets: Dict[str, Any]):
        """Add new CA cert to trust store."""
        keytool = f"sudo {self.jdk_path}/bin/keytool"

        admin_secrets = self.charm.secrets.get_object(Scope.APP, CertType.APP_ADMIN.val)
        self._create_keystore_pwd_if_not_exists(Scope.APP, CertType.APP_ADMIN, "ca")

        if not (secrets.get("ca-cert", {}) and admin_secrets.get("truststore-password", {})):
            logging.error("CA cert not found, quitting.")
            return

        alias = "ca"
        store_path = f"{self.certs_path}/{alias}.p12"

        with tempfile.NamedTemporaryFile(mode="w+t") as ca_tmp_file:
            ca_tmp_file.write(secrets.get("ca-cert"))
            ca_tmp_file.flush()

            run_cmd(
                f"""{keytool} -importcert \
                -trustcacerts \
                -noprompt \
                -alias {alias} \
                -keystore {store_path} \
                -file {ca_tmp_file.name} \
<<<<<<< HEAD
                -storepass {admin_secrets.get("truststore-password")} \
=======
>>>>>>> a29897bf
                -storetype PKCS12
            """,
                f"-storepass {admin_secrets.get('keystore-password-ca')}",
            )
            run_cmd(f"sudo chmod +r {store_path}")

    def _read_stored_ca(self, alias: str = "ca") -> Optional[str]:
        """Load stored CA cert."""
        secrets = self.charm.secrets.get_object(Scope.APP, CertType.APP_ADMIN.val)

        ca_trust_store = f"{self.certs_path}/ca.p12"
        if not (exists(ca_trust_store) and secrets):
            return None

        stored_certs = run_cmd(
<<<<<<< HEAD
            f"""openssl pkcs12 \
            -in {ca_trust_store} \
            -passin pass:{secrets.get("truststore-password")}
            """
=======
            f"openssl pkcs12 -in {ca_trust_store}",
            f"-passin pass:{secrets.get('keystore-password-ca')}",
>>>>>>> a29897bf
        ).out

        # parse output to retrieve the current CA (in case there are many)
        start_cert_marker = "-----BEGIN CERTIFICATE-----"
        end_cert_marker = "-----END CERTIFICATE-----"
        certificates = stored_certs.split(end_cert_marker)
        for cert in certificates:
            if f"friendlyName: {alias}" in cert:
                return f"{start_cert_marker}{cert.split(start_cert_marker)[1]}{end_cert_marker}"

        return None

    def store_new_tls_resources(self, cert_type: CertType, secrets: Dict[str, Any]):
        """Add key and cert to keystore."""
        cert_name = cert_type.val
        store_path = f"{self.certs_path}/{cert_type}.p12"

        # if the TLS certificate is available before the keystore-password, create it anyway
        if cert_type == CertType.APP_ADMIN:
            self._create_keystore_pwd_if_not_exists(Scope.APP, cert_type, cert_type.val)
        else:
            self._create_keystore_pwd_if_not_exists(Scope.UNIT, cert_type, cert_type.val)

        if not secrets.get("key"):
            logging.error("TLS key not found, quitting.")
            return

        # we store the pem format to make it easier for the python requests lib
        if cert_type == CertType.APP_ADMIN:
            self.charm.opensearch.write_file(
                f"{self.certs_path}/chain.pem",
                secrets["chain"],
            )

        try:
            os.remove(store_path)
        except OSError:
            pass

        tmp_key = tempfile.NamedTemporaryFile(mode="w+t", suffix=".pem")
        tmp_key.write(secrets.get("key"))
        tmp_key.flush()
        tmp_key.seek(0)

        tmp_cert = tempfile.NamedTemporaryFile(mode="w+t", suffix=".cert")
        tmp_cert.write(secrets.get("cert"))
        tmp_cert.flush()
        tmp_cert.seek(0)

        try:
            cmd = f"""openssl pkcs12 -export \
                -in {tmp_cert.name} \
                -inkey {tmp_key.name} \
                -out {store_path} \
<<<<<<< HEAD
                -name {cert_name} \
                -passout pass:{secrets.get("keystore-password")}
=======
                -name {cert_name}
>>>>>>> a29897bf
            """
            args = f"-passout pass:{secrets.get(f'keystore-password-{cert_name}')}"
            if secrets.get("key-password"):
                args = f"{args} -passin pass:{secrets.get('key-password')}"

            run_cmd(cmd, args)
            run_cmd(f"sudo chmod +r {store_path}")
        finally:
            tmp_key.close()
            tmp_cert.close()

    def all_tls_resources_stored(self, only_unit_resources: bool = False) -> bool:
        """Check if all TLS resources are stored on disk."""
        cert_types = [CertType.UNIT_TRANSPORT, CertType.UNIT_HTTP]
        if not only_unit_resources:
            cert_types.append(CertType.APP_ADMIN)

        for cert_type in cert_types:
            if not exists(f"{self.certs_path}/{cert_type}.p12"):
                return False

        return True

    def all_certificates_available(self) -> bool:
        """Method that checks if all certs available and issued from same CA."""
        secrets = self.charm.secrets

        admin_secrets = secrets.get_object(Scope.APP, CertType.APP_ADMIN.val)
        if not admin_secrets or not admin_secrets.get("cert"):
            return False

        admin_ca = admin_secrets.get("ca")

        for cert_type in [CertType.UNIT_TRANSPORT, CertType.UNIT_HTTP]:
            unit_secrets = secrets.get_object(Scope.UNIT, cert_type.val)
            if (
                not unit_secrets
                or not unit_secrets.get("cert")
                or unit_secrets.get("ca") != admin_ca
            ):
                return False

        return True

    def is_fully_configured(self) -> bool:
        """Check if all TLS secrets and resources exist and are stored."""
        return self.all_certificates_available() and self.all_tls_resources_stored()

    def is_fully_configured_in_cluster(self) -> bool:
        """Check if TLS is configured in all the units of the current cluster."""
        rel = self.model.get_relation(PeerRelationName)
        for unit in all_units(self.charm):
            if rel.data[unit].get("tls_configured") != "True":
                return False
        return True

    def store_admin_tls_secrets_if_applies(self) -> None:
        """Store admin TLS resources if available and mark unit as configured if correct."""
        # In the case of the first units before TLS is initialized,
        # or non-main orchestrator units having not received the secrets from the main yet
        if not (
            current_secrets := self.charm.secrets.get_object(Scope.APP, CertType.APP_ADMIN.val)
        ):
            return

        # in the case the cluster was bootstrapped with multiple units at the same time
        # and the certificates have not been generated yet
        if not current_secrets.get("cert") or not current_secrets.get("chain"):
            return

        # Store the "Admin" certificate, key and CA on the disk of the new unit
        self.store_new_tls_resources(CertType.APP_ADMIN, current_secrets)

        # Mark this unit as tls configured
        if self.is_fully_configured():
            self.charm.peers_data.put(Scope.UNIT, "tls_configured", True)

    def delete_stored_tls_resources(self):
        """Delete the TLS resources of the unit that are stored on disk."""
        for cert_type in [CertType.UNIT_TRANSPORT, CertType.UNIT_HTTP]:
            try:
                os.remove(f"{self.certs_path}/{cert_type}.p12")
            except OSError:
                # thrown if file not exists, ignore
                pass<|MERGE_RESOLUTION|>--- conflicted
+++ resolved
@@ -466,13 +466,9 @@
                 -alias {alias} \
                 -keystore {store_path} \
                 -file {ca_tmp_file.name} \
-<<<<<<< HEAD
-                -storepass {admin_secrets.get("truststore-password")} \
-=======
->>>>>>> a29897bf
                 -storetype PKCS12
             """,
-                f"-storepass {admin_secrets.get('keystore-password-ca')}",
+                f"-storepass {admin_secrets.get('truststore-password')}",
             )
             run_cmd(f"sudo chmod +r {store_path}")
 
@@ -485,15 +481,8 @@
             return None
 
         stored_certs = run_cmd(
-<<<<<<< HEAD
-            f"""openssl pkcs12 \
-            -in {ca_trust_store} \
-            -passin pass:{secrets.get("truststore-password")}
-            """
-=======
             f"openssl pkcs12 -in {ca_trust_store}",
-            f"-passin pass:{secrets.get('keystore-password-ca')}",
->>>>>>> a29897bf
+            f"-passin pass:{secrets.get('truststore-password')}",
         ).out
 
         # parse output to retrieve the current CA (in case there are many)
@@ -548,14 +537,9 @@
                 -in {tmp_cert.name} \
                 -inkey {tmp_key.name} \
                 -out {store_path} \
-<<<<<<< HEAD
-                -name {cert_name} \
-                -passout pass:{secrets.get("keystore-password")}
-=======
                 -name {cert_name}
->>>>>>> a29897bf
             """
-            args = f"-passout pass:{secrets.get(f'keystore-password-{cert_name}')}"
+            args = f"-passout pass:{secrets.get(f'keystore-password')}"
             if secrets.get("key-password"):
                 args = f"{args} -passin pass:{secrets.get('key-password')}"
 

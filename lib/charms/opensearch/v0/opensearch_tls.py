--- conflicted
+++ resolved
@@ -861,13 +861,9 @@
         ]:
             for relation in self.model.relations[relation_type]:
                 for unit in relation.units:
-<<<<<<< HEAD
-                    if not relation.data[unit].get("tls_ca_renewed"):
-=======
                     if relation.data[unit].get("tls_ca_renewing") and not relation.data[unit].get(
                         "tls_ca_renewed"
                     ):
->>>>>>> a62f1806
                         logger.debug(f"TLS CA rotation not complete for unit {unit}.")
                         rotation_complete = False
                         break

--- conflicted
+++ resolved
@@ -200,6 +200,9 @@
         if not self.charm.unit.is_leader() and scope == Scope.APP:
             return
 
+        old_cert = secrets.get("cert", None)
+        renewal = old_cert is not None and old_cert != event.certificate
+
         ca_chain = "\n".join(event.chain[::-1])
 
         self.charm.secrets.put_object(
@@ -479,13 +482,8 @@
         if self.charm.unit.is_leader():
             self._create_keystore_pwd_if_not_exists(Scope.APP, CertType.APP_ADMIN, "ca")
 
-<<<<<<< HEAD
-        if not ((secrets.get("ca-cert") or {}) and admin_secrets.get("truststore-password")):
-            logging.error("CA cert or truststore-password not found, quitting.")
-=======
         if not ((secrets or {}).get("ca-cert") and admin_secrets.get("truststore-password")):
             logging.error("CA cert not found, quitting.")
->>>>>>> 1c9ec1c4
             return
 
         alias = "ca"

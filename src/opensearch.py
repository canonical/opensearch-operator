# Copyright 2023 Canonical Ltd.
# See LICENSE file for licensing details.

"""In this class we manage opensearch distributions specific to the VM charm.

This class handles install / start / stop of opensearch services.
It also exposes some properties and methods for interacting with an OpenSearch Installation
"""
import logging
import os
import time
from datetime import datetime

import requests
from charms.opensearch.v0.opensearch_distro import OpenSearchDistribution, Paths
from charms.opensearch.v0.opensearch_exceptions import (
    OpenSearchCmdError,
    OpenSearchInstallError,
    OpenSearchMissingError,
    OpenSearchStartError,
    OpenSearchStartTimeoutError,
    OpenSearchStopError,
)
from charms.operator_libs_linux.v1 import snap
from charms.operator_libs_linux.v1.snap import SnapError
from overrides import override
from tenacity import retry, stop_after_attempt, wait_exponential

from utils import extract_tarball

logger = logging.getLogger(__name__)


class OpenSearchSnap(OpenSearchDistribution):
    """Snap distribution of opensearch, only overrides properties and logic proper to the snap."""

    def __init__(self, charm, peer_relation: str):
        super().__init__(charm, peer_relation)

        cache = snap.SnapCache()
        self._opensearch = cache["opensearch"]

    @override
    def install(self):
        """Install opensearch from the snapcraft store."""
        if self._opensearch.present:
            return

        try:
            self._opensearch.ensure(snap.SnapState.Latest, channel="edge")
        except SnapError as e:
            logger.error(f"Failed to install opensearch. \n{e}")
            raise OpenSearchInstallError()

        self._run_cmd("snap connect opensearch:process-control")

    @override
    def start(self):
        """Start the snap exposed "daemon" service."""
        if not self._opensearch.present:
            raise OpenSearchMissingError()

        if self._opensearch.services[self.SERVICE_NAME]["active"]:
            logger.info(
                f"Not doing anything, the opensearch.{self.SERVICE_NAME} service is already started."
            )
            return

        try:
            self._opensearch.start([self.SERVICE_NAME])
        except SnapError as e:
            logger.error(f"Failed to start the opensearch.{self.SERVICE_NAME} service. \n{e}")
            raise OpenSearchStartError()

    @override
    def _stop_service(self):
        """Stop the snap exposed "daemon" service."""
        if not self._opensearch.present:
            raise OpenSearchMissingError()

        try:
            self._opensearch.stop([self.SERVICE_NAME])
        except SnapError as e:
            logger.error(f"Failed to stop the opensearch.{self.SERVICE_NAME} service. \n{e}")
            raise OpenSearchStopError()

    @override
    def _build_paths(self) -> Paths:
        """Builds a Path object.

        The main paths are:
          - OPENSEARCH_HOME: read-only path ($SNAP/..), where the opensearch binaries are
          - OPENSEARCH_CONF: writeable by root or snap_daemon ($SNAP_COMMON) where config files are
        """
        return Paths(
            home="/var/snap/opensearch/current",
            conf="/var/snap/opensearch/common/config",
            data="/var/snap/opensearch/common/data",
            logs="/var/snap/opensearch/common/logs",
            jdk="/var/snap/opensearch/current/jdk",
            tmp="/var/snap/opensearch/common/tmp",
        )


class OpenSearchTarball(OpenSearchDistribution):
    """Tarball distro of opensearch, only overrides properties and logic proper to the tar."""

    def __init__(self, charm, peer_relation: str):
        super().__init__(charm, peer_relation)

    @retry(
        stop=stop_after_attempt(3),
        wait=wait_exponential(multiplier=1, min=2, max=10),
        reraise=True,
    )
    @override
    def install(self):
        """Temporary (will be deleted later) - Download and Un-tar the opensearch distro."""
        try:
            response = requests.get(
                "https://artifacts.opensearch.org/releases/bundle/opensearch/2.4.1/opensearch-2.4.1-linux-x64.tar.gz"
            )

            tarball_path = "opensearch.tar.gz"
            with open(tarball_path, "wb") as f:
                f.write(response.content)
        except Exception as e:
            logger.error(e)
            raise OpenSearchInstallError()

        extract_tarball(tarball_path, self.paths.home)
        self._create_systemd_unit()

    @override
    def start(self):
        """Start opensearch as a Daemon."""
        logger.debug("Starting opensearch.")
        if self.is_started():
            return

        try:
            self._setup_linux_perms()
            self._run_cmd(
                "setpriv",
                "--clear-groups --reuid ubuntu --regid ubuntu -- sudo systemctl start opensearch.service",
            )
        except OpenSearchCmdError:
            raise OpenSearchStartError()

        start = datetime.now()
        while not self.is_started() and (datetime.now() - start).seconds < 60:
            time.sleep(3)
        else:
            raise OpenSearchStartTimeoutError()

    @override
    def _stop_service(self):
        """Stop opensearch."""
        try:
<<<<<<< HEAD
            self._run_cmd("sudo systemctl stop opensearch.service")
=======
            self._run_cmd("systemctl stop opensearch.service")
>>>>>>> 36001ac2
        except OpenSearchCmdError:
            logger.debug("Failed stopping the opensearch service.")
            raise OpenSearchStopError()

        start = datetime.now()
        while self.is_started() and (datetime.now() - start).seconds < 60:
            time.sleep(3)

    @override
    def _build_paths(self) -> Paths:
        return Paths(
            home="/etc/opensearch",
            conf="/etc/opensearch/config",
            data="/mnt/opensearch/data",
            logs="/mnt/opensearch/logs",
            jdk="/etc/opensearch/jdk",
            tmp="/mnt/opensearch/tmp",
        )

    def _setup_linux_perms(self):
        """Create ubuntu:ubuntu user:group."""
        self._run_cmd("chown", f"-R ubuntu:ubuntu {self.paths.home}")
        self._run_cmd("chown", "-R ubuntu:ubuntu /mnt/opensearch")

    def _create_systemd_unit(self):
        """Create a systemd unit file to run OpenSearch as a service."""
        env_variables = ""
        for key, val in os.environ.items():
            if key.startswith("OPENSEARCH"):
                env_variables = f"{env_variables}Environment={key}={val}\n"

        unit_content = f"""[Unit]
        Description=OpenSearch Service

        [Service]
        User=ubuntu
        Group=ubuntu
        ExecStart={self.paths.home}/bin/opensearch
        LimitNOFILE=65536:1048576
        {env_variables}

        [Install]
        WantedBy=multi-user.target
        """

        self.write_file(
            "/etc/systemd/system/opensearch.service",
            "\n".join([line.strip() for line in unit_content.split("\n")]),
        )

        self._run_cmd("systemctl daemon-reload")<|MERGE_RESOLUTION|>--- conflicted
+++ resolved
@@ -157,11 +157,7 @@
     def _stop_service(self):
         """Stop opensearch."""
         try:
-<<<<<<< HEAD
-            self._run_cmd("sudo systemctl stop opensearch.service")
-=======
             self._run_cmd("systemctl stop opensearch.service")
->>>>>>> 36001ac2
         except OpenSearchCmdError:
             logger.debug("Failed stopping the opensearch service.")
             raise OpenSearchStopError()

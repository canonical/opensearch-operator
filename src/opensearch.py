# Copyright 2023 Canonical Ltd.
# See LICENSE file for licensing details.

"""In this class we manage opensearch distributions specific to the VM charm.

This class handles install / start / stop of opensearch services.
It also exposes some properties and methods for interacting with an OpenSearch Installation
"""
import logging
import os
import time
from datetime import datetime

import requests
from charms.opensearch.v0.opensearch_distro import OpenSearchDistribution, Paths
from charms.opensearch.v0.opensearch_exceptions import (
    OpenSearchCmdError,
    OpenSearchInstallError,
    OpenSearchMissingError,
    OpenSearchStartError,
    OpenSearchStartTimeoutError,
    OpenSearchStopError,
)
from charms.operator_libs_linux.v1 import snap
from charms.operator_libs_linux.v1.snap import SnapError
from overrides import override
from tenacity import retry, stop_after_attempt, wait_exponential

from utils import extract_tarball

logger = logging.getLogger(__name__)


class OpenSearchSnap(OpenSearchDistribution):
    """Snap distribution of opensearch, only overrides properties and logic proper to the snap."""

    def __init__(self, charm, peer_relation: str):
        super().__init__(charm, peer_relation)

        cache = snap.SnapCache()
        self._opensearch = cache["opensearch"]

    @override
    def install(self):
        """Install opensearch from the snapcraft store."""
        if self._opensearch.present:
            return

        try:
            self._opensearch.ensure(snap.SnapState.Latest, channel="edge")
        except SnapError as e:
            logger.error(f"Failed to install opensearch. \n{e}")
            raise OpenSearchInstallError()

        self._run_cmd("snap connect opensearch:process-control")

    @override
    def start(self):
        """Start the snap exposed "daemon" service."""
        if not self._opensearch.present:
            raise OpenSearchMissingError()

        if self._opensearch.services[self.SERVICE_NAME]["active"]:
            logger.info(
                f"Not doing anything, the opensearch.{self.SERVICE_NAME} service is already started."
            )
            return

        try:
            self._opensearch.start([self.SERVICE_NAME])
        except SnapError as e:
            logger.error(f"Failed to start the opensearch.{self.SERVICE_NAME} service. \n{e}")
            raise OpenSearchStartError()

    @override
    def _stop_service(self):
        """Stop the snap exposed "daemon" service."""
        if not self._opensearch.present:
            raise OpenSearchMissingError()

        try:
            self._opensearch.stop([self.SERVICE_NAME])
        except SnapError as e:
            logger.error(f"Failed to stop the opensearch.{self.SERVICE_NAME} service. \n{e}")
            raise OpenSearchStopError()

    @override
    def _build_paths(self) -> Paths:
        """Builds a Path object.

        The main paths are:
          - OPENSEARCH_HOME: read-only path ($SNAP/..), where the opensearch binaries are
          - OPENSEARCH_CONF: writeable by root or snap_daemon ($SNAP_COMMON) where config files are
        """
        return Paths(
            home="/var/snap/opensearch/current",
            conf="/var/snap/opensearch/common/config",
            data="/var/snap/opensearch/common/data",
            logs="/var/snap/opensearch/common/logs",
            jdk="/var/snap/opensearch/current/jdk",
            tmp="/var/snap/opensearch/common/tmp",
        )


class OpenSearchTarball(OpenSearchDistribution):
    """Tarball distro of opensearch, only overrides properties and logic proper to the tar."""

    def __init__(self, charm, peer_relation: str):
        super().__init__(charm, peer_relation)

    @retry(
        stop=stop_after_attempt(3),
        wait=wait_exponential(multiplier=1, min=2, max=10),
        reraise=True,
    )
    @override
    def install(self):
        """Temporary (will be deleted later) - Download and Un-tar the opensearch distro."""
        try:
            response = requests.get(
                "https://artifacts.opensearch.org/releases/bundle/opensearch/2.4.1/opensearch-2.4.1-linux-x64.tar.gz"
            )

            tarball_path = "opensearch.tar.gz"
            with open(tarball_path, "wb") as f:
                f.write(response.content)
        except Exception as e:
            logger.error(e)
            raise OpenSearchInstallError()

        extract_tarball(tarball_path, self.paths.home)
        self._create_systemd_unit()

    @override
    def start(self):
        """Start opensearch as a Daemon."""
        logger.debug("Starting opensearch.")
        if self.is_started():
            return

        try:
            self._setup_linux_perms()
            self._run_cmd(
                "setpriv",
                "--clear-groups --reuid ubuntu --regid ubuntu -- sudo systemctl start opensearch.service",
            )
        except OpenSearchCmdError:
            raise OpenSearchStartError()

        start = datetime.now()
<<<<<<< HEAD
        while not self.is_started() and (datetime.now() - start).seconds < 45:
=======
        while not self.is_started() and (datetime.now() - start).seconds < 60:
>>>>>>> d399b35a
            time.sleep(3)
        else:
            raise OpenSearchStartTimeoutError()

    @override
    def _stop_service(self):
        """Stop opensearch."""
        try:
<<<<<<< HEAD
            self._run_cmd("sudo systemctl stop opensearch.service")
=======
            self._run_cmd("systemctl stop opensearch.service")
>>>>>>> d399b35a
        except OpenSearchCmdError:
            logger.debug("Failed stopping the opensearch service.")
            raise OpenSearchStopError()

        start = datetime.now()
        while self.is_started() and (datetime.now() - start).seconds < 60:
            time.sleep(3)

    @override
    def _build_paths(self) -> Paths:
        return Paths(
            home="/etc/opensearch",
            conf="/etc/opensearch/config",
            data="/mnt/opensearch/data",
            logs="/mnt/opensearch/logs",
            jdk="/etc/opensearch/jdk",
            tmp="/mnt/opensearch/tmp",
        )

    def _setup_linux_perms(self):
        """Create ubuntu:ubuntu user:group."""
        self._run_cmd("chown", f"-R ubuntu:ubuntu {self.paths.home}")
        self._run_cmd("chown", "-R ubuntu:ubuntu /mnt/opensearch")

    def _create_systemd_unit(self):
        """Create a systemd unit file to run OpenSearch as a service."""
        env_variables = ""
        for key, val in os.environ.items():
            if key.startswith("OPENSEARCH"):
                env_variables = f"{env_variables}Environment={key}={val}\n"

        unit_content = f"""[Unit]
        Description=OpenSearch Service

        [Service]
        User=ubuntu
        Group=ubuntu
        ExecStart={self.paths.home}/bin/opensearch
        LimitNOFILE=65536:1048576
        {env_variables}

        [Install]
        WantedBy=multi-user.target
        """

        self.write_file(
            "/etc/systemd/system/opensearch.service",
            "\n".join([line.strip() for line in unit_content.split("\n")]),
        )

        self._run_cmd("systemctl daemon-reload")<|MERGE_RESOLUTION|>--- conflicted
+++ resolved
@@ -1,4 +1,4 @@
-# Copyright 2023 Canonical Ltd.
+# Copyright 2022 Canonical Ltd.
 # See LICENSE file for licensing details.
 
 """In this class we manage opensearch distributions specific to the VM charm.
@@ -148,11 +148,7 @@
             raise OpenSearchStartError()
 
         start = datetime.now()
-<<<<<<< HEAD
-        while not self.is_started() and (datetime.now() - start).seconds < 45:
-=======
         while not self.is_started() and (datetime.now() - start).seconds < 60:
->>>>>>> d399b35a
             time.sleep(3)
         else:
             raise OpenSearchStartTimeoutError()
@@ -161,11 +157,7 @@
     def _stop_service(self):
         """Stop opensearch."""
         try:
-<<<<<<< HEAD
-            self._run_cmd("sudo systemctl stop opensearch.service")
-=======
             self._run_cmd("systemctl stop opensearch.service")
->>>>>>> d399b35a
         except OpenSearchCmdError:
             logger.debug("Failed stopping the opensearch service.")
             raise OpenSearchStopError()

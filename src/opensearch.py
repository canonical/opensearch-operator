# Copyright 2022 Canonical Ltd.
# See LICENSE file for licensing details.

"""In this class we manage opensearch distributions specific to the VM charm.

This class handles install / start / stop of opensearch services.
It also exposes some properties and methods for interacting with an OpenSearch Installation
"""
import logging
import os
import time
from datetime import datetime

import requests
from charms.opensearch.v0.opensearch_distro import OpenSearchDistribution, Paths
from charms.opensearch.v0.opensearch_exceptions import (
    OpenSearchCmdError,
    OpenSearchInstallError,
    OpenSearchMissingError,
    OpenSearchStartError,
    OpenSearchStartTimeoutError,
    OpenSearchStopError,
)
from charms.operator_libs_linux.v1 import snap
from charms.operator_libs_linux.v1.snap import SnapError
from overrides import override
from tenacity import retry, stop_after_attempt, wait_exponential

from utils import extract_tarball

logger = logging.getLogger(__name__)


class OpenSearchSnap(OpenSearchDistribution):
    """Snap distribution of opensearch, only overrides properties and logic proper to the snap."""

    def __init__(self, charm, peer_relation: str):
        super().__init__(charm, peer_relation)

        cache = snap.SnapCache()
        self._opensearch = cache["opensearch"]

    @override
    def install(self):
        """Install opensearch from the snapcraft store."""
        if self._opensearch.present:
            return

        try:
            self._opensearch.ensure(snap.SnapState.Latest, channel="edge")
        except SnapError as e:
            logger.error(f"Failed to install opensearch. \n{e}")
            raise OpenSearchInstallError()

        self._run_cmd("snap connect opensearch:process-control")

    @override
    def start(self):
        """Start the snap exposed "daemon" service."""
        if not self._opensearch.present:
            raise OpenSearchMissingError()

        if self._opensearch.services[self.SERVICE_NAME]["active"]:
            logger.info(
                f"Not doing anything, the opensearch.{self.SERVICE_NAME} service is already started."
            )
            return

        try:
            self._opensearch.start([self.SERVICE_NAME])
        except SnapError as e:
            logger.error(f"Failed to start the opensearch.{self.SERVICE_NAME} service. \n{e}")
            raise OpenSearchStartError()

    @override
    def _stop_service(self):
        """Stop the snap exposed "daemon" service."""
        if not self._opensearch.present:
            raise OpenSearchMissingError()

        try:
            self._opensearch.stop([self.SERVICE_NAME])
        except SnapError as e:
            logger.error(f"Failed to stop the opensearch.{self.SERVICE_NAME} service. \n{e}")
            raise OpenSearchStopError()

    @override
    def _build_paths(self) -> Paths:
        """Builds a Path object.

        The main paths are:
          - OPENSEARCH_HOME: read-only path ($SNAP/..), where the opensearch binaries are
          - OPENSEARCH_CONF: writeable by root or snap_daemon ($SNAP_COMMON) where config files are
        """
        return Paths(
            home="/var/snap/opensearch/current",
            conf="/var/snap/opensearch/common/config",
            data="/var/snap/opensearch/common/data",
            logs="/var/snap/opensearch/common/logs",
            jdk="/var/snap/opensearch/current/jdk",
            tmp="/var/snap/opensearch/common/tmp",
        )


class OpenSearchTarball(OpenSearchDistribution):
    """Tarball distro of opensearch, only overrides properties and logic proper to the tar."""

    def __init__(self, charm, peer_relation: str):
        super().__init__(charm, peer_relation)

    @retry(
        stop=stop_after_attempt(3),
        wait=wait_exponential(multiplier=1, min=2, max=10),
        reraise=True,
    )
    @override
    def install(self):
        """Temporary (will be deleted later) - Download and Un-tar the opensearch distro."""
        try:
            response = requests.get(
                "https://artifacts.opensearch.org/releases/bundle/opensearch/2.4.1/opensearch-2.4.1-linux-x64.tar.gz"
            )

            tarball_path = "opensearch.tar.gz"
            with open(tarball_path, "wb") as f:
                f.write(response.content)
        except Exception as e:
            logger.error(e)
            raise OpenSearchInstallError()

        extract_tarball(tarball_path, self.paths.home)
        self._create_systemd_unit()

    @override
    def start(self):
        """Start opensearch as a Daemon."""
        logger.debug("Starting opensearch.")
        if self.is_started():
            return

        try:
            self._setup_linux_perms()
            self._run_cmd(
                "setpriv",
                "--clear-groups --reuid ubuntu --regid ubuntu -- sudo systemctl start opensearch.service",
            )
        except OpenSearchCmdError:
            raise OpenSearchStartError()

        start = datetime.now()
<<<<<<< HEAD
        while not self.is_started() and (datetime.now() - start).seconds < 60:
=======
        while not self.is_started() and (datetime.now() - start).seconds < 45:
>>>>>>> 2015d51b
            time.sleep(3)
        else:
            raise OpenSearchStartTimeoutError()

    @override
    def _stop_service(self):
        """Stop opensearch."""
        try:
            self._run_cmd("sudo systemctl stop opensearch.service")
        except OpenSearchCmdError:
            logger.debug("Failed stopping the opensearch service.")
            raise OpenSearchStopError()

        start = datetime.now()
        while self.is_started() and (datetime.now() - start).seconds < 60:
            time.sleep(3)

    @override
    def _build_paths(self) -> Paths:
        return Paths(
            home="/etc/opensearch",
            conf="/etc/opensearch/config",
            data="/mnt/opensearch/data",
            logs="/mnt/opensearch/logs",
            jdk="/etc/opensearch/jdk",
            tmp="/mnt/opensearch/tmp",
        )

    def _setup_linux_perms(self):
        """Create ubuntu:ubuntu user:group."""
        self._run_cmd("chown", f"-R ubuntu:ubuntu {self.paths.home}")
        self._run_cmd("chown", "-R ubuntu:ubuntu /mnt/opensearch")

    def _create_systemd_unit(self):
        """Create a systemd unit file to run OpenSearch as a service."""
        env_variables = ""
        for key, val in os.environ.items():
            if key.startswith("OPENSEARCH"):
                env_variables = f"{env_variables}Environment={key}={val}\n"

        unit_content = f"""[Unit]
        Description=OpenSearch Service

        [Service]
        User=ubuntu
        Group=ubuntu
        ExecStart={self.paths.home}/bin/opensearch
        LimitNOFILE=65536:1048576
        {env_variables}

        [Install]
        WantedBy=multi-user.target
        """

        self.write_file(
            "/etc/systemd/system/opensearch.service",
            "\n".join([line.strip() for line in unit_content.split("\n")]),
        )

        self._run_cmd("systemctl daemon-reload")<|MERGE_RESOLUTION|>--- conflicted
+++ resolved
@@ -148,11 +148,7 @@
             raise OpenSearchStartError()
 
         start = datetime.now()
-<<<<<<< HEAD
-        while not self.is_started() and (datetime.now() - start).seconds < 60:
-=======
         while not self.is_started() and (datetime.now() - start).seconds < 45:
->>>>>>> 2015d51b
             time.sleep(3)
         else:
             raise OpenSearchStartTimeoutError()

#!/usr/bin/env python3

# Copyright 2022 Canonical Ltd.
# See LICENSE file for licensing details.

"""Charmed Machine Operator for OpenSearch."""
import logging
from datetime import datetime
from os.path import exists
from typing import Dict, List, Optional

from charms.opensearch.v0.constants_charm import (
    AdminUserInitProgress,
    CertsExpirationError,
    InstallError,
    InstallProgress,
    RequestUnitServiceOps,
    SecurityIndexInitProgress,
    ServiceIsStopping,
<<<<<<< HEAD
    ServiceStartError,
=======
>>>>>>> 3d0b1025
    ServiceStopFailed,
    ServiceStopped,
    TLSNotFullyConfigured,
    TLSRelationBrokenError,
    WaitingForBusyShards,
    WaitingToStart,
)
from charms.opensearch.v0.constants_tls import CertType
from charms.opensearch.v0.helper_cluster import ClusterState, ClusterTopology, Node
from charms.opensearch.v0.helper_databag import Scope
from charms.opensearch.v0.helper_networking import units_ips
from charms.opensearch.v0.helper_security import (
    cert_expiration_remaining_hours,
    generate_hashed_password,
    to_pkcs8,
)
from charms.opensearch.v0.opensearch_base_charm import (
    PEER,
    SERVICE_MANAGER,
    OpenSearchBaseCharm,
    StatusCheckPattern,
)
from charms.opensearch.v0.opensearch_distro import (
    OpenSearchHttpError,
    OpenSearchInstallError,
    OpenSearchStartError,
    OpenSearchStopError,
)
from charms.rolling_ops.v0.rollingops import RollingOpsManager
from charms.tls_certificates_interface.v1.tls_certificates import (
    CertificateAvailableEvent,
)
from ops.charm import (
    ActionEvent,
    InstallEvent,
    LeaderElectedEvent,
    RelationChangedEvent,
    RelationJoinedEvent,
    StartEvent,
    UpdateStatusEvent,
)
from ops.framework import EventBase
from ops.main import main
from ops.model import BlockedStatus, MaintenanceStatus, WaitingStatus

from opensearch import OpenSearchTarball

logger = logging.getLogger(__name__)


class OpenSearchOperatorCharm(OpenSearchBaseCharm):
    """This class represents the machine charm for OpenSearch."""

    def __init__(self, *args):
        super().__init__(*args, distro=OpenSearchTarball)  # OpenSearchSnap

        self.framework.observe(self.on.install, self._on_install)
        self.framework.observe(self.on.leader_elected, self._on_leader_elected)
        self.framework.observe(self.on.start, self._on_start)

        self.framework.observe(self.on[PEER].relation_joined, self._on_peer_relation_joined)
        self.framework.observe(self.on[PEER].relation_changed, self._on_peer_relation_changed)

        self.framework.observe(self.on.update_status, self._on_update_status)

        self.framework.observe(self.on.get_admin_secrets_action, self._on_get_admin_secrets_action)
        self.framework.observe(self.on.start_service_action, self._on_start_service_action)
        self.framework.observe(self.on.stop_service_action, self._on_stop_service_action)
        self.framework.observe(self.on.restart_service_action, self._on_restart_service_action)

        self.service_manager = RollingOpsManager(
            self, relation=SERVICE_MANAGER, callback=self._start_opensearch
        )

    def _on_install(self, _: InstallEvent) -> None:
        """Handle the install event."""
        self.unit.status = MaintenanceStatus(InstallProgress)
        try:
            self.opensearch.install()
            self.clear_status(InstallProgress)
        except OpenSearchInstallError:
            self.unit.status = BlockedStatus(InstallError)

    def _on_leader_elected(self, _: LeaderElectedEvent):
        """Handle leader election event."""
        if self.app_peers_data.get("security_index_initialised"):
            return

        if not self.app_peers_data.get("admin_user_initialized"):
            self.unit.status = MaintenanceStatus(AdminUserInitProgress)
            self._initialize_admin_user()
            self.app_peers_data["admin_user_initialized"] = "True"
            self.clear_status(AdminUserInitProgress)

    def _on_start(self, event: StartEvent):
        """Triggered when on start. Set the right node role."""
        if self.opensearch.is_started() and self.app_peers_data.get("security_index_initialised"):
            # in the case where it was on WaitingToStart status, event got deferred
            # and the service started in between, put status back to active
            self.clear_status(WaitingToStart)
            return

        if not self._is_tls_fully_configured():
            self.unit.status = BlockedStatus(TLSNotFullyConfigured)
            event.defer()
            return

        # configure clients auth
        self.opensearch_config.set_client_auth()

        try:
            # Retrieve the nodes of the cluster, needed to configure this node
            nodes = self._get_nodes()
        except OpenSearchHttpError:
            event.defer()
            return

        # Set the configuration of the node
        self._set_node_conf(nodes)

        # Remove some config entries when cluster bootstrapped
        self._cleanup_conf_if_bootstrapped(nodes)

        # request the start of opensearch
        self.unit.status = WaitingStatus(RequestUnitServiceOps.format("start"))
        self.on[self.service_manager.name].acquire_lock.emit(callback_override="_start_opensearch")

        # store the exclusions that previously failed to be stored when no units online
        if self.app_peers_data.get("remove_from_allocation_exclusions"):
            self.opensearch.remove_allocation_exclusions(
                self.app_peers_data["remove_from_allocation_exclusions"]
            )

    def _on_peer_relation_joined(self, event: RelationJoinedEvent):
        """New node joining the cluster."""
        current_secrets = self.secrets.get_object(Scope.APP, CertType.APP_ADMIN.val)

        # In the case of the first units before TLS is initialized
        if not current_secrets:
            if not self.unit.is_leader():
                event.defer()
            return

        # in the case the cluster was bootstrapped with multiple units at the same time
        # and the certificates have not been generated yet
        if not current_secrets.get("cert") or not current_secrets.get("chain"):
            event.defer()
            return

        # Store the "Admin" certificate, key and CA on the disk of the new unit
        self._store_tls_resources(CertType.APP_ADMIN, current_secrets, override_admin=False)

    def _on_peer_relation_changed(self, event: RelationChangedEvent):
        """Handle peer relation changes."""
        if self.unit.is_leader():
            data = event.relation.data.get(event.unit)
            if data:
                exclusions_to_remove = data.get("remove_from_allocation_exclusions")
                if exclusions_to_remove:
                    self.append_allocation_exclusion_to_remove(exclusions_to_remove)

        # Restart node when cert renewal for the transport layer
        if self.unit_peers_data.get("must_reboot_node") == "True":
            try:
                self.opensearch.restart()
                del self.unit_peers_data["must_reboot_node"]
            except OpenSearchStartError:
                event.defer()

    def _on_update_status(self, _: UpdateStatusEvent):
        """On update status event.

        We want to periodically check for 2 things:
        1- The system requirements are still met
        2- every 6 hours check if certs are expiring soon (in 7 days),
            as a safeguard in case relation broken. As there will be data loss
            without the user noticing in case the cert of the unit transport layer expires.
            So we want to stop opensearch in that case, since it cannot be recovered from.
        """
        # if there are missing system requirements defer
        missing_sys_reqs = self.opensearch.missing_sys_requirements()
        if len(missing_sys_reqs) > 0:
            self.unit.status = BlockedStatus(" - ".join(missing_sys_reqs))
            return

        # If relation broken - leave
        if self.model.get_relation("certificates") is not None:
            return

        # if node already shutdown - leave
        if not self.opensearch.is_node_up():
            return

        # See if the last check was made less than 6h ago, if yes - leave
        date_format = "%Y-%m-%d %H:%M:%S"
        last_cert_check = datetime.strptime(
            self.unit_peers_data.get("certs_exp_checked_at", "1970-01-01 00:00"), date_format
        )
        if (datetime.now() - last_cert_check).seconds < 6 * 3600:
            return

        certs = {
            CertType.UNIT_TRANSPORT: self.secrets.get_object(Scope.UNIT, CertType.UNIT_TRANSPORT)[
                "cert"
            ],
            CertType.UNIT_HTTP: self.secrets.get_object(Scope.UNIT, CertType.UNIT_HTTP)["cert"],
        }
        if self.unit.is_leader():
            certs[CertType.APP_ADMIN] = self.secrets.get_object(Scope.APP, CertType.APP_ADMIN)[
                "cert"
            ]

        # keep certificates that are expiring in less than 24h
        for cert_type, cert in certs.items():
            hours = cert_expiration_remaining_hours(cert)
            if hours > 24 * 7:
                del certs[cert_type]

        if len(certs) > 0:
            missing = [cert.val for cert in certs.keys()]
            self.unit.status = BlockedStatus(CertsExpirationError.format(", ".join(missing)))

            # stop opensearch in case the Node-transport certificate expires.
            if certs.get(CertType.UNIT_TRANSPORT) is not None:
                self.opensearch.stop()

        self.unit_peers_data["certs_exp_checked_at"] = datetime.now().strftime(date_format)

    def _on_get_admin_secrets_action(self, event: ActionEvent):
        """Return the password and cert chain for the admin user of the cluster."""
        password = self.secrets.get(Scope.APP, "admin_password")

        chain = ""
        admin_secrets = self.secrets.get_object(Scope.APP, CertType.APP_ADMIN.val)
        if admin_secrets and admin_secrets.get("chain"):
            chain = "\n".join(admin_secrets["chain"][::-1])

        event.set_results({"password": password if password else "", "chain": chain})

    def _on_start_service_action(self, event: ActionEvent):
        """Start the OpenSearch service from an action event."""
        if self.opensearch.is_node_up():
            event.set_results({"message": "OpenSearch is already started in this node."})
            return

        if not self._start_opensearch():
            event.defer()
            event.set_results(
                {"message": "Something happened, the OpenSearch service will re-attempt a start."}
            )
            return

        event.set_results({"message": "The OpenSearch service is starting."})

    def _on_restart_service_action(self, event: ActionEvent):
        """Restart the OpenSearch service from an action event."""
        try:
            self.unit.status = MaintenanceStatus(ServiceIsStopping)
            self.opensearch.stop()
            self.unit.status = MaintenanceStatus(ServiceStopped)
        except OpenSearchStopError as e:
            logger.error(e)
            event.set_results(
                {"message": "An error occurred during the stop of the OpenSearch service."}
            )
            self.unit.status = BlockedStatus(ServiceStopFailed)
            return

        if not self._start_opensearch():
            event.defer()
            event.set_results(
                {"message": "Something happened, the OpenSearch service will re-attempt a start."}
            )
            return

        event.set_results({"message": "The OpenSearch service is starting."})

    def _on_stop_service_action(self, event: ActionEvent):
        """Stop the OpenSearch service from an action event."""
        try:
            self.unit.status = MaintenanceStatus(ServiceIsStopping)
            self.opensearch.stop()
            self.unit.status = WaitingStatus(ServiceStopped)
            event.set_results({"message": "The OpenSearch service stopped."})
        except OpenSearchStopError:
            event.set_results(
                {"message": "An error occurred during the stop of the OpenSearch service."}
            )
            self.unit.status = BlockedStatus(ServiceStopFailed)

    def on_tls_conf_set(
        self, event: CertificateAvailableEvent, scope: Scope, cert_type: CertType, renewal: bool
    ):
        """Called after certificate ready and stored on the corresponding scope databag.

        - Store the cert on the file system, on all nodes for APP certificates
        - Update the corresponding yaml conf files
        - Run the security admin script
        """
        # Get the list of stored secrets for this cert
        current_secrets = self.secrets.get_object(scope, cert_type.val)

        # In case of renewal of the unit transport layer cert - stop opensearch
        should_restart = False
        if renewal and cert_type == CertType.UNIT_TRANSPORT:
            self.opensearch.stop()
            should_restart = True

        # Store cert/key on disk - must happen after opensearch stop for transport certs renewal
        self._store_tls_resources(cert_type, current_secrets)

        if scope == Scope.UNIT:
            # node http or transport cert
            self.opensearch_config.set_node_tls_conf(cert_type, current_secrets)
        else:
            # write the admin cert conf on all units, in case there is a leader loss + cert renewal
            self.opensearch_config.set_admin_tls_conf(current_secrets)

        if should_restart:
            self.unit_peers_data["must_reboot_node"] = "True"

    def on_tls_relation_broken(self):
        """As long as all certificates are produced, we don't do anything."""
        if self._is_tls_fully_configured():
            return

        # Otherwise, we block.
        self.unit.status = BlockedStatus(TLSRelationBrokenError)
        self.opensearch.stop()

    def _is_tls_fully_configured(self) -> bool:
        """Check if TLS fully configured meaning the admin user configured & 3 certs present."""
        # In case the initialisation of the admin user is not finished yet
        if not self.app_peers_data.get("admin_user_initialized"):
            return False

        admin_secrets = self.secrets.get_object(Scope.APP, CertType.APP_ADMIN.val)
        if not admin_secrets or not admin_secrets.get("cert") or not admin_secrets.get("chain"):
            return False

        unit_transport_secrets = self.secrets.get_object(Scope.UNIT, CertType.UNIT_TRANSPORT.val)
        if not unit_transport_secrets or not unit_transport_secrets.get("cert"):
            return False

        unit_http_secrets = self.secrets.get_object(Scope.UNIT, CertType.UNIT_HTTP.val)
        if not unit_http_secrets or not unit_http_secrets.get("cert"):
            return False

        return self._are_all_tls_resources_stored()

    def _start_opensearch(self, event: EventBase) -> None:
        """Start OpenSearch if all resources configured."""
        if not self._can_service_start():
            return event.defer()

        try:
            self.unit.status = BlockedStatus(WaitingToStart)
            self.opensearch.start()
            self.clear_status(WaitingToStart)
        except OpenSearchStartError:
            self.unit.status = BlockedStatus(ServiceStartError)
            event.defer()
            return

        # initialize the security index if the admin certs are written on disk
        if self.unit.is_leader():
            if self.app_peers_data.get("security_index_initialised") is None:
                admin_secrets = self.secrets.get_object(Scope.APP, CertType.APP_ADMIN.val)
                self._initialize_security_index(admin_secrets)
                self.app_peers_data["security_index_initialised"] = "True"

            self.app_peers_data["leader_ip"] = self.unit_ip

        # store the exclusions that previously failed to be stored when no units online
        if self.app_peers_data.get("remove_from_allocation_exclusions"):
            self.opensearch.remove_allocation_exclusions(
                self.app_peers_data["remove_from_allocation_exclusions"]
            )

    def _stop_opensearch(self, event: EventBase) -> None:
        """Stop OpenSearch if possible."""
        try:
            self.unit.status = WaitingStatus(ServiceIsStopping)
            self.opensearch.stop()
            self.unit.status = WaitingStatus(ServiceStopped)
        except OpenSearchStopError:
            self.unit.status = BlockedStatus(ServiceStopFailed)
            event.defer()

    def _restart_opensearch(self, event: EventBase) -> None:
        """Restart OpenSearch if possible."""
        self._stop_opensearch(event)
        self._start_opensearch(event)

    def _can_service_start(self):
        """Return if the opensearch service can start."""
        # if there are any missing system requirements leave
        missing_sys_reqs = self.opensearch.missing_sys_requirements()
        if len(missing_sys_reqs) > 0:
            self.unit.status = BlockedStatus(" - ".join(missing_sys_reqs))
            return False

        # When a new unit joins, replica shards are automatically added to it. In order to prevent
        # overloading the cluster, units must be started one at a time. So we defer starting
        # opensearch until all shards in other units are in a "started" or "unassigned" state.
        if not self.unit.is_leader() and self.app_peers_data.get("leader_ip"):
            try:
                busy_shards = ClusterState.busy_shards_by_unit(
                    self.opensearch, self.app_peers_data.get("leader_ip")
                )
                if busy_shards:
                    message = WaitingForBusyShards.format(
                        " - ".join([f"{key}/{','.join(val)}" for key, val in busy_shards.items()])
                    )
                    self.unit.status = WaitingStatus(message)
                    return False

                self.clear_status(WaitingForBusyShards, pattern=StatusCheckPattern.Interpolated)
            except OpenSearchHttpError:
                # this means that the leader unit is not reachable (not started yet),
                # meaning that it's a new cluster, so we can safely start the OpenSearch service
                pass

        return True

    def _store_tls_resources(
        self, cert_type: CertType, secrets: Dict[str, any], override_admin: bool = True
    ):
        """Write certificates and keys on disk."""
        certs_dir = self.opensearch.paths.certs

        self.opensearch.write_file(
            f"{certs_dir}/{cert_type.val}.key",
            to_pkcs8(secrets["key"], secrets.get("key-password")),
        )
        self.opensearch.write_file(f"{certs_dir}/{cert_type.val}.cert", secrets["cert"])
        self.opensearch.write_file(f"{certs_dir}/root-ca.cert", secrets["ca"], override=False)

        if cert_type == CertType.APP_ADMIN:
            self.opensearch.write_file(
                f"{certs_dir}/chain.pem",
                "\n".join(secrets["chain"][::-1]),
                override=override_admin,
            )

    def _are_all_tls_resources_stored(self):
        """Check if all TLS resources are stored on disk."""
        certs_dir = self.opensearch.paths.certs
        for cert_type in [CertType.APP_ADMIN, CertType.UNIT_TRANSPORT, CertType.UNIT_HTTP]:
            for extension in ["key", "cert"]:
                if not exists(f"{certs_dir}/{cert_type.val}.{extension}"):
                    return False

        return exists(f"{certs_dir}/chain.pem") and exists(f"{certs_dir}/root-ca.cert")

    def _initialize_admin_user(self):
        """Change default password of Admin user."""
        hashed_pwd, pwd = generate_hashed_password()
        self.secrets.put(Scope.APP, "admin_password", pwd)

        self.opensearch.config.put(
            "opensearch-security/internal_users.yml",
            "admin",
            {
                "hash": hashed_pwd,
                "reserved": True,  # this protects this resource from being updated on the dashboard or rest api
                "backend_roles": ["admin"],
                "description": "Admin user",
            },
        )

    def _initialize_security_index(self, admin_secrets: Dict[str, any]):
        """Run the security_admin script, it creates and initializes the opendistro_security index.

        IMPORTANT: must only run once per cluster, otherwise the index gets overrode
        """
        args = [
            f"-cd {self.opensearch.paths.conf}/opensearch-security/",
            f"-cn {self.app.name}-{self.model.name}",
            f"-h {self.unit_ip}",
            f"-cacert {self.opensearch.paths.certs}/root-ca.cert",
            f"-cert {self.opensearch.paths.certs}/{CertType.APP_ADMIN}.cert",
            f"-key {self.opensearch.paths.certs}/{CertType.APP_ADMIN}.key",
        ]

        admin_key_pwd = admin_secrets.get("key-password", None)
        if admin_key_pwd is not None:
            args.append(f"-keypass {admin_key_pwd}")

        self.unit.status = MaintenanceStatus(SecurityIndexInitProgress)
        self.opensearch.run_script(
            "plugins/opensearch-security/tools/securityadmin.sh", " ".join(args)
        )
        self.clear_status(SecurityIndexInitProgress)

    def _get_nodes(self) -> List[Node]:
        """Fetch the list of nodes of the cluster, depending on the requester."""

        def fetch() -> List[Node]:
            """Fetches the list of nodes through HTTP."""
            host: Optional[str] = None
            alt_hosts: Optional[List[str]] = None

            all_units_ips = units_ips(self, PEER).values()
            if all_units_ips:
                all_hosts = list(all_units_ips)
                host = all_hosts.pop(0)  # get first value
                alt_hosts = all_hosts

            nodes: List[Node] = []
            if host is not None:
                response = self.opensearch.request(
                    "GET", "/_nodes", host=host, alt_hosts=alt_hosts
                )
                if "nodes" in response:
                    for obj in response["nodes"].values():
                        nodes.append(Node(obj["name"], obj["roles"], obj["ip"]))

            return nodes

        try:
            return fetch()
        except OpenSearchHttpError:
            if self.unit.is_leader() and not self.app_peers_data.get("security_index_initialised"):
                return []
            raise

    def _set_node_conf(self, nodes: List[Node]) -> None:
        """Set the configuration of the current node / unit."""
        roles = ClusterTopology.suggest_roles(nodes)

        cm_names = ClusterTopology.get_cluster_managers_names(nodes)
        cm_ips = ClusterTopology.get_cluster_managers_ips(nodes)
        if "cluster_manager" in roles:
            cm_names.append(self.unit_name)
            cm_ips.append(self.unit_ip)

        self.opensearch_config.set_node(
            self.app.name,
            self.model.name,
            self.unit_name,
            roles,
            cm_names,
            cm_ips,
        )

    def _cleanup_conf_if_bootstrapped(self, nodes: List[Node]) -> None:
        """Remove some conf props when cluster is bootstrapped."""
        remaining_nodes_for_bootstrap = ClusterTopology.remaining_nodes_for_bootstrap(nodes)
        if remaining_nodes_for_bootstrap == 0:
            # this condition means that we just added the last required CM node
            # the cluster is bootstrapped now, we need to clean up the conf on the CM nodes
            self.opensearch_config.cleanup_conf_if_bootstrapped()


if __name__ == "__main__":
    main(OpenSearchOperatorCharm)<|MERGE_RESOLUTION|>--- conflicted
+++ resolved
@@ -17,10 +17,7 @@
     RequestUnitServiceOps,
     SecurityIndexInitProgress,
     ServiceIsStopping,
-<<<<<<< HEAD
     ServiceStartError,
-=======
->>>>>>> 3d0b1025
     ServiceStopFailed,
     ServiceStopped,
     TLSNotFullyConfigured,

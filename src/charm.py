--- conflicted
+++ resolved
@@ -16,11 +16,8 @@
     InstallProgress,
     SecurityIndexInitProgress,
     ServiceIsStopping,
-<<<<<<< HEAD
     ServiceStopError,
-=======
     ServiceStopFailed,
->>>>>>> e3303067
     ServiceStopped,
     TLSNotFullyConfigured,
     TLSRelationBrokenError,
@@ -179,19 +176,13 @@
     def _on_peer_relation_changed(self, event: RelationChangedEvent):
         """Handle peer relation changes."""
         if self.unit.is_leader():
-<<<<<<< HEAD
-            unit_data = event.relation.data.get(event.unit)
-            if unit_data:
-                exclusions_to_remove = unit_data.get("remove_from_allocation_exclusions")
-=======
             data = event.relation.data.get(event.unit)
             if data:
                 exclusions_to_remove = data.get("remove_from_allocation_exclusions")
->>>>>>> e3303067
                 if exclusions_to_remove:
                     self.append_allocation_exclusion_to_remove(exclusions_to_remove)
 
-                service_op_unit_lock = unit_data.get("service_unit_lock_acquired", "False")
+                service_op_unit_lock = data.get("service_unit_lock_acquired", "False")
                 if service_op_unit_lock == "True":
                     self.app_peers_data["service_unit_lock_acquired"] = service_op_unit_lock
                 else:
@@ -292,7 +283,6 @@
 
     def _on_restart_service_action(self, event: ActionEvent):
         """Restart the OpenSearch service from an action event."""
-<<<<<<< HEAD
         if not self._stop_opensearch():
             event.set_results(
                 {"message": f"{ServiceStopError} -- check the logs for more details."}
@@ -300,31 +290,6 @@
             return
 
         self.unit_peers_data["service_unit_lock_acquired"] = "True"
-
-        if not self._start_opensearch():
-            event.defer()
-=======
-        try:
-            self.unit.status = MaintenanceStatus(ServiceIsStopping)
-            self.opensearch.stop()
-            self.unit.status = MaintenanceStatus(ServiceStopped)
-        except OpenSearchStopError as e:
-            logger.error(e)
->>>>>>> e3303067
-            event.set_results(
-                {"message": "Something happened, the OpenSearch service will re-attempt a start."}
-            )
-<<<<<<< HEAD
-            return
-
-        event.set_results({"message": "The OpenSearch service is starting..."})
-
-    def _on_stop_service_action(self, event: ActionEvent):
-        """Stop the OpenSearch service from an action event."""
-        if self._stop_opensearch():
-=======
-            self.unit.status = BlockedStatus(ServiceStopFailed)
-            return
 
         if not self._start_opensearch():
             event.defer()
@@ -333,21 +298,16 @@
             )
             return
 
-        event.set_results({"message": "The OpenSearch service is attempting a restart..."})
+        event.set_results({"message": "The OpenSearch service is starting..."})
 
     def _on_stop_service_action(self, event: ActionEvent):
         """Stop the OpenSearch service from an action event."""
-        try:
-            self.unit.status = MaintenanceStatus(ServiceIsStopping)
-            self.opensearch.stop()
-            self.unit.status = WaitingStatus(ServiceStopped)
->>>>>>> e3303067
+        if self._stop_opensearch():
             event.set_results({"message": "The OpenSearch service is stopping..."})
         else:
             event.set_results(
                 {"message": f"{ServiceStopError} -- check the logs for more details."}
             )
-            self.unit.status = BlockedStatus(ServiceStopFailed)
 
     def on_tls_conf_set(
         self, event: CertificateAvailableEvent, scope: Scope, cert_type: CertType, renewal: bool

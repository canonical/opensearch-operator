#!/usr/bin/env python3

# Copyright 2023 Canonical Ltd.
# See LICENSE file for licensing details.

"""Charmed Machine Operator for OpenSearch."""
import logging
from os.path import exists
from typing import Dict

from charms.opensearch.v0.constants_charm import InstallError, InstallProgress
from charms.opensearch.v0.constants_tls import CertType
from charms.opensearch.v0.helper_security import to_pkcs8
from charms.opensearch.v0.opensearch_base_charm import OpenSearchBaseCharm
from charms.opensearch.v0.opensearch_distro import OpenSearchInstallError
from ops.charm import InstallEvent
from ops.main import main
from ops.model import BlockedStatus, MaintenanceStatus
from overrides import override

from opensearch import OpenSearchTarball
from relations.opensearch_provider import OpenSearchProvider

logger = logging.getLogger(__name__)


class OpenSearchOperatorCharm(OpenSearchBaseCharm):
    """This class represents the machine charm for OpenSearch."""

    def __init__(self, *args):
        super().__init__(*args, distro=OpenSearchTarball)  # OpenSearchSnap

        self.framework.observe(self.on.install, self._on_install)
<<<<<<< HEAD
        self.framework.observe(self.on.leader_elected, self._on_leader_elected)
        self.framework.observe(self.on.start, self._on_start)

        self.framework.observe(self.on[PEER].relation_joined, self._on_peer_relation_joined)
        self.framework.observe(self.on[PEER].relation_changed, self._on_peer_relation_changed)

        self.framework.observe(self.on.update_status, self._on_update_status)

        self.framework.observe(self.on.get_admin_secrets_action, self._on_get_admin_secrets_action)

        self.service_manager = RollingOpsManager(
            self, relation=SERVICE_MANAGER, callback=self._start_opensearch
        )
        self.client_relation = OpenSearchProvider(self)
=======
>>>>>>> 3304eb02

    def _on_install(self, _: InstallEvent) -> None:
        """Handle the install event."""
        self.unit.status = MaintenanceStatus(InstallProgress)
        try:
            self.opensearch.install()
            self.status.clear(InstallProgress)
        except OpenSearchInstallError:
            self.unit.status = BlockedStatus(InstallError)

    @override
    def _store_tls_resources(
        self, cert_type: CertType, secrets: Dict[str, any], override_admin: bool = True
    ):
        """Write certificates and keys on disk."""
        certs_dir = self.opensearch.paths.certs

        self.opensearch.write_file(
            f"{certs_dir}/{cert_type}.key",
            to_pkcs8(secrets["key"], secrets.get("key-password")),
        )
        self.opensearch.write_file(f"{certs_dir}/{cert_type}.cert", secrets["cert"])
        self.opensearch.write_file(f"{certs_dir}/root-ca.cert", secrets["ca"], override=False)

        if cert_type == CertType.APP_ADMIN:
            self.opensearch.write_file(
                f"{certs_dir}/chain.pem",
                "\n".join(secrets["chain"][::-1]),
                override=override_admin,
            )

    @override
    def _are_all_tls_resources_stored(self):
        """Check if all TLS resources are stored on disk."""
        certs_dir = self.opensearch.paths.certs
        for cert_type in [CertType.APP_ADMIN, CertType.UNIT_TRANSPORT, CertType.UNIT_HTTP]:
            for extension in ["key", "cert"]:
                if not exists(f"{certs_dir}/{cert_type}.{extension}"):
                    return False

        return exists(f"{certs_dir}/chain.pem") and exists(f"{certs_dir}/root-ca.cert")


if __name__ == "__main__":
    main(OpenSearchOperatorCharm)<|MERGE_RESOLUTION|>--- conflicted
+++ resolved
@@ -31,7 +31,6 @@
         super().__init__(*args, distro=OpenSearchTarball)  # OpenSearchSnap
 
         self.framework.observe(self.on.install, self._on_install)
-<<<<<<< HEAD
         self.framework.observe(self.on.leader_elected, self._on_leader_elected)
         self.framework.observe(self.on.start, self._on_start)
 
@@ -46,8 +45,6 @@
             self, relation=SERVICE_MANAGER, callback=self._start_opensearch
         )
         self.client_relation = OpenSearchProvider(self)
-=======
->>>>>>> 3304eb02
 
     def _on_install(self, _: InstallEvent) -> None:
         """Handle the install event."""

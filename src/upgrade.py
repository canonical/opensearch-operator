--- conflicted
+++ resolved
@@ -284,15 +284,9 @@
             if (
                 not self._charm.is_every_unit_marked_as_started()
                 or len([node for node in online_nodes if node.app_name == self._charm.app.name])
-<<<<<<< HEAD
-                != self._charm.app.planned_units()
-            ):
-                raise PrecheckFailed("Not all units are online (for this app)")
-=======
                 < self._charm.app.planned_units()
             ):
                 raise PrecheckFailed("Not all units are online for the current app.")
->>>>>>> 6670d196
 
             if not self._charm.backup.is_idle_or_not_set():
                 raise PrecheckFailed("Backup or restore is in progress")

# Copyright 2023 Canonical Ltd.
# See LICENSE file for licensing details.

# Testing tools configuration
[tool.coverage.run]
branch = true

[tool.coverage.report]
show_missing = true

[tool.pytest.ini_options]
minversion = "6.0"
log_cli_level = "INFO"
asyncio_mode = "auto"
<<<<<<< HEAD
markers = [
    "charm_tests",
    "tls_tests",
    "ha_tests",
    "client_relation: integration tests that test modern client relations",
    "dev: specifically tagged integration tests during development. ",
]
=======
markers = ["unstable"]
>>>>>>> a83dab09

# Formatting tools configuration
[tool.black]
line-length = 99
target-version = ["py310"]

[tool.isort]
profile = "black"

# Linting tools configuration
[tool.flake8]
max-line-length = 99
max-doc-length = 99
max-complexity = 10
exclude = [".git", "__pycache__", ".tox", "build", "dist", "*.egg_info", "venv"]
select = ["E", "W", "F", "C", "N", "R", "D", "H"]
# Ignore W503, E501 because using black creates errors with this
# Ignore D107 Missing docstring in __init__
ignore = ["W503", "E501", "D107"]
# D100, D101, D102, D103: Ignore missing docstrings in tests
per-file-ignores = ["tests/*:D100,D101,D102,D103,D104"]
docstring-convention = "google"
# Check for properly formatted copyright header in each file
copyright-check = "True"
copyright-author = "Canonical Ltd."
copyright-regexp = "Copyright\\s\\d{4}([-,]\\d{4})*\\s+%(author)s"<|MERGE_RESOLUTION|>--- conflicted
+++ resolved
@@ -12,17 +12,7 @@
 minversion = "6.0"
 log_cli_level = "INFO"
 asyncio_mode = "auto"
-<<<<<<< HEAD
-markers = [
-    "charm_tests",
-    "tls_tests",
-    "ha_tests",
-    "client_relation: integration tests that test modern client relations",
-    "dev: specifically tagged integration tests during development. ",
-]
-=======
 markers = ["unstable"]
->>>>>>> a83dab09
 
 # Formatting tools configuration
 [tool.black]

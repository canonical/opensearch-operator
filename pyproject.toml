--- conflicted
+++ resolved
@@ -16,11 +16,7 @@
     "charm_tests",
     "tls_tests",
     "ha_tests",
-<<<<<<< HEAD
-    "ha_service_tests",
     "client_relation: integration tests that test modern client relations",
-=======
->>>>>>> 53b43077
 ]
 
 # Formatting tools configuration
